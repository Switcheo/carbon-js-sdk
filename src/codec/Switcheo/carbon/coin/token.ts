/* eslint-disable */
import Long from "long";
import _m0 from "protobufjs/minimal";
import { Coin } from "../../../cosmos/base/v1beta1/coin";
import { StringValue } from "../../../google/protobuf/wrappers";

export const protobufPackage = "Switcheo.carbon.coin";

export interface Token {
  id: string;
  creator: string;
  denom: string;
  name: string;
  symbol: string;
  decimals: Long;
  bridgeId: Long;
  chainId: Long;
  tokenAddress: string;
  bridgeAddress: string;
  isActive: boolean;
  createdBlockHeight: Long;
  isDeprecated: boolean;
}

export interface BalanceChange {
  address: string;
  blockHeight: Long;
  denom: string;
  amount: string;
  type: string;
  location: string;
  metadata?: Metadata;
}

export interface Metadata {
  orderId?: string;
}

export interface LockedCoins {
  denom: string;
  spotOrderMargin: string;
  positionMargin: string;
  futuresOrderMargin: string;
}

export interface LockedCoinsRecord {
  address: string;
  marketId: string;
  lockedCoins?: LockedCoins;
}

export interface PositionPool {
  marketId: string;
  coins: Coin[];
}

export interface TokenBalance {
  available: string;
  spotOrder: string;
  position: string;
  denom: string;
  futures: string;
  futuresOrder: string;
}

function createBaseToken(): Token {
  return {
    id: "",
    creator: "",
    denom: "",
    name: "",
    symbol: "",
    decimals: Long.ZERO,
    bridgeId: Long.UZERO,
    chainId: Long.UZERO,
    tokenAddress: "",
    bridgeAddress: "",
    isActive: false,
    createdBlockHeight: Long.UZERO,
    isDeprecated: false,
  };
}

export const Token = {
  encode(message: Token, writer: _m0.Writer = _m0.Writer.create()): _m0.Writer {
    if (message.id !== "") {
      writer.uint32(10).string(message.id);
    }
    if (message.creator !== "") {
      writer.uint32(18).string(message.creator);
    }
    if (message.denom !== "") {
      writer.uint32(26).string(message.denom);
    }
    if (message.name !== "") {
      writer.uint32(34).string(message.name);
    }
    if (message.symbol !== "") {
      writer.uint32(42).string(message.symbol);
    }
    if (!message.decimals.isZero()) {
      writer.uint32(48).int64(message.decimals);
    }
    if (!message.bridgeId.isZero()) {
      writer.uint32(56).uint64(message.bridgeId);
    }
    if (!message.chainId.isZero()) {
      writer.uint32(64).uint64(message.chainId);
    }
    if (message.tokenAddress !== "") {
      writer.uint32(74).string(message.tokenAddress);
    }
    if (message.bridgeAddress !== "") {
      writer.uint32(82).string(message.bridgeAddress);
    }
    if (message.isActive === true) {
      writer.uint32(88).bool(message.isActive);
    }
    if (!message.createdBlockHeight.isZero()) {
      writer.uint32(104).uint64(message.createdBlockHeight);
    }
    if (message.isDeprecated === true) {
      writer.uint32(112).bool(message.isDeprecated);
    }
    return writer;
  },

  decode(input: _m0.Reader | Uint8Array, length?: number): Token {
    const reader = input instanceof _m0.Reader ? input : _m0.Reader.create(input);
    let end = length === undefined ? reader.len : reader.pos + length;
    const message = createBaseToken();
    while (reader.pos < end) {
      const tag = reader.uint32();
      switch (tag >>> 3) {
        case 1:
          if (tag !== 10) {
            break;
          }

          message.id = reader.string();
          continue;
        case 2:
          if (tag !== 18) {
            break;
          }

          message.creator = reader.string();
          continue;
        case 3:
          if (tag !== 26) {
            break;
          }

          message.denom = reader.string();
          continue;
        case 4:
          if (tag !== 34) {
            break;
          }

          message.name = reader.string();
          continue;
        case 5:
          if (tag !== 42) {
            break;
          }

          message.symbol = reader.string();
          continue;
        case 6:
          if (tag !== 48) {
            break;
          }

          message.decimals = reader.int64() as Long;
          continue;
        case 7:
          if (tag !== 56) {
            break;
          }

          message.bridgeId = reader.uint64() as Long;
          continue;
        case 8:
          if (tag !== 64) {
            break;
          }

          message.chainId = reader.uint64() as Long;
          continue;
        case 9:
          if (tag !== 74) {
            break;
          }

          message.tokenAddress = reader.string();
          continue;
        case 10:
          if (tag !== 82) {
            break;
          }

          message.bridgeAddress = reader.string();
          continue;
        case 11:
          if (tag !== 88) {
            break;
          }

          message.isActive = reader.bool();
          continue;
        case 13:
          if (tag !== 104) {
            break;
          }

          message.createdBlockHeight = reader.uint64() as Long;
          continue;
        case 14:
          if (tag !== 112) {
            break;
          }

          message.isDeprecated = reader.bool();
          continue;
<<<<<<< HEAD
      }
      if ((tag & 7) === 4 || tag === 0) {
        break;
      }
=======
      }
      if ((tag & 7) === 4 || tag === 0) {
        break;
      }
>>>>>>> b49d57b8
      reader.skipType(tag & 7);
    }
    return message;
  },

  fromJSON(object: any): Token {
    return {
      id: isSet(object.id) ? String(object.id) : "",
      creator: isSet(object.creator) ? String(object.creator) : "",
      denom: isSet(object.denom) ? String(object.denom) : "",
      name: isSet(object.name) ? String(object.name) : "",
      symbol: isSet(object.symbol) ? String(object.symbol) : "",
      decimals: isSet(object.decimals) ? Long.fromValue(object.decimals) : Long.ZERO,
      bridgeId: isSet(object.bridgeId) ? Long.fromValue(object.bridgeId) : Long.UZERO,
      chainId: isSet(object.chainId) ? Long.fromValue(object.chainId) : Long.UZERO,
      tokenAddress: isSet(object.tokenAddress) ? String(object.tokenAddress) : "",
      bridgeAddress: isSet(object.bridgeAddress) ? String(object.bridgeAddress) : "",
      isActive: isSet(object.isActive) ? Boolean(object.isActive) : false,
      createdBlockHeight: isSet(object.createdBlockHeight) ? Long.fromValue(object.createdBlockHeight) : Long.UZERO,
      isDeprecated: isSet(object.isDeprecated) ? Boolean(object.isDeprecated) : false,
    };
  },

  toJSON(message: Token): unknown {
    const obj: any = {};
    message.id !== undefined && (obj.id = message.id);
    message.creator !== undefined && (obj.creator = message.creator);
    message.denom !== undefined && (obj.denom = message.denom);
    message.name !== undefined && (obj.name = message.name);
    message.symbol !== undefined && (obj.symbol = message.symbol);
    message.decimals !== undefined && (obj.decimals = (message.decimals || Long.ZERO).toString());
    message.bridgeId !== undefined && (obj.bridgeId = (message.bridgeId || Long.UZERO).toString());
    message.chainId !== undefined && (obj.chainId = (message.chainId || Long.UZERO).toString());
    message.tokenAddress !== undefined && (obj.tokenAddress = message.tokenAddress);
    message.bridgeAddress !== undefined && (obj.bridgeAddress = message.bridgeAddress);
    message.isActive !== undefined && (obj.isActive = message.isActive);
    message.createdBlockHeight !== undefined &&
      (obj.createdBlockHeight = (message.createdBlockHeight || Long.UZERO).toString());
    message.isDeprecated !== undefined && (obj.isDeprecated = message.isDeprecated);
    return obj;
  },

  create(base?: DeepPartial<Token>): Token {
    return Token.fromPartial(base ?? {});
  },

  fromPartial(object: DeepPartial<Token>): Token {
    const message = createBaseToken();
    message.id = object.id ?? "";
    message.creator = object.creator ?? "";
    message.denom = object.denom ?? "";
    message.name = object.name ?? "";
    message.symbol = object.symbol ?? "";
    message.decimals = (object.decimals !== undefined && object.decimals !== null)
      ? Long.fromValue(object.decimals)
      : Long.ZERO;
    message.bridgeId = (object.bridgeId !== undefined && object.bridgeId !== null)
      ? Long.fromValue(object.bridgeId)
      : Long.UZERO;
    message.chainId = (object.chainId !== undefined && object.chainId !== null)
      ? Long.fromValue(object.chainId)
      : Long.UZERO;
    message.tokenAddress = object.tokenAddress ?? "";
    message.bridgeAddress = object.bridgeAddress ?? "";
    message.isActive = object.isActive ?? false;
    message.createdBlockHeight = (object.createdBlockHeight !== undefined && object.createdBlockHeight !== null)
      ? Long.fromValue(object.createdBlockHeight)
      : Long.UZERO;
    message.isDeprecated = object.isDeprecated ?? false;
    return message;
  },
};

function createBaseBalanceChange(): BalanceChange {
  return { address: "", blockHeight: Long.UZERO, denom: "", amount: "", type: "", location: "", metadata: undefined };
}

export const BalanceChange = {
  encode(message: BalanceChange, writer: _m0.Writer = _m0.Writer.create()): _m0.Writer {
    if (message.address !== "") {
      writer.uint32(10).string(message.address);
    }
    if (!message.blockHeight.isZero()) {
      writer.uint32(16).uint64(message.blockHeight);
    }
    if (message.denom !== "") {
      writer.uint32(26).string(message.denom);
    }
    if (message.amount !== "") {
      writer.uint32(34).string(message.amount);
    }
    if (message.type !== "") {
      writer.uint32(42).string(message.type);
    }
    if (message.location !== "") {
      writer.uint32(50).string(message.location);
    }
    if (message.metadata !== undefined) {
      Metadata.encode(message.metadata, writer.uint32(58).fork()).ldelim();
    }
    return writer;
  },

  decode(input: _m0.Reader | Uint8Array, length?: number): BalanceChange {
    const reader = input instanceof _m0.Reader ? input : _m0.Reader.create(input);
    let end = length === undefined ? reader.len : reader.pos + length;
    const message = createBaseBalanceChange();
    while (reader.pos < end) {
      const tag = reader.uint32();
      switch (tag >>> 3) {
        case 1:
          if (tag !== 10) {
            break;
          }

          message.address = reader.string();
          continue;
        case 2:
          if (tag !== 16) {
            break;
          }

          message.blockHeight = reader.uint64() as Long;
          continue;
        case 3:
          if (tag !== 26) {
            break;
          }

          message.denom = reader.string();
          continue;
        case 4:
          if (tag !== 34) {
            break;
          }

          message.amount = reader.string();
          continue;
        case 5:
          if (tag !== 42) {
            break;
          }

          message.type = reader.string();
          continue;
        case 6:
          if (tag !== 50) {
            break;
          }

          message.location = reader.string();
          continue;
        case 7:
          if (tag !== 58) {
            break;
          }

          message.metadata = Metadata.decode(reader, reader.uint32());
          continue;
      }
      if ((tag & 7) === 4 || tag === 0) {
        break;
      }
      reader.skipType(tag & 7);
    }
    return message;
  },

  fromJSON(object: any): BalanceChange {
    return {
      address: isSet(object.address) ? String(object.address) : "",
      blockHeight: isSet(object.blockHeight) ? Long.fromValue(object.blockHeight) : Long.UZERO,
      denom: isSet(object.denom) ? String(object.denom) : "",
      amount: isSet(object.amount) ? String(object.amount) : "",
      type: isSet(object.type) ? String(object.type) : "",
      location: isSet(object.location) ? String(object.location) : "",
      metadata: isSet(object.metadata) ? Metadata.fromJSON(object.metadata) : undefined,
    };
  },

  toJSON(message: BalanceChange): unknown {
    const obj: any = {};
    message.address !== undefined && (obj.address = message.address);
    message.blockHeight !== undefined && (obj.blockHeight = (message.blockHeight || Long.UZERO).toString());
    message.denom !== undefined && (obj.denom = message.denom);
    message.amount !== undefined && (obj.amount = message.amount);
    message.type !== undefined && (obj.type = message.type);
    message.location !== undefined && (obj.location = message.location);
    message.metadata !== undefined && (obj.metadata = message.metadata ? Metadata.toJSON(message.metadata) : undefined);
    return obj;
  },

  create(base?: DeepPartial<BalanceChange>): BalanceChange {
    return BalanceChange.fromPartial(base ?? {});
  },

  fromPartial(object: DeepPartial<BalanceChange>): BalanceChange {
    const message = createBaseBalanceChange();
    message.address = object.address ?? "";
    message.blockHeight = (object.blockHeight !== undefined && object.blockHeight !== null)
      ? Long.fromValue(object.blockHeight)
      : Long.UZERO;
    message.denom = object.denom ?? "";
    message.amount = object.amount ?? "";
    message.type = object.type ?? "";
    message.location = object.location ?? "";
    message.metadata = (object.metadata !== undefined && object.metadata !== null)
      ? Metadata.fromPartial(object.metadata)
      : undefined;
    return message;
  },
};

function createBaseMetadata(): Metadata {
  return { orderId: undefined };
}

export const Metadata = {
  encode(message: Metadata, writer: _m0.Writer = _m0.Writer.create()): _m0.Writer {
    if (message.orderId !== undefined) {
      StringValue.encode({ value: message.orderId! }, writer.uint32(10).fork()).ldelim();
    }
    return writer;
  },

  decode(input: _m0.Reader | Uint8Array, length?: number): Metadata {
    const reader = input instanceof _m0.Reader ? input : _m0.Reader.create(input);
    let end = length === undefined ? reader.len : reader.pos + length;
    const message = createBaseMetadata();
    while (reader.pos < end) {
      const tag = reader.uint32();
      switch (tag >>> 3) {
        case 1:
          if (tag !== 10) {
            break;
          }

          message.orderId = StringValue.decode(reader, reader.uint32()).value;
          continue;
<<<<<<< HEAD
      }
      if ((tag & 7) === 4 || tag === 0) {
        break;
      }
=======
      }
      if ((tag & 7) === 4 || tag === 0) {
        break;
      }
>>>>>>> b49d57b8
      reader.skipType(tag & 7);
    }
    return message;
  },

  fromJSON(object: any): Metadata {
    return { orderId: isSet(object.orderId) ? String(object.orderId) : undefined };
  },

  toJSON(message: Metadata): unknown {
    const obj: any = {};
    message.orderId !== undefined && (obj.orderId = message.orderId);
    return obj;
  },

  create(base?: DeepPartial<Metadata>): Metadata {
    return Metadata.fromPartial(base ?? {});
  },

  fromPartial(object: DeepPartial<Metadata>): Metadata {
    const message = createBaseMetadata();
    message.orderId = object.orderId ?? undefined;
    return message;
  },
};

function createBaseLockedCoins(): LockedCoins {
<<<<<<< HEAD
  return { denom: "", spotOrderMargin: "", positionMargin: "", futuresOrderMargin: "" };
=======
  return { denom: "", orderMargin: "", positionMargin: "" };
>>>>>>> b49d57b8
}

export const LockedCoins = {
  encode(message: LockedCoins, writer: _m0.Writer = _m0.Writer.create()): _m0.Writer {
    if (message.denom !== "") {
      writer.uint32(10).string(message.denom);
    }
    if (message.spotOrderMargin !== "") {
      writer.uint32(18).string(message.spotOrderMargin);
    }
    if (message.positionMargin !== "") {
      writer.uint32(26).string(message.positionMargin);
    }
    if (message.futuresOrderMargin !== "") {
      writer.uint32(42).string(message.futuresOrderMargin);
    }
    return writer;
  },

  decode(input: _m0.Reader | Uint8Array, length?: number): LockedCoins {
    const reader = input instanceof _m0.Reader ? input : _m0.Reader.create(input);
    let end = length === undefined ? reader.len : reader.pos + length;
    const message = createBaseLockedCoins();
    while (reader.pos < end) {
      const tag = reader.uint32();
      switch (tag >>> 3) {
        case 1:
          if (tag !== 10) {
            break;
          }

          message.denom = reader.string();
          continue;
        case 2:
          if (tag !== 18) {
            break;
          }

<<<<<<< HEAD
          message.spotOrderMargin = reader.string();
=======
          message.orderMargin = reader.string();
>>>>>>> b49d57b8
          continue;
        case 3:
          if (tag !== 26) {
            break;
          }

          message.positionMargin = reader.string();
          continue;
<<<<<<< HEAD
        case 5:
          if (tag !== 42) {
            break;
          }

          message.futuresOrderMargin = reader.string();
          continue;
      }
      if ((tag & 7) === 4 || tag === 0) {
        break;
      }
=======
      }
      if ((tag & 7) === 4 || tag === 0) {
        break;
      }
>>>>>>> b49d57b8
      reader.skipType(tag & 7);
    }
    return message;
  },

  fromJSON(object: any): LockedCoins {
    return {
      denom: isSet(object.denom) ? String(object.denom) : "",
<<<<<<< HEAD
      spotOrderMargin: isSet(object.spotOrderMargin) ? String(object.spotOrderMargin) : "",
      positionMargin: isSet(object.positionMargin) ? String(object.positionMargin) : "",
      futuresOrderMargin: isSet(object.futuresOrderMargin) ? String(object.futuresOrderMargin) : "",
=======
      orderMargin: isSet(object.orderMargin) ? String(object.orderMargin) : "",
      positionMargin: isSet(object.positionMargin) ? String(object.positionMargin) : "",
>>>>>>> b49d57b8
    };
  },

  toJSON(message: LockedCoins): unknown {
    const obj: any = {};
    message.denom !== undefined && (obj.denom = message.denom);
<<<<<<< HEAD
    message.spotOrderMargin !== undefined && (obj.spotOrderMargin = message.spotOrderMargin);
    message.positionMargin !== undefined && (obj.positionMargin = message.positionMargin);
    message.futuresOrderMargin !== undefined && (obj.futuresOrderMargin = message.futuresOrderMargin);
=======
    message.orderMargin !== undefined && (obj.orderMargin = message.orderMargin);
    message.positionMargin !== undefined && (obj.positionMargin = message.positionMargin);
>>>>>>> b49d57b8
    return obj;
  },

  create(base?: DeepPartial<LockedCoins>): LockedCoins {
    return LockedCoins.fromPartial(base ?? {});
  },

  fromPartial(object: DeepPartial<LockedCoins>): LockedCoins {
    const message = createBaseLockedCoins();
    message.denom = object.denom ?? "";
    message.spotOrderMargin = object.spotOrderMargin ?? "";
    message.positionMargin = object.positionMargin ?? "";
    message.futuresOrderMargin = object.futuresOrderMargin ?? "";
    return message;
  },
};

function createBaseLockedCoinsRecord(): LockedCoinsRecord {
  return { address: "", marketId: "", lockedCoins: undefined };
}

export const LockedCoinsRecord = {
  encode(message: LockedCoinsRecord, writer: _m0.Writer = _m0.Writer.create()): _m0.Writer {
    if (message.address !== "") {
      writer.uint32(10).string(message.address);
    }
    if (message.marketId !== "") {
      writer.uint32(18).string(message.marketId);
    }
    if (message.lockedCoins !== undefined) {
      LockedCoins.encode(message.lockedCoins, writer.uint32(26).fork()).ldelim();
    }
    return writer;
  },

  decode(input: _m0.Reader | Uint8Array, length?: number): LockedCoinsRecord {
    const reader = input instanceof _m0.Reader ? input : _m0.Reader.create(input);
    let end = length === undefined ? reader.len : reader.pos + length;
    const message = createBaseLockedCoinsRecord();
    while (reader.pos < end) {
      const tag = reader.uint32();
      switch (tag >>> 3) {
        case 1:
          if (tag !== 10) {
            break;
          }

          message.address = reader.string();
          continue;
        case 2:
          if (tag !== 18) {
            break;
          }

          message.marketId = reader.string();
          continue;
        case 3:
          if (tag !== 26) {
            break;
          }

          message.lockedCoins = LockedCoins.decode(reader, reader.uint32());
          continue;
<<<<<<< HEAD
      }
      if ((tag & 7) === 4 || tag === 0) {
        break;
      }
=======
      }
      if ((tag & 7) === 4 || tag === 0) {
        break;
      }
>>>>>>> b49d57b8
      reader.skipType(tag & 7);
    }
    return message;
  },

  fromJSON(object: any): LockedCoinsRecord {
    return {
      address: isSet(object.address) ? String(object.address) : "",
      marketId: isSet(object.marketId) ? String(object.marketId) : "",
      lockedCoins: isSet(object.lockedCoins) ? LockedCoins.fromJSON(object.lockedCoins) : undefined,
    };
  },

  toJSON(message: LockedCoinsRecord): unknown {
    const obj: any = {};
    message.address !== undefined && (obj.address = message.address);
    message.marketId !== undefined && (obj.marketId = message.marketId);
    message.lockedCoins !== undefined &&
      (obj.lockedCoins = message.lockedCoins ? LockedCoins.toJSON(message.lockedCoins) : undefined);
    return obj;
  },

  create(base?: DeepPartial<LockedCoinsRecord>): LockedCoinsRecord {
    return LockedCoinsRecord.fromPartial(base ?? {});
  },

  fromPartial(object: DeepPartial<LockedCoinsRecord>): LockedCoinsRecord {
    const message = createBaseLockedCoinsRecord();
    message.address = object.address ?? "";
    message.marketId = object.marketId ?? "";
    message.lockedCoins = (object.lockedCoins !== undefined && object.lockedCoins !== null)
      ? LockedCoins.fromPartial(object.lockedCoins)
      : undefined;
    return message;
  },
};

function createBasePositionPool(): PositionPool {
  return { marketId: "", coins: [] };
}

export const PositionPool = {
  encode(message: PositionPool, writer: _m0.Writer = _m0.Writer.create()): _m0.Writer {
    if (message.marketId !== "") {
      writer.uint32(10).string(message.marketId);
    }
    for (const v of message.coins) {
      Coin.encode(v!, writer.uint32(18).fork()).ldelim();
    }
    return writer;
  },

  decode(input: _m0.Reader | Uint8Array, length?: number): PositionPool {
    const reader = input instanceof _m0.Reader ? input : _m0.Reader.create(input);
    let end = length === undefined ? reader.len : reader.pos + length;
    const message = createBasePositionPool();
    while (reader.pos < end) {
      const tag = reader.uint32();
      switch (tag >>> 3) {
        case 1:
          if (tag !== 10) {
            break;
          }

          message.marketId = reader.string();
          continue;
        case 2:
          if (tag !== 18) {
            break;
          }

          message.coins.push(Coin.decode(reader, reader.uint32()));
          continue;
<<<<<<< HEAD
      }
      if ((tag & 7) === 4 || tag === 0) {
        break;
      }
=======
      }
      if ((tag & 7) === 4 || tag === 0) {
        break;
      }
>>>>>>> b49d57b8
      reader.skipType(tag & 7);
    }
    return message;
  },

  fromJSON(object: any): PositionPool {
    return {
      marketId: isSet(object.marketId) ? String(object.marketId) : "",
      coins: Array.isArray(object?.coins) ? object.coins.map((e: any) => Coin.fromJSON(e)) : [],
    };
  },

  toJSON(message: PositionPool): unknown {
    const obj: any = {};
    message.marketId !== undefined && (obj.marketId = message.marketId);
    if (message.coins) {
      obj.coins = message.coins.map((e) => e ? Coin.toJSON(e) : undefined);
    } else {
      obj.coins = [];
    }
    return obj;
  },

  create(base?: DeepPartial<PositionPool>): PositionPool {
    return PositionPool.fromPartial(base ?? {});
  },

  fromPartial(object: DeepPartial<PositionPool>): PositionPool {
    const message = createBasePositionPool();
    message.marketId = object.marketId ?? "";
    message.coins = object.coins?.map((e) => Coin.fromPartial(e)) || [];
    return message;
  },
};

function createBaseTokenBalance(): TokenBalance {
<<<<<<< HEAD
  return { available: "", spotOrder: "", position: "", denom: "", futures: "", futuresOrder: "" };
=======
  return { available: "", order: "", position: "", denom: "" };
>>>>>>> b49d57b8
}

export const TokenBalance = {
  encode(message: TokenBalance, writer: _m0.Writer = _m0.Writer.create()): _m0.Writer {
    if (message.available !== "") {
      writer.uint32(10).string(message.available);
    }
    if (message.spotOrder !== "") {
      writer.uint32(18).string(message.spotOrder);
    }
    if (message.position !== "") {
      writer.uint32(26).string(message.position);
    }
    if (message.denom !== "") {
      writer.uint32(34).string(message.denom);
    }
    if (message.futures !== "") {
      writer.uint32(42).string(message.futures);
    }
    if (message.futuresOrder !== "") {
      writer.uint32(50).string(message.futuresOrder);
    }
    return writer;
  },

  decode(input: _m0.Reader | Uint8Array, length?: number): TokenBalance {
    const reader = input instanceof _m0.Reader ? input : _m0.Reader.create(input);
    let end = length === undefined ? reader.len : reader.pos + length;
    const message = createBaseTokenBalance();
    while (reader.pos < end) {
      const tag = reader.uint32();
      switch (tag >>> 3) {
        case 1:
          if (tag !== 10) {
            break;
          }

          message.available = reader.string();
          continue;
        case 2:
          if (tag !== 18) {
            break;
          }

<<<<<<< HEAD
          message.spotOrder = reader.string();
=======
          message.order = reader.string();
>>>>>>> b49d57b8
          continue;
        case 3:
          if (tag !== 26) {
            break;
          }

          message.position = reader.string();
          continue;
        case 4:
          if (tag !== 34) {
            break;
          }

          message.denom = reader.string();
          continue;
<<<<<<< HEAD
        case 5:
          if (tag !== 42) {
            break;
          }

          message.futures = reader.string();
          continue;
        case 6:
          if (tag !== 50) {
            break;
          }

          message.futuresOrder = reader.string();
          continue;
      }
      if ((tag & 7) === 4 || tag === 0) {
        break;
      }
=======
      }
      if ((tag & 7) === 4 || tag === 0) {
        break;
      }
>>>>>>> b49d57b8
      reader.skipType(tag & 7);
    }
    return message;
  },

  fromJSON(object: any): TokenBalance {
    return {
      available: isSet(object.available) ? String(object.available) : "",
<<<<<<< HEAD
      spotOrder: isSet(object.spotOrder) ? String(object.spotOrder) : "",
      position: isSet(object.position) ? String(object.position) : "",
      denom: isSet(object.denom) ? String(object.denom) : "",
      futures: isSet(object.futures) ? String(object.futures) : "",
      futuresOrder: isSet(object.futuresOrder) ? String(object.futuresOrder) : "",
=======
      order: isSet(object.order) ? String(object.order) : "",
      position: isSet(object.position) ? String(object.position) : "",
      denom: isSet(object.denom) ? String(object.denom) : "",
>>>>>>> b49d57b8
    };
  },

  toJSON(message: TokenBalance): unknown {
    const obj: any = {};
    message.available !== undefined && (obj.available = message.available);
    message.spotOrder !== undefined && (obj.spotOrder = message.spotOrder);
    message.position !== undefined && (obj.position = message.position);
    message.denom !== undefined && (obj.denom = message.denom);
    message.futures !== undefined && (obj.futures = message.futures);
    message.futuresOrder !== undefined && (obj.futuresOrder = message.futuresOrder);
    return obj;
  },

  create(base?: DeepPartial<TokenBalance>): TokenBalance {
    return TokenBalance.fromPartial(base ?? {});
  },

  fromPartial(object: DeepPartial<TokenBalance>): TokenBalance {
    const message = createBaseTokenBalance();
    message.available = object.available ?? "";
    message.spotOrder = object.spotOrder ?? "";
    message.position = object.position ?? "";
    message.denom = object.denom ?? "";
    message.futures = object.futures ?? "";
    message.futuresOrder = object.futuresOrder ?? "";
    return message;
  },
};

type Builtin = Date | Function | Uint8Array | string | number | boolean | undefined;

export type DeepPartial<T> = T extends Builtin ? T
  : T extends Long ? string | number | Long : T extends Array<infer U> ? Array<DeepPartial<U>>
  : T extends ReadonlyArray<infer U> ? ReadonlyArray<DeepPartial<U>>
  : T extends {} ? { [K in keyof T]?: DeepPartial<T[K]> }
  : Partial<T>;

if (_m0.util.Long !== Long) {
  _m0.util.Long = Long as any;
  _m0.configure();
}

function isSet(value: any): boolean {
  return value !== null && value !== undefined;
}<|MERGE_RESOLUTION|>--- conflicted
+++ resolved
@@ -223,17 +223,10 @@
 
           message.isDeprecated = reader.bool();
           continue;
-<<<<<<< HEAD
       }
       if ((tag & 7) === 4 || tag === 0) {
         break;
       }
-=======
-      }
-      if ((tag & 7) === 4 || tag === 0) {
-        break;
-      }
->>>>>>> b49d57b8
       reader.skipType(tag & 7);
     }
     return message;
@@ -473,17 +466,10 @@
 
           message.orderId = StringValue.decode(reader, reader.uint32()).value;
           continue;
-<<<<<<< HEAD
       }
       if ((tag & 7) === 4 || tag === 0) {
         break;
       }
-=======
-      }
-      if ((tag & 7) === 4 || tag === 0) {
-        break;
-      }
->>>>>>> b49d57b8
       reader.skipType(tag & 7);
     }
     return message;
@@ -511,11 +497,7 @@
 };
 
 function createBaseLockedCoins(): LockedCoins {
-<<<<<<< HEAD
-  return { denom: "", spotOrderMargin: "", positionMargin: "", futuresOrderMargin: "" };
-=======
   return { denom: "", orderMargin: "", positionMargin: "" };
->>>>>>> b49d57b8
 }
 
 export const LockedCoins = {
@@ -554,11 +536,7 @@
             break;
           }
 
-<<<<<<< HEAD
-          message.spotOrderMargin = reader.string();
-=======
           message.orderMargin = reader.string();
->>>>>>> b49d57b8
           continue;
         case 3:
           if (tag !== 26) {
@@ -567,24 +545,10 @@
 
           message.positionMargin = reader.string();
           continue;
-<<<<<<< HEAD
-        case 5:
-          if (tag !== 42) {
-            break;
-          }
-
-          message.futuresOrderMargin = reader.string();
-          continue;
       }
       if ((tag & 7) === 4 || tag === 0) {
         break;
       }
-=======
-      }
-      if ((tag & 7) === 4 || tag === 0) {
-        break;
-      }
->>>>>>> b49d57b8
       reader.skipType(tag & 7);
     }
     return message;
@@ -593,28 +557,16 @@
   fromJSON(object: any): LockedCoins {
     return {
       denom: isSet(object.denom) ? String(object.denom) : "",
-<<<<<<< HEAD
-      spotOrderMargin: isSet(object.spotOrderMargin) ? String(object.spotOrderMargin) : "",
-      positionMargin: isSet(object.positionMargin) ? String(object.positionMargin) : "",
-      futuresOrderMargin: isSet(object.futuresOrderMargin) ? String(object.futuresOrderMargin) : "",
-=======
       orderMargin: isSet(object.orderMargin) ? String(object.orderMargin) : "",
       positionMargin: isSet(object.positionMargin) ? String(object.positionMargin) : "",
->>>>>>> b49d57b8
     };
   },
 
   toJSON(message: LockedCoins): unknown {
     const obj: any = {};
     message.denom !== undefined && (obj.denom = message.denom);
-<<<<<<< HEAD
-    message.spotOrderMargin !== undefined && (obj.spotOrderMargin = message.spotOrderMargin);
-    message.positionMargin !== undefined && (obj.positionMargin = message.positionMargin);
-    message.futuresOrderMargin !== undefined && (obj.futuresOrderMargin = message.futuresOrderMargin);
-=======
     message.orderMargin !== undefined && (obj.orderMargin = message.orderMargin);
     message.positionMargin !== undefined && (obj.positionMargin = message.positionMargin);
->>>>>>> b49d57b8
     return obj;
   },
 
@@ -678,17 +630,10 @@
 
           message.lockedCoins = LockedCoins.decode(reader, reader.uint32());
           continue;
-<<<<<<< HEAD
       }
       if ((tag & 7) === 4 || tag === 0) {
         break;
       }
-=======
-      }
-      if ((tag & 7) === 4 || tag === 0) {
-        break;
-      }
->>>>>>> b49d57b8
       reader.skipType(tag & 7);
     }
     return message;
@@ -762,17 +707,10 @@
 
           message.coins.push(Coin.decode(reader, reader.uint32()));
           continue;
-<<<<<<< HEAD
       }
       if ((tag & 7) === 4 || tag === 0) {
         break;
       }
-=======
-      }
-      if ((tag & 7) === 4 || tag === 0) {
-        break;
-      }
->>>>>>> b49d57b8
       reader.skipType(tag & 7);
     }
     return message;
@@ -809,11 +747,7 @@
 };
 
 function createBaseTokenBalance(): TokenBalance {
-<<<<<<< HEAD
-  return { available: "", spotOrder: "", position: "", denom: "", futures: "", futuresOrder: "" };
-=======
   return { available: "", order: "", position: "", denom: "" };
->>>>>>> b49d57b8
 }
 
 export const TokenBalance = {
@@ -858,11 +792,7 @@
             break;
           }
 
-<<<<<<< HEAD
-          message.spotOrder = reader.string();
-=======
           message.order = reader.string();
->>>>>>> b49d57b8
           continue;
         case 3:
           if (tag !== 26) {
@@ -878,31 +808,10 @@
 
           message.denom = reader.string();
           continue;
-<<<<<<< HEAD
-        case 5:
-          if (tag !== 42) {
-            break;
-          }
-
-          message.futures = reader.string();
-          continue;
-        case 6:
-          if (tag !== 50) {
-            break;
-          }
-
-          message.futuresOrder = reader.string();
-          continue;
       }
       if ((tag & 7) === 4 || tag === 0) {
         break;
       }
-=======
-      }
-      if ((tag & 7) === 4 || tag === 0) {
-        break;
-      }
->>>>>>> b49d57b8
       reader.skipType(tag & 7);
     }
     return message;
@@ -911,17 +820,9 @@
   fromJSON(object: any): TokenBalance {
     return {
       available: isSet(object.available) ? String(object.available) : "",
-<<<<<<< HEAD
-      spotOrder: isSet(object.spotOrder) ? String(object.spotOrder) : "",
-      position: isSet(object.position) ? String(object.position) : "",
-      denom: isSet(object.denom) ? String(object.denom) : "",
-      futures: isSet(object.futures) ? String(object.futures) : "",
-      futuresOrder: isSet(object.futuresOrder) ? String(object.futuresOrder) : "",
-=======
       order: isSet(object.order) ? String(object.order) : "",
       position: isSet(object.position) ? String(object.position) : "",
       denom: isSet(object.denom) ? String(object.denom) : "",
->>>>>>> b49d57b8
     };
   },
 
