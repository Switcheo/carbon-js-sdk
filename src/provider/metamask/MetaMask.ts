import { EthNetworkConfig, Network, NetworkConfigs } from "@carbon-sdk/constant";
import { ABIs } from "@carbon-sdk/eth";
<<<<<<< HEAD
import { Blockchain, getBlockchainFromChain, ChainNames } from "@carbon-sdk/util/blockchain";
import { appendHexPrefix } from "@carbon-sdk/util/generic";
=======
import { Blockchain, ChainNames, BlockchainV2, EVMChain as EVMChainV2, getBlockchainFromChainV2, BLOCKCHAIN_V2_TO_V1_MAPPING } from "@carbon-sdk/util/blockchain";
>>>>>>> 84effe46
import { ethers } from "ethers";
import { makeSignDoc } from "@cosmjs/amino/build";
import * as ethSignUtils from "eth-sig-util";
import EthCrypto from 'eth-crypto';
import { CarbonTx } from "@carbon-sdk/util";
import { CarbonSigner, CarbonSignerTypes } from "@carbon-sdk/wallet";
import { Algo, EncodeObject } from "@cosmjs/proto-signing";
import { AuthInfo } from "@carbon-sdk/codec/cosmos/tx/v1beta1/tx";
import { constructEIP712Tx } from "@carbon-sdk/util/eip712";
import { AminoTypesMap, Models } from "@carbon-sdk/index";
import { StdFee } from "@cosmjs/stargate";
import { AminoMsg } from "@cosmjs/amino";
import { ETH_SECP256K1_TYPE } from "@carbon-sdk/util/ethermint";
import { registry } from "@carbon-sdk/codec";

export type EVMChain = EVMChainV2;

type ChainContracts = {
  [key in Network]: string;
};
const CONTRACT_HASH: {
  [key in EVMChain]: ChainContracts;
} = {
  Ethereum: {
    // use same rinkeby contract for all non-mainnet uses
    [Network.TestNet]: "0x086e1b5f67c0f7ca8eb202d35553e27e964899e2",
    [Network.DevNet]: "0x086e1b5f67c0f7ca8eb202d35553e27e964899e2",
    [Network.LocalHost]: "0x086e1b5f67c0f7ca8eb202d35553e27e964899e2",

    [Network.MainNet]: "0xf4552877A40c1527D38970F170993660084D4541",
  } as const,
  ['Binance Smart Chain']: {
    // use same testnet contract for all non-mainnet uses
    [Network.TestNet]: "0x06E949ec2d6737ff57859CdcE426C5b5CA2Fc085",
    [Network.DevNet]: "0x06E949ec2d6737ff57859CdcE426C5b5CA2Fc085",
    [Network.LocalHost]: "0x06E949ec2d6737ff57859CdcE426C5b5CA2Fc085",

    [Network.MainNet]: "0x3786d94AC6B15FE2eaC72c3CA78cB82578Fc66f4",
  } as const,
  Arbitrum: {
    // use same testnet contract for all non-mainnet uses
    [Network.TestNet]: "",
    [Network.DevNet]: "",
    [Network.LocalHost]: "",

    [Network.MainNet]: "0x43138036d1283413035b8eca403559737e8f7980",
  } as const,
  Polygon: {
    // use same testnet contract for all non-mainnet uses
    [Network.TestNet]: "",
    [Network.DevNet]: "",
    [Network.LocalHost]: "",

    [Network.MainNet]: "0x61B9503Fe023E1F1Dd0ab7417923cB0A41DD9E0c",
  } as const,
  OKC: {
    // use same testnet contract for all non-mainnet uses
    [Network.TestNet]: "",
    [Network.DevNet]: "",
    [Network.LocalHost]: "",

    [Network.MainNet]: "0x7e8D8c98a016877Cb3103e837Fc71D41b155aF70",
  } as const,
} as const;

const REGISTRY_CONTRACT_ABI = ABIs.keyStorage;

const ENCRYPTION_VERSION = "x25519-xsalsa20-poly1305";

const MNEMONIC_MATCH_REGEX = /-----BEGIN MNEMONIC PHRASE-----([a-z\s]*)-----END MNEMONIC PHRASE-----/im;
const MNEMONIC_MATCH_REGEX_LEGACY = /^[a-z\s]*$/i;

const getEncryptMessage = (input: string) => {
  return `
  !!! Attention !!! Please make sure you are connecting to https://app.dem.exchange, do not confirm decrypt if you're connecting to untrusted sites.
  -----BEGIN MNEMONIC PHRASE-----
  ${input}
  -----END MNEMONIC PHRASE-----
  `
    .trim()
    .replace(/^\s+/gm, "");
};

interface RequestArguments {
  method: string;
  params?: unknown[] | object;
}

interface MetaMaskAPI {
  isConnected: () => boolean;
  request: (args: RequestArguments) => Promise<unknown>;
}

export interface MetaMaskChangeNetworkParam {
  chainId: string;
  blockExplorerUrls?: string[];
  chainName?: string;
  iconUrls?: string[];
  nativeCurrency?: {
    name: string;
    symbol: string;
    decimals: number;
  };
  rpcUrls?: string[];
}

export interface CallContractArgs {
  from?: string;
  value?: string;
  data?: string;
}

export interface MetaMaskSyncResult {
  blockchain?: Blockchain | BlockchainV2;
  chainId?: number;
}

const BSC_MAINNET: MetaMaskChangeNetworkParam = {
  chainId: "0x38",
  blockExplorerUrls: ["https://bscscan.com"],
  chainName: "BSC Mainnet",
  rpcUrls: [
    "https://bsc-dataseed2.binance.org/",
    "https://bsc-dataseed3.binance.org/",
    "https://bsc-dataseed4.binance.org/",
    "https://bsc-dataseed1.defibit.io/",
    "https://bsc-dataseed2.defibit.io/",
    "https://bsc-dataseed3.defibit.io/",
    "https://bsc-dataseed4.defibit.io/",
    "https://bsc-dataseed1.ninicoin.io/",
    "https://bsc-dataseed2.ninicoin.io/",
    "https://bsc-dataseed3.ninicoin.io/",
    "https://bsc-dataseed4.ninicoin.io/",
    "https://bsc-dataseed1.binance.org/",
  ],
  nativeCurrency: {
    decimals: 18,
    name: "Binance Coin",
    symbol: "BNB",
  },
};
const BSC_TESTNET: MetaMaskChangeNetworkParam = {
  chainId: "0x61",
  blockExplorerUrls: ["https://testnet.bscscan.com"],
  chainName: "BSC Testnet",
  rpcUrls: [
    "https://data-seed-prebsc-2-s1.binance.org:8545/",
    "http://data-seed-prebsc-1-s2.binance.org:8545/",
    "http://data-seed-prebsc-2-s2.binance.org:8545/",
    "https://data-seed-prebsc-1-s3.binance.org:8545/",
    "https://data-seed-prebsc-2-s3.binance.org:8545/",
    "https://data-seed-prebsc-1-s1.binance.org:8545/",
  ],
  nativeCurrency: {
    decimals: 18,
    name: "Binance Coin",
    symbol: "BNB",
  },
};

const ETH_MAINNET: MetaMaskChangeNetworkParam = {
  chainId: "0x1",
  rpcUrls: ["https://mainnet.infura.io/v3/"],
};
const ETH_TESTNET: MetaMaskChangeNetworkParam = {
  chainId: "0x5",
  rpcUrls: ["https://goerli.infura.io/v3/"],
};

const ARBITRUM_MAINNET: MetaMaskChangeNetworkParam = {
  chainId: "0xA4B1",
  blockExplorerUrls: ["https://explorer.arbitrum.io"],
  chainName: "Arbitrum One",
  rpcUrls: ["https://arb1.arbitrum.io/rpc"],
  nativeCurrency: {
    decimals: 18,
    name: "Ethereum",
    symbol: "ETH",
  },
};
const ARBITRUM_TESTNET: MetaMaskChangeNetworkParam = {
  chainId: "0x66EEB",
  blockExplorerUrls: [""],
  chainName: "Arbitrum Testnet",
  rpcUrls: ["https://rinkeby.arbitrum.io/rpc"],
  nativeCurrency: {
    decimals: 18,
    name: "Ethereum",
    symbol: "ETH",
  },
};
const POLYGON_MAINNET: MetaMaskChangeNetworkParam = {
  chainId: "0x89",
  blockExplorerUrls: ["https://polygonscan.com/"],
  chainName: "Polygon Mainnet",
  rpcUrls: ["https://polygon-rpc.com"],
  nativeCurrency: {
    decimals: 18,
    name: "Matic",
    symbol: "MATIC",
  },
};
const POLYGON_TESTNET: MetaMaskChangeNetworkParam = {
  chainId: "0x13881",
  blockExplorerUrls: ["https://mumbai.polygonscan.com"],
  chainName: "Polygon Mumbai",
  rpcUrls: ["https://polygon-mumbai.infura.io/v3/4458cf4d1689497b9a38b1d6bbf05e78"],
  nativeCurrency: {
    decimals: 18,
    name: "Matic",
    symbol: "MATIC",
  },
};
const OKC_MAINNET: MetaMaskChangeNetworkParam = {
  chainId: "0x42",
  blockExplorerUrls: ["https://www.oklink.com/okc"],
  chainName: "OKC Mainnet",
  rpcUrls: ["https://exchainrpc.okex.org"],
  nativeCurrency: {
    decimals: 18,
    name: "OKT",
    symbol: "OKT",
  },
};
const OKC_TESTNET: MetaMaskChangeNetworkParam = {
  chainId: "0x41",
  blockExplorerUrls: ["https://www.oklink.com/okc-test"],
  chainName: "OKC Testnet",
  rpcUrls: ["https://exchaintestrpc.okex.org"],
  nativeCurrency: {
    decimals: 18,
    name: "OKT",
    symbol: "OKT",
  },
};

/**
 * TODO: Add docs
 */
export class MetaMask {
<<<<<<< HEAD
  private blockchain: EVMChain = Blockchain.Ethereum;
  public legacyEip712SignMode: boolean = false

  static createMetamaskSigner(metamask: MetaMask, evmChainId: string, pubKeyBase64: string): CarbonSigner {
    const signDirect = async (_: string, doc: Models.Tx.SignDoc) => {
      const txBody = registry.decodeTxBody(doc.bodyBytes)
      const authInfo = AuthInfo.decode(doc.authInfoBytes)
      const msgs: EncodeObject[] = txBody.messages.map(message => {
        const msg = registry.decode({ ...message })
        return {
          typeUrl: message.typeUrl,
          value: msg
        }
      })
      const fee: StdFee = {
        amount: authInfo.fee?.amount ?? [],
        gas: authInfo.fee?.gasLimit.toString() ?? "0"
      }
      const aminoMsgs = msgs.map(msg => AminoTypesMap.toAmino(msg))
      const sig = await metamask.signEip712(
        doc.accountNumber.toString(),
        evmChainId,
        aminoMsgs,
        fee,
        txBody.memo,
        authInfo.signerInfos[0].sequence.toString())
      return {
        signed: doc,
        signature: {
          pub_key: {
            type: ETH_SECP256K1_TYPE,
            value: pubKeyBase64
          },
          signature: sig
        }
      }
    };
    const signAmino = async (signerAddress: string, doc: CarbonTx.StdSignDoc) => {
      const { account_number, chain_id, msgs, fee, memo, sequence } = doc
      const sig = await metamask.signEip712(
        account_number,
        chain_id,
        msgs,
        fee,
        memo,
        sequence)
      const api = await metamask.getConnectedAPI()
      const pubKey = await metamask.getCompressedPublicKey(signerAddress, api)
      return {
        signed: doc,
        signature: {
          pub_key: {
            type: ETH_SECP256K1_TYPE,
            value: Buffer.from(pubKey, 'hex').toString('base64')
          },
          signature: sig
        }
      }
    }
    const getAccounts = async () => {
      const address = await metamask.defaultAccount()
      const api = await metamask.getConnectedAPI()
      const pubKey = await metamask.getCompressedPublicKey(address, api)
      return [
        {
          //Possible to change to "ethsecp256k1" ?
          algo: "secp256k1" as Algo,
          address,
          pubkey: Uint8Array.from(Buffer.from(pubKey, 'hex'))
        },
      ]
    }


    const signLegacyEip712 = async (_: string, doc: CarbonTx.StdSignDoc) => {
      const { account_number, chain_id, msgs, fee, memo, sequence } = doc
      const sig = await metamask.signEip712(
        account_number,
        chain_id,
        msgs,
        fee,
        memo,
        sequence)
      return {
        signed: doc,
        signature: {
          pub_key: {
            type: ETH_SECP256K1_TYPE,
            value: pubKeyBase64
          },
          signature: sig
        }
      }
    };

    return {
      type: CarbonSignerTypes.BrowserInjected,
      legacyEip712SignMode: metamask.legacyEip712SignMode,
      signDirect,
      signAmino,
      getAccounts,
      signLegacyEip712
    };
  }
=======
  private blockchain: EVMChain = 'Ethereum';
>>>>>>> 84effe46

  static getNetworkParams(network: Network, blockchain: EVMChain = 'Ethereum'): MetaMaskChangeNetworkParam {
    if (network === Network.MainNet) {
      switch (blockchain) {
        case 'Binance Smart Chain':
          return BSC_MAINNET;
        case 'Arbitrum':
          return ARBITRUM_MAINNET;
        case 'Polygon':
          return POLYGON_MAINNET;
        case 'OKC':
          return OKC_MAINNET;
        default:
          // metamask should come with Ethereum configs
          return ETH_MAINNET;
      }
    }

    switch (blockchain) {
      case 'Binance Smart Chain':
        return BSC_TESTNET;
      case 'Arbitrum':
        return ARBITRUM_TESTNET;
      case 'Polygon':
        return POLYGON_TESTNET;
      case 'OKC':
        return OKC_TESTNET;
      default:
        // metamask should come with Ethereum configs
        return ETH_TESTNET;
    }
  }

  static getRequiredChainId(network: Network, blockchain: BlockchainV2 = 'Ethereum') {
    if (network === Network.MainNet) {
      switch (blockchain) {
        case 'Binance Smart Chain':
          return 56;
        case 'Arbitrum':
          return 42161;
        case 'Polygon':
          return 137;
        case 'OKC':
          return 66;
        default:
          return 1;
      }
    }

    switch (blockchain) {
      case 'Binance Smart Chain':
        return 97;
      case 'Arbitrum':
        return 421611;
      case 'Polygon':
        return 80001;
      case 'OKC':
        return 65;
      default:
        return 5;
    }
  }

  constructor(public readonly network: Network, public readonly useLegacyEip712?: boolean) {
    if (useLegacyEip712) {
      this.legacyEip712SignMode = useLegacyEip712
    }
  }

  private checkProvider(blockchain: BlockchainV2 = this.blockchain): ethers.providers.Provider {
    const config: any = NetworkConfigs[this.network];

    if (!config[BLOCKCHAIN_V2_TO_V1_MAPPING[blockchain!]]) {
      throw new Error(`MetaMask login not supported for this network ${this.network}`);
    }

    const ethNetworkConfig: EthNetworkConfig = config[BLOCKCHAIN_V2_TO_V1_MAPPING[blockchain!]];

    const provider = new ethers.providers.JsonRpcProvider(ethNetworkConfig.rpcURL);

    return provider;
  }

  public getBlockchain(): BlockchainV2 {
    return this.blockchain;
  }

  async syncBlockchain(): Promise<MetaMaskSyncResult> {
    const chainIdHex = (await this.getAPI()?.request({ method: "eth_chainId" })) as string;
    const chainId = !!chainIdHex ? parseInt(chainIdHex, 16) : undefined;
    const blockchain = getBlockchainFromChainV2(chainId) as EVMChain;
    this.blockchain = blockchain!;

    return { chainId, blockchain };
  }

  async getSigner(): Promise<ethers.Signer> {
    const ethereum = await this.getConnectedAPI();
    return new ethers.providers.Web3Provider(ethereum).getSigner();
  }

  getAPI(): MetaMaskAPI | null {
    return ((window as any).ethereum as MetaMaskAPI | null) ?? null;
  }

  async getConnectedAPI(): Promise<MetaMaskAPI> {
    const metamaskAPI = this.getAPI();
    if (!metamaskAPI) {
      throw new Error("MetaMask not connected, please check that your extension is enabled");
    }

    if (metamaskAPI?.isConnected()) {
      return metamaskAPI;
    }

    await metamaskAPI.request({ method: "eth_requestAccounts" });
    return metamaskAPI;
  }

  async connect() {
    return this.getConnectedAPI();
  }

  async defaultAccount() {
    const metamaskAPI = await this.getConnectedAPI();
    const accounts = (await metamaskAPI.request({ method: "eth_requestAccounts" })) as string[];
    console.log("accounts", accounts);
    const [defaultAccount] = accounts;

    if (!defaultAccount) {
      throw new Error("No default account on MetaMask, please create one first");
    }

    return defaultAccount;
  }

  async getStoredMnemonicCipher(account: string, blockchain?: EVMChain): Promise<string | undefined> {
    const contractHash = this.getContractHash(blockchain);
    const provider = this.checkProvider(blockchain);
    const contract = new ethers.Contract(contractHash, REGISTRY_CONTRACT_ABI, provider);
    const cipherTextHex: string | undefined = await contract.map(account);
    if (!cipherTextHex?.length || cipherTextHex === "0x") {
      // value would be '0x' if not initialized
      return undefined;
    }
    return cipherTextHex;
  }

  async encryptMnemonic(mnemonic: string): Promise<string> {
    const metamaskAPI = await this.getConnectedAPI();
    const defaultAccount = await this.defaultAccount();
    const publicKey = await this.getPublicKey(defaultAccount, metamaskAPI) as string;

    const messageToEncrypt = getEncryptMessage(mnemonic);

    const cipher = ethSignUtils.encrypt(
      publicKey,
      {
        data: messageToEncrypt,
      },
      ENCRYPTION_VERSION
    );

    const { version, nonce, ephemPublicKey, ciphertext } = cipher;
    const encryptedMnemonic = ethers.utils.toUtf8Bytes([version, nonce, ephemPublicKey, ciphertext].join("."));

    return Buffer.from(encryptedMnemonic).toString("hex");
  }

  // create signed public key for merging of cosmos and ethereum accounts (Metamask V2)
  async signMergeAccount(publicKey: string, address: string, metamaskAPI?: MetaMaskAPI): Promise<string> {
    const api = metamaskAPI ?? await this.getConnectedAPI();
    const message = `Sign your public key to merge your Carbon account: ${publicKey}`;
    const ethAddress = ethers.utils.getAddress(address);
    const publicKeySign = (await api.request({
      method: "personal_sign",
      params: [appendHexPrefix(Buffer.from(message, "utf-8").toString("hex")), ethAddress],
    })) as string;
    return publicKeySign;
  }

  // get uncompressed public key from Metamask (need to be updated as is deprecated)
  async getPublicKey(address: string, metamaskAPI?: MetaMaskAPI): Promise<string> {
    const api = metamaskAPI ?? await this.getConnectedAPI();
    const publicKey = (await api.request({
      method: "eth_getEncryptionPublicKey",
      params: [address],
    })) as string;
    return publicKey;
  }
  // get uncompressed public key from Metamask (need to be updated as is deprecated)
  async getCompressedPublicKey(address: string, metamaskAPI?: MetaMaskAPI): Promise<string> {
    const api = metamaskAPI ?? await this.getConnectedAPI();
    const uncompressedPubKey = await this.getPublicKey(address, api)
    return EthCrypto.publicKey.compress(uncompressedPubKey)
  }

  async signEip712(accountNumber: string, evmChainId: string, msgs: readonly AminoMsg[], fee: StdFee, memo: string, sequence: string): Promise<string> {
    const metamaskAPI = await this.getConnectedAPI();
    const defaultAccount = await this.defaultAccount();
    const stdSignDoc = makeSignDoc(msgs, fee, evmChainId, memo, accountNumber, sequence)
    const eip712Tx = constructEIP712Tx(stdSignDoc)

    const signature = (await metamaskAPI.request({
      method: 'eth_signTypedData_v4',
      params: [
        defaultAccount,
        JSON.stringify(eip712Tx),
      ],
    })) as string

    return Buffer.from(signature, 'hex').toString('base64')
  }

  async storeMnemonic(encryptedMnemonic: string, blockchain?: EVMChain) {
    const metamaskAPI = await this.getConnectedAPI();
    const defaultAccount = await this.defaultAccount();
    const storedMnemonicCipher = await this.getStoredMnemonicCipher(defaultAccount, blockchain);

    if (storedMnemonicCipher) {
      throw new Error("Cannot store key on registry - key already exists for ETH account");
    }

    const contractHash = this.getContractHash(blockchain);
    const provider = this.checkProvider(blockchain);
    const contract = new ethers.Contract(contractHash, REGISTRY_CONTRACT_ABI, provider);

    const dataBytes = Buffer.from(encryptedMnemonic, "hex");
    const unsignedTx = await contract.populateTransaction.Store(dataBytes);

    const txHash = (await metamaskAPI.request({
      method: "eth_sendTransaction",
      params: [
        {
          ...unsignedTx,
          from: defaultAccount,
        },
      ],
    })) as string;

    return txHash;
  }

  async login(blockchain?: EVMChain): Promise<string | null> {
    const metamaskAPI = await this.getConnectedAPI();
    const defaultAccount = await this.defaultAccount();
    const cipherTextHex: string | undefined = await this.getStoredMnemonicCipher(defaultAccount, blockchain);

    const chainIdHex = (await metamaskAPI.request({ method: "eth_chainId" })) as string;
    const chainId = parseInt(chainIdHex, 16);

    const requiredChainId = this.getRequiredChain(this.network, chainId);
    if (chainId !== requiredChainId) {
      const requiredNetworkName = ChainNames[requiredChainId] || ChainNames[3];
      throw new Error(`MetaMask not connected to correct network, please use ${requiredNetworkName} (Chain ID: ${requiredChainId})`);
    }

    if (!cipherTextHex || !cipherTextHex.length) {
      return null;
    }

    const cipherText = ethers.utils.toUtf8String(cipherTextHex);
    const [version, nonce, ephemPublicKey, ciphertext] = cipherText.split(".");

    const cipher = {
      version,
      nonce,
      ephemPublicKey,
      ciphertext,
    };

    const decryptedCipherText = (
      (await metamaskAPI.request({
        method: "eth_decrypt",
        params: [JSON.stringify(cipher), defaultAccount],
      })) as string
    )?.trim();

    // legacy encrypted mnemonic doesnt include warning message.
    if (decryptedCipherText.match(MNEMONIC_MATCH_REGEX_LEGACY)) {
      return decryptedCipherText;
    }

    // match line with prefix 'mnemonic: '
    const match = decryptedCipherText.match(MNEMONIC_MATCH_REGEX);

    // invalid cipher
    if (!match) {
      console.error("invalid account info retrieved from contract");
      console.error(decryptedCipherText);
      throw new Error("Retrieved invalid account on blockchain, please check console for more information.");
    }

    return match[1]?.trim();
  }

  private getRequiredChain(network: Network, currentChainId: number) {
    // set correct blockchain given the chain ID
    if (network === Network.MainNet) {
      if (currentChainId === 1) {
        this.blockchain = 'Ethereum';
        return currentChainId;
      }
      if (currentChainId === 56) {
        this.blockchain = 'Binance Smart Chain';
        return currentChainId;
      }
      if (currentChainId === 42161) {
        this.blockchain = 'Arbitrum';
        return currentChainId;
      }
      if (currentChainId === 137) {
        this.blockchain = 'Polygon';
        return currentChainId;
      }
      if (currentChainId === 66) {
        this.blockchain = 'OKC';
        return currentChainId;
      }

      return 1;
    }

    if (currentChainId === 5) {
      this.blockchain = 'Ethereum';
      return currentChainId;
    }
    if (currentChainId === 97) {
      this.blockchain = 'Binance Smart Chain';
      return currentChainId;
    }
    if (currentChainId === 421611) {
      this.blockchain = 'Arbitrum';
      return currentChainId;
    }
    if (currentChainId === 80001) {
      this.blockchain = 'Polygon';
      return currentChainId;
    }
    if (currentChainId === 65) {
      this.blockchain = 'OKC';
      return currentChainId;
    }

    // Deal with cases where users are logging in to devnet using mainnet chains
    if (currentChainId === 56) {
      return 97;
    }
    return 5;
  }

  private getContractHash(blockchain: EVMChain = this.blockchain) {
    const contractHash = CONTRACT_HASH[blockchain][this.network];
    if (!contractHash) {
      throw new Error(`MetaMask login is not supported on ${this.network} on ${blockchain}`);
    }

    return contractHash;
  }
}<|MERGE_RESOLUTION|>--- conflicted
+++ resolved
@@ -1,11 +1,7 @@
 import { EthNetworkConfig, Network, NetworkConfigs } from "@carbon-sdk/constant";
 import { ABIs } from "@carbon-sdk/eth";
-<<<<<<< HEAD
-import { Blockchain, getBlockchainFromChain, ChainNames } from "@carbon-sdk/util/blockchain";
+import { Blockchain, ChainNames, BlockchainV2, EVMChain as EVMChainV2, getBlockchainFromChainV2, BLOCKCHAIN_V2_TO_V1_MAPPING } from "@carbon-sdk/util/blockchain";
 import { appendHexPrefix } from "@carbon-sdk/util/generic";
-=======
-import { Blockchain, ChainNames, BlockchainV2, EVMChain as EVMChainV2, getBlockchainFromChainV2, BLOCKCHAIN_V2_TO_V1_MAPPING } from "@carbon-sdk/util/blockchain";
->>>>>>> 84effe46
 import { ethers } from "ethers";
 import { makeSignDoc } from "@cosmjs/amino/build";
 import * as ethSignUtils from "eth-sig-util";
@@ -246,8 +242,7 @@
  * TODO: Add docs
  */
 export class MetaMask {
-<<<<<<< HEAD
-  private blockchain: EVMChain = Blockchain.Ethereum;
+  private blockchain: EVMChain = 'Ethereum';
   public legacyEip712SignMode: boolean = false
 
   static createMetamaskSigner(metamask: MetaMask, evmChainId: string, pubKeyBase64: string): CarbonSigner {
@@ -351,9 +346,6 @@
       signLegacyEip712
     };
   }
-=======
-  private blockchain: EVMChain = 'Ethereum';
->>>>>>> 84effe46
 
   static getNetworkParams(network: Network, blockchain: EVMChain = 'Ethereum'): MetaMaskChangeNetworkParam {
     if (network === Network.MainNet) {
