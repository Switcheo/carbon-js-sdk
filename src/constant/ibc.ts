import { SimpleMap } from "@carbon-sdk/util/type";
import { AppCurrency, Bech32Config, ChainInfo } from "@keplr-wallet/types";
import * as bech32 from "bech32";
import { CURRENT_GAS_PRICE } from "./generic";
import { DenomPrefix } from "./token";

export interface ChainInfoExplorerTmRpc extends ChainInfo {
  // Formed as "https://explorer.com/{txHash}"
  explorerUrlToTx: string;
  tmRpc?: string;
}

export const IBCAddress = {
  getAddressBytes(bech32Address: string, prefix?: string): Uint8Array {
    const decoded = bech32.decode(bech32Address);
    if (prefix && decoded.prefix !== prefix) {
      throw new Error("Unmatched prefix");
    }

    return new Uint8Array(bech32.fromWords(decoded.words));
  },

  defaultBech32Config(
    mainPrefix: string,
    validatorPrefix: string = "val",
    consensusPrefix: string = "cons",
    publicPrefix: string = "pub",
    operatorPrefix: string = "oper"
  ): Bech32Config {
    return {
      bech32PrefixAccAddr: mainPrefix,
      bech32PrefixAccPub: mainPrefix + publicPrefix,
      bech32PrefixValAddr: mainPrefix + validatorPrefix + operatorPrefix,
      bech32PrefixValPub: mainPrefix + validatorPrefix + operatorPrefix + publicPrefix,
      bech32PrefixConsAddr: mainPrefix + validatorPrefix + consensusPrefix,
      bech32PrefixConsPub: mainPrefix + validatorPrefix + consensusPrefix + publicPrefix,
    };
  },

  deriveAddressFromBytes(bytes: Uint8Array, prefix: string): string {
    const words = bech32.toWords(bytes);
    return bech32.encode(prefix, words);
  },
};

export enum ChainIds {
  Osmosis = "osmosis-1",
  CosmosHub = "cosmoshub-4",
  Terra = "columbus-5",
  Secret = "secret-4",
  Akash = "akashnet-2",
  Regen = "regen-1",
  Sentinel = "sentinelhub-2",
  Persistence = "core-1",
  IrisNet = "irishub-1",
  CryptoOrg = "crypto-org-chain-mainnet-1",
  Starname = "iov-mainnet-ibc",
  EMoney = "emoney-3",
  Juno = "juno-1",
  Evmos = "evmos_9001-2",
  Microtick = "microtick-1",
  LikeCoin = "likecoin-mainnet-2",
  IXO = "impacthub-3",
  BitCanna = "bitcanna-1",
  BitSong = "bitsong-2b",
  KiChain = "kichain-2",
  MediBloc = "panacea-3",
  Bostrom = "bostrom",
  Comdex = "comdex-1",
  Cheqd = "cheqd-mainnet-1",
  Stargaze = "stargaze-1",
  Chihuahua = "chihuahua-1",
  LumNetwork = "lum-network-1",
  Vidulum = "vidulum-1",
  Desmos = "desmos-mainnet",
  Dig = "dig-1",
  Sommelier = "sommelier-3",
  Sifchain = "sifchain-1",
  BandChain = "laozi-mainnet",
  Konstellation = "darchub",
  Umee = "umee-1",
  GravityBridge = "gravity-bridge-3",
  Decentr = "mainnet-3",
  Certik = "shentu-2.2",
  Carbon = "carbon-1",
  Axelar = "axelar-dojo-1",
  Stride = "stride-1",
  Kujira = "kaiyo-1",
  Terra2 = "phoenix-1",
  Quicksilver = "quicksilver-1",
  StafiHub = "stafihub-1",
}

// whitelisted networks for addition of swth as a currency
export const swthIbcWhitelist: string[] = [ChainIds.Osmosis];
// whitelisted networks for addition of transfer options
export const ibcWhitelist: string[] = [
  ChainIds.Osmosis,
  ChainIds.Terra,
  ChainIds.CosmosHub,
  ChainIds.Juno,
  ChainIds.Evmos,
  ChainIds.Axelar,
  ChainIds.Stride,
  ChainIds.Kujira,
  ChainIds.Terra2,
  ChainIds.Quicksilver,
  ChainIds.Comdex,
  ChainIds.StafiHub,
  ChainIds.Persistence,
  ChainIds.Stargaze,
];

export const EmbedChainInfosInit: SimpleMap<ChainInfoExplorerTmRpc> = {
  [ChainIds.Osmosis]: {
    rpc: "https://rpc-osmosis.keplr.app",
    rest: "https://lcd-osmosis.keplr.app",
    chainId: "osmosis-1",
    chainName: "Osmosis",
    stakeCurrency: {
      coinDenom: "OSMO",
      coinMinimalDenom: "uosmo",
      coinDecimals: 6,
      coinGeckoId: "osmosis",
    },
    bip44: {
      coinType: 118,
    },
    bech32Config: IBCAddress.defaultBech32Config("osmo"),
    currencies: [
      {
        coinDenom: "OSMO",
        coinMinimalDenom: "uosmo",
        coinDecimals: 6,
        coinGeckoId: "osmosis",
      },
      {
        coinDenom: "ION",
        coinMinimalDenom: "uion",
        coinDecimals: 6,
        coinGeckoId: "ion",
      },
    ],
    feeCurrencies: [
      {
        coinDenom: "OSMO",
        coinMinimalDenom: "uosmo",
        coinDecimals: 6,
        coinGeckoId: "osmosis",
      },
    ],
    gasPriceStep: {
      low: 0,
      average: 0.025,
      high: 0.04,
    },
    features: ["ibc-transfer", "ibc-go"],
    explorerUrlToTx: "https://www.mintscan.io/osmosis/txs/{txHash}",
    tmRpc: "https://rpc-osmosis.blockapsis.com/",
  },
  [ChainIds.CosmosHub]: {
    rpc: "https://rpc-cosmoshub.keplr.app",
    rest: "https://lcd-cosmoshub.keplr.app",
    chainId: "cosmoshub-4",
    chainName: "Cosmos Hub",
    stakeCurrency: {
      coinDenom: "ATOM",
      coinMinimalDenom: "uatom",
      coinDecimals: 6,
      coinGeckoId: "cosmos",
    },
    bip44: {
      coinType: 118,
    },
    bech32Config: IBCAddress.defaultBech32Config("cosmos"),
    currencies: [
      {
        coinDenom: "ATOM",
        coinMinimalDenom: "uatom",
        coinDecimals: 6,
        coinGeckoId: "cosmos",
      },
    ],
    feeCurrencies: [
      {
        coinDenom: "ATOM",
        coinMinimalDenom: "uatom",
        coinDecimals: 6,
        coinGeckoId: "cosmos",
      },
    ],
    coinType: 118,
    features: ["ibc-transfer", "ibc-go"],
    explorerUrlToTx: "https://www.mintscan.io/cosmos/txs/{txHash}",
    tmRpc: "https://rpc.cosmos.network/",
  },
  [ChainIds.Terra]: {
    rpc: "https://rpc-columbus.keplr.app",
    rest: "https://lcd-columbus.keplr.app",
    chainId: "columbus-5",
    chainName: "Terra",
    stakeCurrency: {
      coinDenom: "LUNA",
      coinMinimalDenom: "uluna",
      coinDecimals: 6,
      coinGeckoId: "terra-luna",
    },
    bip44: {
      coinType: 330,
    },
    bech32Config: IBCAddress.defaultBech32Config("terra"),
    currencies: [
      {
        coinDenom: "LUNA",
        coinMinimalDenom: "uluna",
        coinDecimals: 6,
        coinGeckoId: "terra-luna",
      },
      {
        coinDenom: "UST",
        coinMinimalDenom: "uusd",
        coinDecimals: 6,
        coinGeckoId: "terrausd",
      },
      {
        coinDenom: "KRT",
        coinMinimalDenom: "ukrw",
        coinDecimals: 6,
        coinGeckoId: "terra-krw",
      },
    ],
    feeCurrencies: [
      {
        coinDenom: "LUNA",
        coinMinimalDenom: "uluna",
        coinDecimals: 6,
        coinGeckoId: "terra-luna",
      },
      {
        coinDenom: "UST",
        coinMinimalDenom: "uusd",
        coinDecimals: 6,
        coinGeckoId: "terrausd",
      },
    ],
    gasPriceStep: {
      low: 0.15,
      average: 0.2,
      high: 0.25,
    },
    features: ["ibc-transfer", "ibc-go"],
    explorerUrlToTx: "https://finder.terra.money/columbus-5/tx/{txHash}",
    tmRpc: "https://terra-rpc.easy2stake.com/",
  },
  [ChainIds.Secret]: {
    rpc: "https://rpc-secret.keplr.app",
    rest: "https://lcd-secret.keplr.app",
    chainId: "secret-4",
    chainName: "Secret Network",
    stakeCurrency: {
      coinDenom: "SCRT",
      coinMinimalDenom: "uscrt",
      coinDecimals: 6,
      coinGeckoId: "secret",
    },
    bip44: {
      coinType: 529,
    },
    bech32Config: IBCAddress.defaultBech32Config("secret"),
    currencies: [
      {
        coinDenom: "SCRT",
        coinMinimalDenom: "uscrt",
        coinDecimals: 6,
        coinGeckoId: "secret",
      },
    ],
    feeCurrencies: [
      {
        coinDenom: "SCRT",
        coinMinimalDenom: "uscrt",
        coinDecimals: 6,
        coinGeckoId: "secret",
      },
    ],
    coinType: 118,
    features: ["ibc-transfer", "ibc-go"],
    explorerUrlToTx: "https://secretnodes.com/secret/chains/secret-4/transactions/{txHash}",
  },
  [ChainIds.Akash]: {
    rpc: "https://rpc-akash.keplr.app",
    rest: "https://lcd-akash.keplr.app",
    chainId: "akashnet-2",
    chainName: "Akash",
    stakeCurrency: {
      coinDenom: "AKT",
      coinMinimalDenom: "uakt",
      coinDecimals: 6,
      coinGeckoId: "akash-network",
    },
    bip44: {
      coinType: 118,
    },
    bech32Config: IBCAddress.defaultBech32Config("akash"),
    currencies: [
      {
        coinDenom: "AKT",
        coinMinimalDenom: "uakt",
        coinDecimals: 6,
        coinGeckoId: "akash-network",
      },
    ],
    feeCurrencies: [
      {
        coinDenom: "AKT",
        coinMinimalDenom: "uakt",
        coinDecimals: 6,
        coinGeckoId: "akash-network",
      },
    ],
    coinType: 118,
    features: ["ibc-transfer", "ibc-go"],
    explorerUrlToTx: "https://www.mintscan.io/akash/txs/{txHash}",
  },
  [ChainIds.Regen]: {
    rpc: "https://rpc-regen.keplr.app",
    rest: "https://lcd-regen.keplr.app",
    chainId: "regen-1",
    chainName: "Regen Network",
    stakeCurrency: {
      coinDenom: "REGEN",
      coinMinimalDenom: "uregen",
      coinDecimals: 6,
      coinGeckoId: "regen",
    },
    bip44: { coinType: 118 },
    bech32Config: IBCAddress.defaultBech32Config("regen"),
    currencies: [
      {
        coinDenom: "REGEN",
        coinMinimalDenom: "uregen",
        coinDecimals: 6,
        coinGeckoId: "regen",
      },
    ],
    feeCurrencies: [
      {
        coinDenom: "REGEN",
        coinMinimalDenom: "uregen",
        coinDecimals: 6,
        coinGeckoId: "regen",
      },
    ],
    features: ["ibc-transfer", "ibc-go"],
    explorerUrlToTx: "https://regen.aneka.io/txs/{txHash}",
  },
  [ChainIds.Sentinel]: {
    rpc: "https://rpc-sentinel.keplr.app",
    rest: "https://lcd-sentinel.keplr.app",
    chainId: "sentinelhub-2",
    chainName: "Sentinel",
    stakeCurrency: {
      coinDenom: "DVPN",
      coinMinimalDenom: "udvpn",
      coinDecimals: 6,
      coinGeckoId: "sentinel",
    },
    bip44: { coinType: 118 },
    bech32Config: IBCAddress.defaultBech32Config("sent"),
    currencies: [
      {
        coinDenom: "DVPN",
        coinMinimalDenom: "udvpn",
        coinDecimals: 6,
        coinGeckoId: "sentinel",
      },
    ],
    feeCurrencies: [
      {
        coinDenom: "DVPN",
        coinMinimalDenom: "udvpn",
        coinDecimals: 6,
        coinGeckoId: "sentinel",
      },
    ],
    explorerUrlToTx: "https://www.mintscan.io/sentinel/txs/{txHash}",
    features: ["ibc-transfer", "ibc-go"],
  },
  [ChainIds.Persistence]: {
    rpc: "https://rpc-persistence.keplr.app",
    rest: "https://lcd-persistence.keplr.app",
    chainId: "core-1",
    chainName: "Persistence",
    stakeCurrency: {
      coinDenom: "XPRT",
      coinMinimalDenom: "uxprt",
      coinDecimals: 6,
      coinGeckoId: "persistence",
    },
    bip44: {
      coinType: 750,
    },
    bech32Config: IBCAddress.defaultBech32Config("persistence"),
    currencies: [
      {
        coinDenom: "XPRT",
        coinMinimalDenom: "uxprt",
        coinDecimals: 6,
        coinGeckoId: "persistence",
      },
      {
        coinDenom: "PSTAKE",
        coinMinimalDenom: "ibc/A6E3AF63B3C906416A9AF7A556C59EA4BD50E617EFFE6299B99700CCB780E444",
        coinDecimals: 18,
        coinGeckoId: "pstake-finance",
      },
    ],
    feeCurrencies: [
      {
        coinDenom: "XPRT",
        coinMinimalDenom: "uxprt",
        coinDecimals: 6,
        coinGeckoId: "persistence",
      },
    ],
    features: ["ibc-transfer", "ibc-go"],
    explorerUrlToTx: "https://www.mintscan.io/persistence/txs/{txHash}",
  },
  [ChainIds.IrisNet]: {
    rpc: "https://rpc-iris.keplr.app",
    rest: "https://lcd-iris.keplr.app",
    chainId: "irishub-1",
    chainName: "IRISnet",
    stakeCurrency: {
      coinDenom: "IRIS",
      coinMinimalDenom: "uiris",
      coinDecimals: 6,
      coinGeckoId: "iris-network",
    },
    bip44: {
      coinType: 118,
    },
    bech32Config: IBCAddress.defaultBech32Config("iaa"),
    currencies: [
      {
        coinDenom: "IRIS",
        coinMinimalDenom: "uiris",
        coinDecimals: 6,
        coinGeckoId: "iris-network",
      },
    ],
    feeCurrencies: [
      {
        coinDenom: "IRIS",
        coinMinimalDenom: "uiris",
        coinDecimals: 6,
        coinGeckoId: "iris-network",
      },
    ],
    features: ["ibc-transfer", "ibc-go"],
    explorerUrlToTx: "https://www.mintscan.io/iris/txs/{txHash}",
  },
  [ChainIds.CryptoOrg]: {
    rpc: "https://rpc-crypto-org.keplr.app/",
    rest: "https://lcd-crypto-org.keplr.app/",
    chainId: "crypto-org-chain-mainnet-1",
    chainName: "Crypto.org",
    stakeCurrency: {
      coinDenom: "CRO",
      coinMinimalDenom: "basecro",
      coinDecimals: 8,
      coinGeckoId: "crypto-com-chain",
    },
    bip44: {
      coinType: 394,
    },
    bech32Config: IBCAddress.defaultBech32Config("cro"),
    currencies: [
      {
        coinDenom: "CRO",
        coinMinimalDenom: "basecro",
        coinDecimals: 8,
        coinGeckoId: "crypto-com-chain",
      },
    ],
    feeCurrencies: [
      {
        coinDenom: "CRO",
        coinMinimalDenom: "basecro",
        coinDecimals: 8,
        coinGeckoId: "crypto-com-chain",
      },
    ],
    features: ["ibc-transfer", "ibc-go"],
    explorerUrlToTx: "https://www.mintscan.io/crypto-org/txs/{txHash}",
  },
  [ChainIds.Starname]: {
    rpc: "https://rpc-iov.keplr.app",
    rest: "https://lcd-iov.keplr.app",
    chainId: "iov-mainnet-ibc",
    chainName: "Starname",
    stakeCurrency: {
      coinDenom: "IOV",
      coinMinimalDenom: "uiov",
      coinDecimals: 6,
      coinGeckoId: "starname",
    },
    bip44: {
      coinType: 234,
    },
    bech32Config: IBCAddress.defaultBech32Config("star"),
    currencies: [
      {
        coinDenom: "IOV",
        coinMinimalDenom: "uiov",
        coinDecimals: 6,
        coinGeckoId: "starname",
      },
    ],
    feeCurrencies: [
      {
        coinDenom: "IOV",
        coinMinimalDenom: "uiov",
        coinDecimals: 6,
        coinGeckoId: "starname",
      },
    ],
    features: ["ibc-transfer", "ibc-go"],
    explorerUrlToTx: "https://www.mintscan.io/starname/txs/{txHash}",
  },
  [ChainIds.EMoney]: {
    rpc: "https://rpc-emoney.keplr.app",
    rest: "https://lcd-emoney.keplr.app",
    chainId: "emoney-3",
    chainName: "e-Money",
    stakeCurrency: {
      coinDenom: "NGM",
      coinMinimalDenom: "ungm",
      coinDecimals: 6,
      coinGeckoId: "e-money",
    },
    bip44: {
      coinType: 118,
    },
    bech32Config: IBCAddress.defaultBech32Config("emoney"),
    currencies: [
      {
        coinDenom: "NGM",
        coinMinimalDenom: "ungm",
        coinDecimals: 6,
        coinGeckoId: "e-money",
      },
      {
        coinDenom: "EEUR",
        coinMinimalDenom: "eeur",
        coinDecimals: 6,
        coinGeckoId: "e-money-eur",
      },
    ],
    feeCurrencies: [
      {
        coinDenom: "NGM",
        coinMinimalDenom: "ungm",
        coinDecimals: 6,
        coinGeckoId: "e-money",
      },
    ],
    gasPriceStep: {
      low: 1,
      average: 1,
      high: 1,
    },
    features: ["ibc-transfer", "ibc-go"],
    explorerUrlToTx: "https://emoney.bigdipper.live/transactions/{txHash}",
  },
  [ChainIds.Juno]: {
    rpc: "https://rpc-juno.keplr.app",
    rest: "https://lcd-juno.keplr.app",
    chainId: "juno-1",
    chainName: "Juno",
    stakeCurrency: {
      coinDenom: "JUNO",
      coinMinimalDenom: "ujuno",
      coinDecimals: 6,
      coinGeckoId: "juno-network",
    },
    bip44: {
      coinType: 118,
    },
    bech32Config: IBCAddress.defaultBech32Config("juno"),
    currencies: [
      {
        coinDenom: "JUNO",
        coinMinimalDenom: "ujuno",
        coinDecimals: 6,
        coinGeckoId: "juno-network",
      },
    ],
    feeCurrencies: [
      {
        coinDenom: "JUNO",
        coinMinimalDenom: "ujuno",
        coinDecimals: 6,
        coinGeckoId: "juno-network",
      },
    ],
    gasPriceStep: {
      low: 0.001,
      average: 0.0025,
      high: 0.004,
    },
    features: ["ibc-transfer", "ibc-go"],
    explorerUrlToTx: "https://www.mintscan.io/juno/txs/{txHash}",
  },
  [ChainIds.Evmos]: {
    rpc: "https://rpc-evmos.keplr.app/",
    rest: "https://lcd-evmos.keplr.app/",
    chainId: "evmos_9001-2",
    chainName: "Evmos",
    stakeCurrency: {
      coinDenom: "EVMOS",
      coinMinimalDenom: "aevmos",
      coinDecimals: 18,
      coinGeckoId: "evmos",
    },
    bip44: {
      coinType: 60,
    },
    bech32Config: IBCAddress.defaultBech32Config("evmos"),
    currencies: [
      {
        coinDenom: "EVMOS",
        coinMinimalDenom: "aevmos",
        coinDecimals: 18,
        coinGeckoId: "evmos",
      },
    ],
    feeCurrencies: [
      {
        coinDenom: "EVMOS",
        coinMinimalDenom: "aevmos",
        coinDecimals: 18,
        coinGeckoId: "evmos",
      },
    ],
    gasPriceStep: {
      low: 25000000000,
      average: 25000000000,
      high: 40000000000,
    },
    features: ["ibc-transfer", "ibc-go"],
    explorerUrlToTx: "https://www.mintscan.io/evmos/txs/{txHash}",
  },
  [ChainIds.Microtick]: {
    rpc: "https://rpc-microtick.keplr.app",
    rest: "https://lcd-microtick.keplr.app",
    chainId: "microtick-1",
    chainName: "Microtick",
    stakeCurrency: {
      coinDenom: "TICK",
      coinMinimalDenom: "utick",
      coinDecimals: 6,
      coinGeckoId: "pool:utick",
    },
    bip44: {
      coinType: 118,
    },
    bech32Config: IBCAddress.defaultBech32Config("micro"),
    currencies: [
      {
        coinDenom: "TICK",
        coinMinimalDenom: "utick",
        coinDecimals: 6,
        coinGeckoId: "pool:utick",
      },
    ],
    feeCurrencies: [
      {
        coinDenom: "TICK",
        coinMinimalDenom: "utick",
        coinDecimals: 6,
        coinGeckoId: "pool:utick",
      },
    ],
    features: ["ibc-transfer", "ibc-go"],
    explorerUrlToTx: "https://explorer.microtick.zone/transactions/{txHash}",
  },
  [ChainIds.LikeCoin]: {
    rpc: "https://mainnet-node.like.co/rpc",
    rest: "https://mainnet-node.like.co",
    chainId: "likecoin-mainnet-2",
    chainName: "LikeCoin",
    stakeCurrency: {
      coinDenom: "LIKE",
      coinMinimalDenom: "nanolike",
      coinDecimals: 9,
      coinGeckoId: "likecoin",
    },
    bip44: {
      coinType: 118,
    },
    bech32Config: IBCAddress.defaultBech32Config("cosmos"),
    currencies: [
      {
        coinDenom: "LIKE",
        coinMinimalDenom: "nanolike",
        coinDecimals: 9,
        coinGeckoId: "likecoin",
      },
    ],
    feeCurrencies: [
      {
        coinDenom: "LIKE",
        coinMinimalDenom: "nanolike",
        coinDecimals: 9,
        coinGeckoId: "likecoin",
      },
    ],
    features: ["ibc-transfer", "ibc-go"],
    explorerUrlToTx: "https://likecoin.bigdipper.live/transactions/{txHash}",
  },
  [ChainIds.IXO]: {
    rpc: "https://rpc-impacthub.keplr.app",
    rest: "https://lcd-impacthub.keplr.app",
    chainId: "impacthub-3",
    chainName: "IXO",
    stakeCurrency: {
      coinDenom: "IXO",
      coinMinimalDenom: "uixo",
      coinDecimals: 6,
      coinGeckoId: "pool:uixo",
    },
    bip44: {
      coinType: 118,
    },
    bech32Config: IBCAddress.defaultBech32Config("ixo"),
    currencies: [
      {
        coinDenom: "IXO",
        coinMinimalDenom: "uixo",
        coinDecimals: 6,
        coinGeckoId: "pool:uixo",
      },
    ],
    feeCurrencies: [
      {
        coinDenom: "IXO",
        coinMinimalDenom: "uixo",
        coinDecimals: 6,
        coinGeckoId: "pool:uixo",
      },
    ],
    features: ["ibc-transfer", "ibc-go"],
    explorerUrlToTx: "https://blockscan.ixo.world/transactions/{txHash}",
  },
  [ChainIds.BitCanna]: {
    rpc: "https://rpc.bitcanna.io",
    rest: "https://lcd.bitcanna.io",
    chainId: "bitcanna-1",
    chainName: "BitCanna",
    stakeCurrency: {
      coinDenom: "BCNA",
      coinMinimalDenom: "ubcna",
      coinDecimals: 6,
      coinGeckoId: "bitcanna",
    },
    bip44: {
      coinType: 118,
    },
    bech32Config: IBCAddress.defaultBech32Config("bcna"),
    currencies: [
      {
        coinDenom: "BCNA",
        coinMinimalDenom: "ubcna",
        coinDecimals: 6,
        coinGeckoId: "bitcanna",
      },
    ],
    feeCurrencies: [
      {
        coinDenom: "BCNA",
        coinMinimalDenom: "ubcna",
        coinDecimals: 6,
        coinGeckoId: "bitcanna",
      },
    ],
    features: ["ibc-transfer", "ibc-go"],
    explorerUrlToTx: "https://www.mintscan.io/bitcanna/txs/{txHash}",
    tmRpc: "https://rpc.bitcanna.io/",
  },
  [ChainIds.BitSong]: {
    rpc: "https://rpc.explorebitsong.com",
    rest: "https://lcd.explorebitsong.com",
    chainId: "bitsong-2b",
    chainName: "BitSong",
    stakeCurrency: {
      coinDenom: "BTSG",
      coinMinimalDenom: "ubtsg",
      coinDecimals: 6,
      coinGeckoId: "pool:ubtsg",
    },
    bip44: {
      coinType: 639,
    },
    bech32Config: IBCAddress.defaultBech32Config("bitsong"),
    currencies: [
      {
        coinDenom: "BTSG",
        coinMinimalDenom: "ubtsg",
        coinDecimals: 6,
        coinGeckoId: "pool:ubtsg",
      },
    ],
    feeCurrencies: [
      {
        coinDenom: "BTSG",
        coinMinimalDenom: "ubtsg",
        coinDecimals: 6,
        coinGeckoId: "pool:ubtsg",
      },
    ],
    features: ["ibc-transfer", "ibc-go"],
    explorerUrlToTx: "https://explorebitsong.com/transactions/{txHash}",
    tmRpc: "https://rpc.explorebitsong.com/",
  },
  [ChainIds.KiChain]: {
    rpc: "https://rpc-mainnet.blockchain.ki",
    rest: "https://api-mainnet.blockchain.ki",
    chainId: "kichain-2",
    chainName: "Ki",
    stakeCurrency: {
      coinDenom: "XKI",
      coinMinimalDenom: "uxki",
      coinDecimals: 6,
      coinGeckoId: "pool:uxki",
    },
    bip44: {
      coinType: 118,
    },
    bech32Config: IBCAddress.defaultBech32Config("ki"),
    currencies: [
      {
        coinDenom: "XKI",
        coinMinimalDenom: "uxki",
        coinDecimals: 6,
        coinGeckoId: "pool:uxki",
      },
    ],
    feeCurrencies: [
      {
        coinDenom: "XKI",
        coinMinimalDenom: "uxki",
        coinDecimals: 6,
        coinGeckoId: "pool:uxki",
      },
    ],
    features: ["ibc-transfer", "ibc-go"],
    explorerUrlToTx: "https://www.mintscan.io/ki-chain/txs/{txHash}",
    tmRpc: "https://rpc-mainnet.blockchain.ki",
  },
  [ChainIds.MediBloc]: {
    rpc: "https://rpc.gopanacea.org",
    rest: "https://api.gopanacea.org",
    chainId: "panacea-3",
    chainName: "MediBloc",
    stakeCurrency: {
      coinDenom: "MED",
      coinMinimalDenom: "umed",
      coinDecimals: 6,
      coinGeckoId: "medibloc",
    },
    bip44: {
      coinType: 371,
    },
    bech32Config: IBCAddress.defaultBech32Config("panacea"),
    currencies: [
      {
        coinDenom: "MED",
        coinMinimalDenom: "umed",
        coinDecimals: 6,
        coinGeckoId: "medibloc",
      },
    ],
    feeCurrencies: [
      {
        coinDenom: "MED",
        coinMinimalDenom: "umed",
        coinDecimals: 6,
        coinGeckoId: "medibloc",
      },
    ],
    gasPriceStep: {
      low: 5,
      average: 7,
      high: 9,
    },
    features: ["ibc-transfer", "ibc-go"],
    explorerUrlToTx: "https://www.mintscan.io/medibloc/txs/{txHash}",
    tmRpc: "https://rpc.gopanacea.org/",
  },
  [ChainIds.Bostrom]: {
    rpc: "https://rpc.bostrom.cybernode.ai",
    rest: "https://lcd.bostrom.cybernode.ai",
    chainId: "bostrom",
    chainName: "Bostrom",
    stakeCurrency: {
      coinDenom: "BOOT",
      coinMinimalDenom: "boot",
      coinDecimals: 0,
      // coinGeckoId: "pool:boot",
    },
    bip44: {
      coinType: 118,
    },
    bech32Config: IBCAddress.defaultBech32Config("bostrom"),
    currencies: [
      {
        coinDenom: "BOOT",
        coinMinimalDenom: "boot",
        coinDecimals: 0,
        // coinGeckoId: "pool:boot",
      },
    ],
    feeCurrencies: [
      {
        coinDenom: "BOOT",
        coinMinimalDenom: "boot",
        coinDecimals: 0,
        // coinGeckoId: "pool:boot",
      },
    ],
    features: ["ibc-transfer", "ibc-go"],
    explorerUrlToTx: "https://cyb.ai/network/bostrom/tx/{txHash}",
    tmRpc: "https://rpc.bostrom.cybernode.ai/",
  },
  [ChainIds.Comdex]: {
    rpc: "https://rpc.comdex.one",
    rest: "https://rest.comdex.one",
    chainId: "comdex-1",
    chainName: "Comdex",
    stakeCurrency: {
      coinDenom: "CMDX",
      coinMinimalDenom: "ucmdx",
      coinDecimals: 6,
      coinGeckoId: "comdex",
    },
    bip44: {
      coinType: 118,
    },
    bech32Config: IBCAddress.defaultBech32Config("comdex"),
    currencies: [
      {
        coinDenom: "CMDX",
        coinMinimalDenom: "ucmdx",
        coinDecimals: 6,
        coinGeckoId: "comdex",
      },
    ],
    feeCurrencies: [
      {
        coinDenom: "CMDX",
        coinMinimalDenom: "ucmdx",
        coinDecimals: 6,
        coinGeckoId: "comdex",
      },
    ],
<<<<<<< HEAD
    features: ["ibc-transfer", "ibc-go"],
=======
    features: ["stargate", "ibc-transfer", "no-legacy-stdTx", "ibc-go"],
>>>>>>> 41db0463
    explorerUrlToTx: "https://www.mintscan.io/comdex/txs/{txHash}",
    tmRpc: "https://rpc.comdex.one/",
  },
  [ChainIds.Cheqd]: {
    rpc: "https://rpc.cheqd.net",
    rest: "https://api.cheqd.net",
    chainId: "cheqd-mainnet-1",
    chainName: "cheqd",
    stakeCurrency: {
      coinDenom: "CHEQ",
      coinMinimalDenom: "ncheq",
      coinDecimals: 9,
      coinGeckoId: "cheqd-network",
    },
    bip44: {
      coinType: 118,
    },
    bech32Config: IBCAddress.defaultBech32Config("cheqd"),
    currencies: [
      {
        coinDenom: "CHEQ",
        coinMinimalDenom: "ncheq",
        coinDecimals: 9,
        coinGeckoId: "cheqd-network",
      },
    ],
    feeCurrencies: [
      {
        coinDenom: "CHEQ",
        coinMinimalDenom: "ncheq",
        coinDecimals: 9,
        coinGeckoId: "cheqd-network",
      },
    ],
    gasPriceStep: {
      low: 25,
      average: 30,
      high: 50,
    },
    features: ["ibc-transfer", "ibc-go"],
    explorerUrlToTx: "https://explorer.cheqd.io/transactions/{txHash}",
    tmRpc: "https://rpc.cheqd.net/",
  },
  [ChainIds.Stargaze]: {
    rpc: "https://rpc.stargaze-apis.com",
    rest: "https://rest.stargaze-apis.com",
    chainId: "stargaze-1",
    chainName: "Stargaze",
    stakeCurrency: {
      coinDenom: "STARS",
      coinMinimalDenom: "ustars",
      coinDecimals: 6,
      coinGeckoId: "pool:ustars",
    },
    bip44: {
      coinType: 118,
    },
    bech32Config: IBCAddress.defaultBech32Config("stars"),
    currencies: [
      {
        coinDenom: "STARS",
        coinMinimalDenom: "ustars",
        coinDecimals: 6,
        coinGeckoId: "pool:ustars",
      },
    ],
    feeCurrencies: [
      {
        coinDenom: "STARS",
        coinMinimalDenom: "ustars",
        coinDecimals: 6,
        coinGeckoId: "pool:ustars",
      },
    ],
<<<<<<< HEAD
    features: ["ibc-transfer", "ibc-go"],
=======
    features: ["stargate", "ibc-transfer", "no-legacy-stdTx", "ibc-go"],
>>>>>>> 41db0463
    explorerUrlToTx: "https://www.mintscan.io/stargaze/txs/{txHash}",
    tmRpc: "https://rpc.stargaze-apis.com/",
  },
  [ChainIds.Chihuahua]: {
    rpc: "https://rpc.chihuahua.wtf",
    rest: "https://api.chihuahua.wtf",
    chainId: "chihuahua-1",
    chainName: "Chihuahua",
    stakeCurrency: {
      coinDenom: "HUAHUA",
      coinMinimalDenom: "uhuahua",
      coinDecimals: 6,
      coinGeckoId: "pool:uhuahua",
    },
    bip44: {
      coinType: 118,
    },
    bech32Config: IBCAddress.defaultBech32Config("chihuahua"),
    currencies: [
      {
        coinDenom: "HUAHUA",
        coinMinimalDenom: "uhuahua",
        coinDecimals: 6,
        coinGeckoId: "pool:uhuahua",
      },
    ],
    feeCurrencies: [
      {
        coinDenom: "HUAHUA",
        coinMinimalDenom: "uhuahua",
        coinDecimals: 6,
        coinGeckoId: "pool:uhuahua",
      },
    ],
    gasPriceStep: {
      low: 0.025,
      average: 0.03,
      high: 0.035,
    },
    features: ["ibc-transfer", "ibc-go"],
    explorerUrlToTx: "https://ping.pub/chihuahua/tx/{txHash}",
  },
  [ChainIds.LumNetwork]: {
    rpc: "https://node0.mainnet.lum.network/rpc",
    rest: "https://node0.mainnet.lum.network/rest",
    chainId: "lum-network-1",
    chainName: "Lum Network",
    stakeCurrency: {
      coinDenom: "LUM",
      coinMinimalDenom: "ulum",
      coinDecimals: 6,
      coinGeckoId: "pool:ulum",
    },
    bip44: {
      coinType: 118,
    },
    bech32Config: IBCAddress.defaultBech32Config("lum"),
    currencies: [
      {
        coinDenom: "LUM",
        coinMinimalDenom: "ulum",
        coinDecimals: 6,
        coinGeckoId: "pool:ulum",
      },
    ],
    feeCurrencies: [
      {
        coinDenom: "LUM",
        coinMinimalDenom: "ulum",
        coinDecimals: 6,
        coinGeckoId: "pool:ulum",
      },
    ],
    coinType: 118,
    features: ["ibc-transfer", "ibc-go"],
    explorerUrlToTx: "https://www.mintscan.io/lum/txs/{txHash}",
    tmRpc: "https://node0.mainnet.lum.network/rpc/",
  },
  [ChainIds.Vidulum]: {
    rpc: "https://mainnet-rpc.vidulum.app",
    rest: "https://mainnet-lcd.vidulum.app",
    chainId: "vidulum-1",
    chainName: "Vidulum",
    stakeCurrency: {
      coinDenom: "VDL",
      coinMinimalDenom: "uvdl",
      coinDecimals: 6,
      coinGeckoId: "vidulum",
    },
    bip44: {
      coinType: 370,
    },
    bech32Config: IBCAddress.defaultBech32Config("vdl"),
    currencies: [
      {
        coinDenom: "VDL",
        coinMinimalDenom: "uvdl",
        coinDecimals: 6,
        coinGeckoId: "vidulum",
      },
    ],
    feeCurrencies: [
      {
        coinDenom: "VDL",
        coinMinimalDenom: "uvdl",
        coinDecimals: 6,
        coinGeckoId: "vidulum",
      },
    ],
    coinType: 370,
    features: ["ibc-transfer", "ibc-go"],
    explorerUrlToTx: "https://explorers.vidulum.app/vidulum/tx/{txHash}",
    tmRpc: "https://mainnet-rpc.vidulum.app/",
  },
  [ChainIds.Desmos]: {
    rpc: "https://rpc.mainnet.desmos.network",
    rest: "https://api.mainnet.desmos.network",
    chainId: "desmos-mainnet",
    chainName: "Desmos",
    stakeCurrency: {
      coinDenom: "DSM",
      coinMinimalDenom: "udsm",
      coinDecimals: 6,
      coinGeckoId: "pool:udsm",
    },
    bip44: {
      coinType: 852,
    },
    bech32Config: IBCAddress.defaultBech32Config("desmos"),
    currencies: [
      {
        coinDenom: "DSM",
        coinMinimalDenom: "udsm",
        coinDecimals: 6,
        coinGeckoId: "pool:udsm",
      },
    ],
    feeCurrencies: [
      {
        coinDenom: "DSM",
        coinMinimalDenom: "udsm",
        coinDecimals: 6,
        coinGeckoId: "pool:udsm",
      },
    ],
    features: ["ibc-transfer", "ibc-go"],
    explorerUrlToTx: "https://explorer.desmos.network/transactions/{txHash}",
    tmRpc: "https://rpc.mainnet.desmos.network/",
  },
  [ChainIds.Dig]: {
    rpc: "https://rpc-1-dig.notional.ventures",
    rest: "https://api-1-dig.notional.ventures",
    chainId: "dig-1",
    chainName: "Dig",
    stakeCurrency: {
      coinDenom: "DIG",
      coinMinimalDenom: "udig",
      coinDecimals: 6,
      coinGeckoId: "pool:udig",
    },
    bip44: {
      coinType: 118,
    },
    bech32Config: IBCAddress.defaultBech32Config("dig"),
    currencies: [
      {
        coinDenom: "DIG",
        coinMinimalDenom: "udig",
        coinDecimals: 6,
        coinGeckoId: "pool:udig",
      },
    ],
    feeCurrencies: [
      {
        coinDenom: "DIG",
        coinMinimalDenom: "udig",
        coinDecimals: 6,
        coinGeckoId: "pool:udig",
      },
    ],
    gasPriceStep: {
      low: 0.025,
      average: 0.03,
      high: 0.035,
    },
    features: ["ibc-transfer", "ibc-go"],
    explorerUrlToTx: "https://ping.pub/dig/tx/{txHash}",
    tmRpc: "https://rpc-1-dig.notional.ventures/",
  },
  [ChainIds.Sommelier]: {
    rpc: "https://rpc-sommelier.keplr.app",
    rest: "https://lcd-sommelier.keplr.app",
    chainId: "sommelier-3",
    chainName: "Sommelier",
    stakeCurrency: {
      coinDenom: "SOMM",
      coinMinimalDenom: "usomm",
      coinDecimals: 6,
      coinGeckoId: "pool:usomm",
    },
    bip44: {
      coinType: 118,
    },
    bech32Config: IBCAddress.defaultBech32Config("somm"),
    currencies: [
      {
        coinDenom: "SOMM",
        coinMinimalDenom: "usomm",
        coinDecimals: 6,
        coinGeckoId: "pool:usomm",
      },
    ],
    feeCurrencies: [
      {
        coinDenom: "SOMM",
        coinMinimalDenom: "usomm",
        coinDecimals: 6,
        coinGeckoId: "pool:usomm",
      },
    ],
    features: ["ibc-transfer", "ibc-go"],
    explorerUrlToTx: "https://sommscan.io",
  },
  [ChainIds.Sifchain]: {
    rpc: "https://rpc.sifchain.finance",
    rest: "https://api-int.sifchain.finance",
    chainId: "sifchain-1",
    chainName: "Sifchain",
    stakeCurrency: {
      coinDenom: "ROWAN",
      coinMinimalDenom: "rowan",
      coinDecimals: 18,
      coinGeckoId: "sifchain",
    },
    bip44: {
      coinType: 118,
    },
    bech32Config: IBCAddress.defaultBech32Config("sif"),
    currencies: [
      {
        coinDenom: "ROWAN",
        coinMinimalDenom: "rowan",
        coinDecimals: 18,
        coinGeckoId: "sifchain",
      },
    ],
    feeCurrencies: [
      {
        coinDenom: "ROWAN",
        coinMinimalDenom: "rowan",
        coinDecimals: 18,
        coinGeckoId: "sifchain",
      },
    ],
    features: ["ibc-transfer", "ibc-go"],
    explorerUrlToTx: "https://www.mintscan.io/sifchain/txs/{txHash}",
    tmRpc: "https://rpc.sifchain.finance/",
  },
  [ChainIds.BandChain]: {
    rpc: "https://rpc.laozi3.bandchain.org",
    rest: "https://laozi1.bandchain.org/api",
    chainId: "laozi-mainnet",
    chainName: "BandChain",
    stakeCurrency: {
      coinDenom: "BAND",
      coinMinimalDenom: "uband",
      coinDecimals: 6,
      coinGeckoId: "band-protocol",
    },
    bip44: {
      coinType: 494,
    },
    bech32Config: IBCAddress.defaultBech32Config("band"),
    currencies: [
      {
        coinDenom: "BAND",
        coinMinimalDenom: "uband",
        coinDecimals: 6,
        coinGeckoId: "band-protocol",
      },
    ],
    feeCurrencies: [
      {
        coinDenom: "BAND",
        coinMinimalDenom: "uband",
        coinDecimals: 6,
        coinGeckoId: "band-protocol",
      },
    ],
    features: ["ibc-transfer", "ibc-go"],
    explorerUrlToTx: "https://cosmoscan.io/tx/{txHash}",
    tmRpc: "https://rpc.laozi3.bandchain.org/",
  },
  [ChainIds.Konstellation]: {
    rpc: "https://node1.konstellation.tech:26657",
    rest: "https://node1.konstellation.tech:1318",
    chainId: "darchub",
    chainName: "Konstellation",
    stakeCurrency: {
      coinDenom: "DARC",
      coinMinimalDenom: "udarc",
      coinDecimals: 6,
      coinGeckoId: "pool:udarc",
    },
    bip44: {
      coinType: 118,
    },
    bech32Config: IBCAddress.defaultBech32Config("darc"),
    currencies: [
      {
        coinDenom: "DARC",
        coinMinimalDenom: "udarc",
        coinDecimals: 6,
        coinGeckoId: "pool:udarc",
      },
    ],
    feeCurrencies: [
      {
        coinDenom: "DARC",
        coinMinimalDenom: "udarc",
        coinDecimals: 6,
        coinGeckoId: "pool:udarc",
      },
    ],
    features: ["ibc-transfer", "ibc-go"],
    explorerUrlToTx: "https://www.mintscan.io/konstellation/txs/{txHash}",
    tmRpc: "https://node1.konstellation.tech:26657/",
  },
  [ChainIds.Umee]: {
    rpc: "https://rpc.aphrodite.main.network.umee.cc",
    rest: "https://api.aphrodite.main.network.umee.cc",
    chainId: "umee-1",
    chainName: "Umee",
    stakeCurrency: {
      coinDenom: "UMEE",
      coinMinimalDenom: "uumee",
      coinDecimals: 6,
      coinGeckoId: "pool:uumee",
    },
    bip44: {
      coinType: 118,
    },
    bech32Config: IBCAddress.defaultBech32Config("umee"),
    currencies: [
      {
        coinDenom: "UMEE",
        coinMinimalDenom: "uumee",
        coinDecimals: 6,
        coinGeckoId: "pool:uumee",
      },
    ],
    feeCurrencies: [
      {
        coinDenom: "UMEE",
        coinMinimalDenom: "uumee",
        coinDecimals: 6,
        coinGeckoId: "pool:uumee",
      },
    ],
    features: ["ibc-transfer", "ibc-go"],
    explorerUrlToTx: "https://www.mintscan.io/umee/txs/{txHash}",
    tmRpc: "https://rpc.aphrodite.main.network.umee.cc/",
  },
  [ChainIds.GravityBridge]: {
    rpc: "https://gravitychain.io:26657",
    rest: "https://gravitychain.io:1317",
    chainId: "gravity-bridge-3",
    chainName: "Gravity Bridge",
    stakeCurrency: {
      coinDenom: "GRAV",
      coinMinimalDenom: "ugraviton",
      coinDecimals: 6,
      coinGeckoId: "pool:ugraviton",
    },
    bip44: {
      coinType: 118,
    },
    bech32Config: IBCAddress.defaultBech32Config("gravity"),
    currencies: [
      {
        coinDenom: "GRAV",
        coinMinimalDenom: "ugraviton",
        coinDecimals: 6,
        coinGeckoId: "pool:ugraviton",
      },
      {
        coinDenom: "PSTAKE",
        coinMinimalDenom: "gravity0xfB5c6815cA3AC72Ce9F5006869AE67f18bF77006",
        coinDecimals: 18,
        coinGeckoId: "pstake-finance",
      },
    ],
    feeCurrencies: [
      {
        coinDenom: "GRAV",
        coinMinimalDenom: "ugraviton",
        coinDecimals: 6,
        coinGeckoId: "pool:ugraviton",
      },
    ],
    gasPriceStep: {
      low: 0,
      average: 0,
      high: 0.035,
    },
    features: ["ibc-transfer", "ibc-go"],
    explorerUrlToTx: "https://www.mintscan.io/gravity-bridge/txs/{txHash}",
    tmRpc: "https://gravitychain.io:26657/",
  },
  [ChainIds.Decentr]: {
    rpc: "https://poseidon.mainnet.decentr.xyz",
    rest: "https://rest.mainnet.decentr.xyz",
    chainId: "mainnet-3",
    chainName: "Decentr",
    stakeCurrency: {
      coinDenom: "DEC",
      coinMinimalDenom: "udec",
      coinDecimals: 6,
      coinGeckoId: "decentr",
    },
    bip44: {
      coinType: 118,
    },
    bech32Config: IBCAddress.defaultBech32Config("decentr"),
    currencies: [
      {
        coinDenom: "DEC",
        coinMinimalDenom: "udec",
        coinDecimals: 6,
        coinGeckoId: "decentr",
      },
    ],
    feeCurrencies: [
      {
        coinDenom: "DEC",
        coinMinimalDenom: "udec",
        coinDecimals: 6,
        coinGeckoId: "decentr",
      },
    ],
    features: ["ibc-transfer", "ibc-go"],
    explorerUrlToTx: "https://explorer.decentr.net/transactions/{txHash}?networkId=mainnet",
    tmRpc: "https://poseidon.mainnet.decentr.xyz/",
  },
  [ChainIds.Certik]: {
    rpc: "https://shenturpc.certikpowered.info",
    rest: "https://azuredragon.noopsbycertik.com",
    chainId: "shentu-2.2",
    chainName: "Certik",
    stakeCurrency: {
      coinDenom: "CTK",
      coinMinimalDenom: "uctk",
      coinDecimals: 6,
      coinGeckoId: "certik",
    },
    bip44: {
      coinType: 118,
    },
    bech32Config: IBCAddress.defaultBech32Config("certik"),
    currencies: [
      {
        coinDenom: "CTK",
        coinMinimalDenom: "uctk",
        coinDecimals: 6,
        coinGeckoId: "certik",
      },
    ],
    feeCurrencies: [
      {
        coinDenom: "CTK",
        coinMinimalDenom: "uctk",
        coinDecimals: 6,
        coinGeckoId: "certik",
      },
    ],
    features: ["ibc-transfer", "ibc-go"],
    explorerUrlToTx: "https://www.mintscan.io/certik/txs/{txHash}",
    tmRpc: "https://shenturpc.certikpowered.info/",
  },
  [ChainIds.Carbon]: {
    feeCurrencies: [
      {
        coinDenom: "SWTH",
        coinMinimalDenom: "swth",
        coinDecimals: 8,
        coinGeckoId: "switcheo",
      },
    ],
    gasPriceStep: {
      low: CURRENT_GAS_PRICE,
      average: CURRENT_GAS_PRICE,
      high: CURRENT_GAS_PRICE,
    },
    bip44: { coinType: 118 },
    currencies: [
      {
        coinDenom: "SWTH",
        coinMinimalDenom: "swth",
        coinDecimals: 8,
        coinGeckoId: "switcheo",
      },
    ],
    stakeCurrency: {
      coinDenom: "SWTH",
      coinMinimalDenom: "swth",
      coinDecimals: 8,
      coinGeckoId: "switcheo",
    },
    rest: "https://api.carbon.network",
    rpc: "https://tm-api.carbon.network/",
    chainName: "Carbon",
    chainId: "carbon-1",
    bech32Config: IBCAddress.defaultBech32Config("swth"),
    features: ["stargate", "ibc-transfer", "ibc-go"],
    explorerUrlToTx: "https://scan.carbon.network/transaction/{txHash}?net=main",
  },
  [ChainIds.Axelar]: {
    feeCurrencies: [
      {
        coinDenom: "AXL",
        coinMinimalDenom: "uaxl",
        coinDecimals: 6,
        coinGeckoId: "", // TODO: fill in when available
      },
    ],
    gasPriceStep: {
      low: 0.007,
      average: 0.007,
      high: 0.01,
    },
    bip44: { coinType: 118 },
    currencies: [
      {
        coinDenom: "AXL",
        coinMinimalDenom: "uaxl",
        coinDecimals: 6,
        coinGeckoId: "", // TODO: fill in when available
      },
    ],
    stakeCurrency: {
      coinDenom: "AXL",
      coinMinimalDenom: "uaxl",
      coinDecimals: 6,
      coinGeckoId: "", // TODO: fill in when available
    },
    rpc: "https://rpc-axelar.keplr.app",
    rest: "https://lcd-axelar.keplr.app",
    chainName: "Axelar",
    chainId: ChainIds.Axelar,
    bech32Config: IBCAddress.defaultBech32Config("axelar"),
    features: ["ibc-transfer", "ibc-go"],
    explorerUrlToTx: "https://axelarscan.io/tx/{txHash}",
  },
  [ChainIds.Stride]: {
    rpc: "https://rpc-stride.keplr.app",
    rest: "https://lcd-stride.keplr.app",
    chainId: "stride-1",
    chainName: "Stride",
    stakeCurrency: {
      coinDenom: "STRD",
      coinMinimalDenom: "ustrd",
      coinDecimals: 6,
      coinGeckoId: "stride",
    },
    bip44: {
      coinType: 118,
    },
    bech32Config: IBCAddress.defaultBech32Config("stride"),
    currencies: [
      {
        coinDenom: "STRD",
        coinMinimalDenom: "ustrd",
        coinDecimals: 6,
        coinGeckoId: "stride",
      },
      {
        coinDenom: "stATOM",
        coinMinimalDenom: "stuatom",
        coinDecimals: 6,
      },
      {
        coinDenom: "stOSMO",
        coinMinimalDenom: "stuosmo",
        coinDecimals: 6,
      },
      {
        coinDenom: "stJUNO",
        coinMinimalDenom: "stujuno",
        coinDecimals: 6,
      },
      {
        coinDenom: "stSTARS",
        coinMinimalDenom: "stustars",
        coinDecimals: 6,
      },
    ],
    feeCurrencies: [
      {
        coinDenom: "STRD",
        coinMinimalDenom: "ustrd",
        coinDecimals: 6,
        coinGeckoId: "stride",
      },
    ],
    gasPriceStep: {
      low: 0,
      average: 0,
      high: 0.04,
    },
    features: ["ibc-transfer", "ibc-go"],
    explorerUrlToTx: "https://www.mintscan.io/stride/txs/{txHash}",
    tmRpc: "https://stride.rpc.kjnodes.com/",
  },
  [ChainIds.Kujira]: {
    rpc: "https://rpc.kaiyo.kujira.setten.io",
    rest: "https://lcd.kaiyo.kujira.setten.io",
    chainId: "kaiyo-1",
    chainName: "Kujira",
    bip44: {
      coinType: 118,
    },
    bech32Config: IBCAddress.defaultBech32Config("kujira"),
    stakeCurrency: {
      coinDenom: "KUJI",
      coinMinimalDenom: "ukuji",
      coinDecimals: 6,
      coinGeckoId: "kujira",
    },
    currencies: [
      {
        coinDenom: "KUJI",
        coinMinimalDenom: "ukuji",
        coinDecimals: 6,
        coinGeckoId: "kujira",
      },
      {
        coinDenom: "USK",
        coinMinimalDenom: "factory/kujira1qk00h5atutpsv900x202pxx42npjr9thg58dnqpa72f2p7m2luase444a7/uusk",
        coinDecimals: 6,
        coinGeckoId: "usk",
      },
    ],
    feeCurrencies: [
      {
        coinDenom: "KUJI",
        coinMinimalDenom: "ukuji",
        coinDecimals: 6,
        coinGeckoId: "kujira",
      },
    ],
    gasPriceStep: {
      low: 0.01,
      average: 0.025,
      high: 0.03,
    },
    features: ["ibc-transfer", "ibc-go"],
    explorerUrlToTx: "https://finder.kujira.app/kaiyo-1/tx/{txHash}",
  },
  [ChainIds.Terra2]: {
    rpc: "https://rpc.terrav2.ccvalidators.com/",
    rest: "https://phoenix-lcd.terra.dev/",
    chainId: "phoenix-1",
    chainName: "Terra 2.0",
    bip44: {
      coinType: 118,
    },
    bech32Config: IBCAddress.defaultBech32Config("terra"),
    stakeCurrency: {
      coinDenom: "LUNA",
      coinMinimalDenom: "uluna",
      coinDecimals: 6,
      // coinGeckoId: "terra-luna-2",
      coinGeckoId: "pool:uluna",
    },
    currencies: [
      {
        coinDenom: "LUNA",
        coinMinimalDenom: "uluna",
        coinDecimals: 6,
        // coinGeckoId: "terra-luna-2",
        coinGeckoId: "pool:uluna",
      },
    ],
    feeCurrencies: [
      {
        coinDenom: "LUNA",
        coinMinimalDenom: "uluna",
        coinDecimals: 6,
        // coinGeckoId: "terra-luna-2",
        coinGeckoId: "pool:uluna",
      },
    ],
    gasPriceStep: {
      low: 0.15,
      average: 0.2,
      high: 0.25,
    },
    features: ["ibc-transfer", "ibc-go", "no-legacy-stdTx"],
    explorerUrlToTx: "https://finder.terra.money/phoenix-1/tx/{txHash}",
  },
  [ChainIds.Quicksilver]: {
    rpc: "https://rpc-quicksilver.keplr.app",
    rest: "https://lcd-quicksilver.keplr.app",
    chainId: "quicksilver-1",
    chainName: "Quicksilver",
    stakeCurrency: {
      coinDenom: "QCK",
      coinMinimalDenom: "uqck",
      coinDecimals: 6,
    },
    bip44: {
      coinType: 118,
    },
    bech32Config: IBCAddress.defaultBech32Config("quick"),
    currencies: [
      {
        coinDenom: "QCK",
        coinMinimalDenom: "uqck",
        coinDecimals: 6,
      },
    ],
    feeCurrencies: [
      {
        coinDenom: "QCK",
        coinMinimalDenom: "uqck",
        coinDecimals: 6,
      },
    ],
    gasPriceStep: {
      low: 0,
      average: 0.0001,
      high: 0.00025,
    },
    features: ["ibc-transfer", "ibc-go", "no-legacy-stdTx"],
    explorerUrlToTx: "https://www.mintscan.io/quicksilver/txs/{txHash}",
  },
  [ChainIds.StafiHub]: {
    rpc: "https://public-rpc1.stafihub.io",
    rest: "https://public-rest-rpc1.stafihub.io",
    chainId: "stafihub-1",
    chainName: "StaFi Hub",
    stakeCurrency: {
      coinDenom: "FIS",
      coinMinimalDenom: "ufis",
      coinDecimals: 6
    },
    bip44: {
      coinType: 118
    },
    bech32Config: IBCAddress.defaultBech32Config("stafi"),
    currencies: [
      {
        coinDenom: "FIS",
        coinMinimalDenom: "ufis",
        coinDecimals: 6
      },
      {
        coinDenom: "rATOM",
        coinMinimalDenom: "uratom",
        coinDecimals: 6
      },
      {
        coinDenom: "rIRIS",
        coinMinimalDenom: "uriris",
        coinDecimals: 6
      },
      {
        coinDenom: "rHUAHUA",
        coinMinimalDenom: "urhuahua",
        coinDecimals: 6
      }
    ],
    feeCurrencies: [
      {
        coinDenom: "FIS",
        coinMinimalDenom: "ufis",
        coinDecimals: 6,
      }
    ],
    gasPriceStep: {
      low: 0.01,
      average: 0.025,
      high: 0.04
    },
    features: ["ibc-transfer", "ibc-go", "no-legacy-stdTx"],
    explorerUrlToTx: "https://www.mintscan.io/stafi/txs/{txHash}",
  }
};

export type AssetListObj = SimpleMap<SimpleMap<AppCurrency>>;

export interface ChannelConfig {
  sourceChannel: string;
  dstChannel: string;
}

export const swthChannels: SimpleMap<ChannelConfig> = {
  [ChainIds.Osmosis]: {
    sourceChannel: "channel-0",
    dstChannel: "channel-188",
  },
  [ChainIds.Terra]: {
    sourceChannel: "channel-2",
    dstChannel: "channel-48",
  },
  [ChainIds.CosmosHub]: {
    sourceChannel: "channel-3",
    dstChannel: "channel-342",
  },
  [ChainIds.Juno]: {
    sourceChannel: "channel-4",
    dstChannel: "channel-92",
  },
  [ChainIds.Evmos]: {
    sourceChannel: "channel-6",
    dstChannel: "channel-23",
  },
  [ChainIds.Axelar]: {
    sourceChannel: "channel-7",
    dstChannel: "channel-37",
  },
  [ChainIds.Stride]: {
    sourceChannel: "channel-8",
    dstChannel: "channel-47",
  },
  [ChainIds.Kujira]: {
    sourceChannel: "channel-9",
    dstChannel: "channel-46",
  },
  [ChainIds.Terra2]: {
    sourceChannel: "channel-12",
    dstChannel: "channel-36",
  },
  [ChainIds.Comdex]: {
    sourceChannel: "channel-11",
    dstChannel: "channel-50",
  },
  [ChainIds.Quicksilver]: {
    sourceChannel: "channel-10",
    dstChannel: "channel-0",
  },
  [ChainIds.StafiHub]: {
    sourceChannel: "channel-13",
    dstChannel: "channel-5",
  },
  [ChainIds.Persistence]: {
    sourceChannel: "channel-14",
    dstChannel: "channel-62",
  },
  [ChainIds.Stargaze]: {
    sourceChannel: "channel-15",
    dstChannel: "channel-123",
  },
};

export const cibtIbcTokenRegex = RegExp(`^${DenomPrefix.CDPToken}/ibc/([a-f\\d]+)$`, "i");

export const ibcTokenRegex = /^ibc\/([a-f\d]+)$/i;

export const ibcNetworkRegex = /^([a-z\d_-]+)-([\d]+)$/i;

export const ibcDefaultGas: number = 200000;

export interface GasPriceStep {
  low: number;
  average: number;
  high: number;
}

export const DefaultGasPriceStep: GasPriceStep = {
  low: 0.01,
  average: 0.025,
  high: 0.04,
};<|MERGE_RESOLUTION|>--- conflicted
+++ resolved
@@ -964,11 +964,7 @@
         coinGeckoId: "comdex",
       },
     ],
-<<<<<<< HEAD
-    features: ["ibc-transfer", "ibc-go"],
-=======
-    features: ["stargate", "ibc-transfer", "no-legacy-stdTx", "ibc-go"],
->>>>>>> 41db0463
+    features: ["ibc-transfer", "ibc-go"],
     explorerUrlToTx: "https://www.mintscan.io/comdex/txs/{txHash}",
     tmRpc: "https://rpc.comdex.one/",
   },
@@ -1043,11 +1039,7 @@
         coinGeckoId: "pool:ustars",
       },
     ],
-<<<<<<< HEAD
-    features: ["ibc-transfer", "ibc-go"],
-=======
-    features: ["stargate", "ibc-transfer", "no-legacy-stdTx", "ibc-go"],
->>>>>>> 41db0463
+    features: ["ibc-transfer", "ibc-go"],
     explorerUrlToTx: "https://www.mintscan.io/stargaze/txs/{txHash}",
     tmRpc: "https://rpc.stargaze-apis.com/",
   },
