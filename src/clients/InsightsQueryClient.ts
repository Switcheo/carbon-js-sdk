--- conflicted
+++ resolved
@@ -368,7 +368,15 @@
     return response.data as Insights.InsightsQueryResponse<Insights.QueryGetFundingRateResponse>;
   }
 
-<<<<<<< HEAD
+  async ProposalVotes(
+    req: Insights.GetProposalVotesPathParams,
+    query: Insights.GetProposalVotesQueryParams
+  ): Promise<Insights.InsightsQueryResponse<Insights.QueryGetProposalVotesResponse>> {
+    const request = this.apiManager.path("proposal/votes", req, query);
+    const response = await request.get();
+    return response.data as Insights.InsightsQueryResponse<Insights.QueryGetProposalVotesResponse>;
+  }
+
   async Delegations(
     req: Insights.GetDelegationsPathParams,
     query: Insights.GetDelegationsQueryParams
@@ -388,15 +396,6 @@
     const request = this.apiManager.path("info/oracles_price", {}, req);
     const response = await request.get();
     return response.data as Insights.InsightsQueryResponse<Insights.QueryGetOraclesPriceResponse>;
-=======
-  async ProposalVotes(
-    req: Insights.GetProposalVotesPathParams,
-    query: Insights.GetProposalVotesQueryParams
-  ): Promise<Insights.InsightsQueryResponse<Insights.QueryGetProposalVotesResponse>> {
-    const request = this.apiManager.path("proposal/votes", req, query);
-    const response = await request.get();
-    return response.data as Insights.InsightsQueryResponse<Insights.QueryGetProposalVotesResponse>;
->>>>>>> f6401d1e
   }
 }
 
