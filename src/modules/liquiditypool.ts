import { CarbonSDK, Models } from "@carbon-sdk/index";
import { CarbonTx, NumberUtils } from "@carbon-sdk/util";
import { Carbon } from "@carbon-sdk/CarbonSDK";
import { BigNumber } from "bignumber.js";
import dayjs from "dayjs";
import Long from "long";
import BaseModule from "./base";
import { InsightsQueryResponse, QueryGetInflation } from "@carbon-sdk/insights";
import { BN_ZERO } from "@carbon-sdk/util/number";

export class LiquidityPoolModule extends BaseModule {
  public async create(params: LiquidityPoolModule.CreatePoolParams, opts?: CarbonTx.SignTxOpts) {
    const wallet = this.getWallet();

    const value = Carbon.Liquiditypool.MsgCreatePool.fromPartial({
      creator: wallet.bech32Address,
      tokenADenom: params.tokenADenom,
      tokenBDenom: params.tokenBDenom,
      tokenAWeight: params.tokenAWeight.shiftedBy(18).toString(10),
      tokenBWeight: params.tokenBWeight.shiftedBy(18).toString(10),
      swapFee: params.swapFee.shiftedBy(18).toString(10),
      ampBps: params.ampBps,
    });

    return await wallet.sendTx(
      {
        typeUrl: CarbonTx.Types.MsgCreatePool,
        value,
      },
      opts
    );
  }

  public async createWithLiquidity(params: LiquidityPoolModule.CreatePoolWithLiquidityParams, opts?: CarbonTx.SignTxOpts) {
    const wallet = this.getWallet();

    const value = Carbon.Liquiditypool.MsgCreatePoolWithLiquidity.fromPartial({
      creator: wallet.bech32Address,
      tokenADenom: params.tokenADenom,
      tokenBDenom: params.tokenBDenom,
      tokenAWeight: params.tokenAWeight.shiftedBy(18).toString(10),
      tokenBWeight: params.tokenBWeight.shiftedBy(18).toString(10),
      amountA: params.amountA.toString(10),
      amountB: params.amountB.toString(10),
      swapFee: params.swapFee.shiftedBy(18).toString(10),
      ampBps: params.ampBps,
    });

    return await wallet.sendTx(
      {
        typeUrl: CarbonTx.Types.MsgCreatePoolWithLiquidity,
        value,
      },
      opts
    );
  }

  public async addLiquidity(params: LiquidityPoolModule.AddLiquidityParams, opts?: CarbonTx.SignTxOpts) {
    const wallet = this.getWallet();

    const value = Carbon.Liquiditypool.MsgAddLiquidity.fromPartial({
      creator: wallet.bech32Address,
      poolId: new Long(params.poolId),
      amountA: params.amountA.toString(10),
      amountB: params.amountB.toString(10),
      minShares: params.minShares.toString(10),
    });

    return await wallet.sendTx(
      {
        typeUrl: CarbonTx.Types.MsgAddLiquidity,
        value,
      },
      opts
    );
  }

  public async removeLiquidity(params: LiquidityPoolModule.RemoveLiquidityParams, opts?: CarbonTx.SignTxOpts) {
    const wallet = this.getWallet();

    const value = Carbon.Liquiditypool.MsgRemoveLiquidity.fromPartial({
      creator: wallet.bech32Address,
      poolId: new Long(params.poolId),
      shares: params.shares.toString(10),
    });

    return await wallet.sendTx(
      {
        typeUrl: CarbonTx.Types.MsgRemoveLiquidity,
        value,
      },
      opts
    );
  }

  public async stakePoolToken(params: LiquidityPoolModule.StakePoolTokenParams, opts?: CarbonTx.SignTxOpts) {
    const wallet = this.getWallet();

    const value = Carbon.Liquiditypool.MsgStakePoolToken.fromPartial({
      creator: wallet.bech32Address,
      denom: params.denom,
      amount: params.amount.toString(10),
      duration: new Long(params.duration),
    });

    return await wallet.sendTx(
      {
        typeUrl: CarbonTx.Types.MsgStakePoolToken,
        value,
      },
      opts
    );
  }

  public async unstakePoolToken(params: LiquidityPoolModule.UnstakePoolTokenParams, opts?: CarbonTx.SignTxOpts) {
    const wallet = this.getWallet();

    const value = Carbon.Liquiditypool.MsgUnstakePoolToken.fromPartial({
      creator: wallet.bech32Address,
      denom: params.denom,
      amount: params.amount.toString(10),
    });

    return await wallet.sendTx(
      {
        typeUrl: CarbonTx.Types.MsgUnstakePoolToken,
        value,
      },
      opts
    );
  }

  public async claimPoolRewards(params: LiquidityPoolModule.ClaimPoolRewardsParams, opts?: CarbonTx.SignTxOpts) {
    const wallet = this.getWallet();

    const value = Carbon.Liquiditypool.MsgClaimPoolRewards.fromPartial({
      creator: wallet.bech32Address,
      poolId: new Long(params.poolId),
    });

    return await wallet.sendTx(
      {
        typeUrl: CarbonTx.Types.MsgClaimPoolRewards,
        value,
      },
      opts
    );
  }

  /**
   * Calculates weekly LP rewards (in SWTH)
   * weeklySWTHRewards = ((INITIAL_SUPPLY) * (WEEKLY_DECAY)^(weeksFromInitalRewardsStart)) / 52
   * weeklySWTHLPRewards = weeklySWTHRewards * liquidityRewardRatio
   * @returns weekly SWTH rewards allocated to liquidityProviders (BigNumber)
   */
  public async getWeeklyRewards(): Promise<BigNumber> {
    const WEEKLY_DECAY = new BigNumber(0.9835);
    const MIN_RATE = new BigNumber(0.0003);
    const INITIAL_SUPPLY = new BigNumber(1000000000);
    const SECONDS_IN_A_WEEK = new BigNumber(604800);
    const mintDataResponse: Carbon.Inflation.QueryMintDataResponse = await this.sdkProvider.query.inflation.MintData({});
    const mintData = mintDataResponse.mintData;

    const nowTime = new BigNumber(dayjs().unix());
    const firstBlockTime = mintData?.firstBlockTime?.getTime() ?? 0;
    const difference = nowTime.minus(firstBlockTime / 1000);
    const currentWeek = difference.div(SECONDS_IN_A_WEEK).dp(0, BigNumber.ROUND_DOWN);

    let inflationRate = WEEKLY_DECAY.pow(currentWeek);
    if (inflationRate.lt(MIN_RATE)) {
      inflationRate = MIN_RATE;
    }
    const weeklyRewards = INITIAL_SUPPLY.div(52).times(inflationRate);

    // Calculate weekly rewards earned by liquidity providers
    // Weekly LP Rewards = liquidityRewardRatio * weeklyRewards
    const distributionParams = await this.sdkProvider.query.distribution.Params({});
    const liquidityRewardRatio = NumberUtils.bnOrZero(distributionParams.params?.liquidityProviderReward).shiftedBy(-18);
    return liquidityRewardRatio.times(weeklyRewards);
  }

  public async getWeeklyRewardsRealInflation(): Promise<BigNumber> {
<<<<<<< HEAD
    const mintDataResponse = await this.sdkProvider.query.inflation.MintData({})
=======
    const mintDataResponse: Models.QueryMintDataResponse = await this.sdkProvider.query.inflation.MintData({})
>>>>>>> 093d3406
    let weeklyRewards = BN_ZERO
    if (mintDataResponse.mintData) {
      const mintData = mintDataResponse.mintData
      const currentSupply = new BigNumber(mintData.currentSupply)
      const swthInflationRate = new BigNumber(mintData.inflationRate).shiftedBy(-18)
      weeklyRewards = currentSupply.times(swthInflationRate).div(52)
    }

    // Calculate weekly rewards earned by liquidity providers
    // Weekly LP Rewards = liquidityRewardRatio * weeklyRewards
    const distributionParams = await this.sdkProvider.query.distribution.Params({});
    const liquidityRewardRatio = NumberUtils.bnOrZero(distributionParams.params?.liquidityProviderReward).shiftedBy(-18);
    return liquidityRewardRatio.times(weeklyRewards);
  }

  public async claimMultiPoolRewards(params: LiquidityPoolModule.ClaimMultiPoolRewards, opts?: CarbonTx.SignTxOpts) {
    const wallet = this.getWallet();

    if (!params.creator) params.creator = wallet.bech32Address;

    return await wallet.sendTxs(
      params.pools.map((poolId) => ({
        typeUrl: CarbonTx.Types.MsgClaimPoolRewards,
        value: {
          poolId: poolId,
          creator: params.creator,
        },
      })),
      opts
    );
  }

}

export namespace LiquidityPoolModule {
  export interface CreatePoolParams {
    tokenADenom: string;
    tokenBDenom: string;
    tokenAWeight: BigNumber;
    tokenBWeight: BigNumber;
    swapFee: BigNumber;
    ampBps: Long;
  }

  export interface CreatePoolWithLiquidityParams {
    tokenADenom: string;
    tokenBDenom: string;
    tokenAWeight: BigNumber;
    tokenBWeight: BigNumber;
    amountA: BigNumber;
    amountB: BigNumber;
    swapFee: BigNumber;
    ampBps: Long;
  }

  export interface AddLiquidityParams {
    poolId: number;
    amountA: BigNumber;
    amountB: BigNumber;
    minShares: BigNumber;
  }

  export interface RemoveLiquidityParams {
    poolId: number;
    shares: BigNumber;
  }

  export interface StakePoolTokenParams {
    denom: string;
    amount: BigNumber;
    duration: number;
  }

  export interface UnstakePoolTokenParams {
    denom: string;
    amount: BigNumber;
  }

  export interface ClaimPoolRewardsParams {
    poolId: number;
  }

  export interface ClaimMultiPoolRewards {
    pools: string[];
    creator?: string;
  }

  export interface UnclaimedRewards {
    [key: string]: BigNumber;
  }

  export interface EstimateUnclaimedRewardsMsg {
    poolId: string;
    address: string;
  }

  export interface CreatePoolRouteParams {
    marketName: string;
    poolIds: Long[];
    numQuotes: Long;
  }

  export interface RemovePoolRouteParams {
    marketName: string;
    poolIds: Long[];
  }

}<|MERGE_RESOLUTION|>--- conflicted
+++ resolved
@@ -180,11 +180,7 @@
   }
 
   public async getWeeklyRewardsRealInflation(): Promise<BigNumber> {
-<<<<<<< HEAD
-    const mintDataResponse = await this.sdkProvider.query.inflation.MintData({})
-=======
     const mintDataResponse: Models.QueryMintDataResponse = await this.sdkProvider.query.inflation.MintData({})
->>>>>>> 093d3406
     let weeklyRewards = BN_ZERO
     if (mintDataResponse.mintData) {
       const mintData = mintDataResponse.mintData
