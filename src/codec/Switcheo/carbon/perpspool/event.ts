/* eslint-disable */
import Long from "long";
import _m0 from "protobufjs/minimal";
import { Pool } from "./pool";
import { MarketConfig } from "./market";
import { UserVault } from "./user_vault";
<<<<<<< HEAD
=======
import { QuoteStrategy } from "./quote";
>>>>>>> a8b6b95f
import { Timestamp } from "../../../google/protobuf/timestamp";

export const protobufPackage = "Switcheo.carbon.perpspool";

export interface PoolEvent {
  pool?: Pool;
  type: string;
}

export interface RegisterToPoolEvent {
  poolId: Long;
  marketId: string;
}

export interface DeregisterFromPoolEvent {
  poolId: Long;
  marketId: string;
}

export interface SetMarketConfigEvent {
  marketConfig?: MarketConfig;
}

export interface UpdateMarketLiquidityUsageMultiplierEvent {
  marketId: string;
  multiplier: string;
}

export interface DepositToVaultEvent {
  poolId: Long;
  denom: string;
  amount: string;
  shareDenom: string;
  shareAmount: string;
  initialShareAmountBurnt: string;
  depositor: string;
<<<<<<< HEAD
  feeToVaultDenom: string;
  feeToVaultAmount: string;
  feeCommissionDenom: string;
  feeCommissionAmount: string;
=======
  vaultFeeDenom: string;
  vaultFeeAmount: string;
  commissionFeeDenom: string;
  commissionFeeAmount: string;
>>>>>>> a8b6b95f
  vaultType: Long;
}

export interface WithdrawFromVaultEvent {
  poolId: Long;
  denom: string;
  amount: string;
  shareDenom: string;
  shareAmount: string;
  withdrawer: string;
<<<<<<< HEAD
  feeToVaultDenom: string;
  feeToVaultAmount: string;
  feeCommissionDenom: string;
  feeCommissionAmount: string;
=======
  vaultFeeDenom: string;
  vaultFeeAmount: string;
  commissionFeeDenom: string;
  commissionFeeAmount: string;
>>>>>>> a8b6b95f
  vaultType: Long;
}

export interface UserVaultWithdrawalPendingEvent {
  vaultId: Long;
  address: string;
  sharesAmount: string;
  processId: Long;
  requestTime?: Date;
}

export interface UserVaultWithdrawalReleasedEvent {
  vaultId: Long;
  processId: Long;
  address: string;
  sharesDenom: string;
  sharesAmount: string;
  receivedDenom: string;
  receivedAmount: string;
  requestTime?: Date;
  completionTime?: Date;
  error: string;
}

export interface UserVaultEvent {
  vault?: UserVault;
}

export interface UserVaultClosedEvent {
  id: Long;
<<<<<<< HEAD
=======
}

export interface SetQuoteStrategyEvent {
  quoteStrategy?: QuoteStrategy;
>>>>>>> a8b6b95f
}

const basePoolEvent: object = { type: "" };

export const PoolEvent = {
  encode(
    message: PoolEvent,
    writer: _m0.Writer = _m0.Writer.create()
  ): _m0.Writer {
    if (message.pool !== undefined) {
      Pool.encode(message.pool, writer.uint32(10).fork()).ldelim();
    }
    if (message.type !== "") {
      writer.uint32(18).string(message.type);
    }
    return writer;
  },

  decode(input: _m0.Reader | Uint8Array, length?: number): PoolEvent {
    const reader = input instanceof _m0.Reader ? input : new _m0.Reader(input);
    let end = length === undefined ? reader.len : reader.pos + length;
    const message = { ...basePoolEvent } as PoolEvent;
    while (reader.pos < end) {
      const tag = reader.uint32();
      switch (tag >>> 3) {
        case 1:
          message.pool = Pool.decode(reader, reader.uint32());
          break;
        case 2:
          message.type = reader.string();
          break;
        default:
          reader.skipType(tag & 7);
          break;
      }
    }
    return message;
  },

  fromJSON(object: any): PoolEvent {
    const message = { ...basePoolEvent } as PoolEvent;
    message.pool =
      object.pool !== undefined && object.pool !== null
        ? Pool.fromJSON(object.pool)
        : undefined;
    message.type =
      object.type !== undefined && object.type !== null
        ? String(object.type)
        : "";
    return message;
  },

  toJSON(message: PoolEvent): unknown {
    const obj: any = {};
    message.pool !== undefined &&
      (obj.pool = message.pool ? Pool.toJSON(message.pool) : undefined);
    message.type !== undefined && (obj.type = message.type);
    return obj;
  },

  fromPartial(object: DeepPartial<PoolEvent>): PoolEvent {
    const message = { ...basePoolEvent } as PoolEvent;
    message.pool =
      object.pool !== undefined && object.pool !== null
        ? Pool.fromPartial(object.pool)
        : undefined;
    message.type = object.type ?? "";
    return message;
  },
};

const baseRegisterToPoolEvent: object = { poolId: Long.UZERO, marketId: "" };

export const RegisterToPoolEvent = {
  encode(
    message: RegisterToPoolEvent,
    writer: _m0.Writer = _m0.Writer.create()
  ): _m0.Writer {
    if (!message.poolId.isZero()) {
      writer.uint32(8).uint64(message.poolId);
    }
    if (message.marketId !== "") {
      writer.uint32(18).string(message.marketId);
    }
    return writer;
  },

  decode(input: _m0.Reader | Uint8Array, length?: number): RegisterToPoolEvent {
    const reader = input instanceof _m0.Reader ? input : new _m0.Reader(input);
    let end = length === undefined ? reader.len : reader.pos + length;
    const message = { ...baseRegisterToPoolEvent } as RegisterToPoolEvent;
    while (reader.pos < end) {
      const tag = reader.uint32();
      switch (tag >>> 3) {
        case 1:
          message.poolId = reader.uint64() as Long;
          break;
        case 2:
          message.marketId = reader.string();
          break;
        default:
          reader.skipType(tag & 7);
          break;
      }
    }
    return message;
  },

  fromJSON(object: any): RegisterToPoolEvent {
    const message = { ...baseRegisterToPoolEvent } as RegisterToPoolEvent;
    message.poolId =
      object.poolId !== undefined && object.poolId !== null
        ? Long.fromString(object.poolId)
        : Long.UZERO;
    message.marketId =
      object.marketId !== undefined && object.marketId !== null
        ? String(object.marketId)
        : "";
    return message;
  },

  toJSON(message: RegisterToPoolEvent): unknown {
    const obj: any = {};
    message.poolId !== undefined &&
      (obj.poolId = (message.poolId || Long.UZERO).toString());
    message.marketId !== undefined && (obj.marketId = message.marketId);
    return obj;
  },

  fromPartial(object: DeepPartial<RegisterToPoolEvent>): RegisterToPoolEvent {
    const message = { ...baseRegisterToPoolEvent } as RegisterToPoolEvent;
    message.poolId =
      object.poolId !== undefined && object.poolId !== null
        ? Long.fromValue(object.poolId)
        : Long.UZERO;
    message.marketId = object.marketId ?? "";
    return message;
  },
};

const baseDeregisterFromPoolEvent: object = {
  poolId: Long.UZERO,
  marketId: "",
};

export const DeregisterFromPoolEvent = {
  encode(
    message: DeregisterFromPoolEvent,
    writer: _m0.Writer = _m0.Writer.create()
  ): _m0.Writer {
    if (!message.poolId.isZero()) {
      writer.uint32(8).uint64(message.poolId);
    }
    if (message.marketId !== "") {
      writer.uint32(18).string(message.marketId);
    }
    return writer;
  },

  decode(
    input: _m0.Reader | Uint8Array,
    length?: number
  ): DeregisterFromPoolEvent {
    const reader = input instanceof _m0.Reader ? input : new _m0.Reader(input);
    let end = length === undefined ? reader.len : reader.pos + length;
    const message = {
      ...baseDeregisterFromPoolEvent,
    } as DeregisterFromPoolEvent;
    while (reader.pos < end) {
      const tag = reader.uint32();
      switch (tag >>> 3) {
        case 1:
          message.poolId = reader.uint64() as Long;
          break;
        case 2:
          message.marketId = reader.string();
          break;
        default:
          reader.skipType(tag & 7);
          break;
      }
    }
    return message;
  },

  fromJSON(object: any): DeregisterFromPoolEvent {
    const message = {
      ...baseDeregisterFromPoolEvent,
    } as DeregisterFromPoolEvent;
    message.poolId =
      object.poolId !== undefined && object.poolId !== null
        ? Long.fromString(object.poolId)
        : Long.UZERO;
    message.marketId =
      object.marketId !== undefined && object.marketId !== null
        ? String(object.marketId)
        : "";
    return message;
  },

  toJSON(message: DeregisterFromPoolEvent): unknown {
    const obj: any = {};
    message.poolId !== undefined &&
      (obj.poolId = (message.poolId || Long.UZERO).toString());
    message.marketId !== undefined && (obj.marketId = message.marketId);
    return obj;
  },

  fromPartial(
    object: DeepPartial<DeregisterFromPoolEvent>
  ): DeregisterFromPoolEvent {
    const message = {
      ...baseDeregisterFromPoolEvent,
    } as DeregisterFromPoolEvent;
    message.poolId =
      object.poolId !== undefined && object.poolId !== null
        ? Long.fromValue(object.poolId)
        : Long.UZERO;
    message.marketId = object.marketId ?? "";
    return message;
  },
};

const baseSetMarketConfigEvent: object = {};

export const SetMarketConfigEvent = {
  encode(
    message: SetMarketConfigEvent,
    writer: _m0.Writer = _m0.Writer.create()
  ): _m0.Writer {
    if (message.marketConfig !== undefined) {
      MarketConfig.encode(
        message.marketConfig,
        writer.uint32(10).fork()
      ).ldelim();
    }
    return writer;
  },

  decode(
    input: _m0.Reader | Uint8Array,
    length?: number
  ): SetMarketConfigEvent {
    const reader = input instanceof _m0.Reader ? input : new _m0.Reader(input);
    let end = length === undefined ? reader.len : reader.pos + length;
    const message = { ...baseSetMarketConfigEvent } as SetMarketConfigEvent;
    while (reader.pos < end) {
      const tag = reader.uint32();
      switch (tag >>> 3) {
        case 1:
          message.marketConfig = MarketConfig.decode(reader, reader.uint32());
          break;
        default:
          reader.skipType(tag & 7);
          break;
      }
    }
    return message;
  },

  fromJSON(object: any): SetMarketConfigEvent {
    const message = { ...baseSetMarketConfigEvent } as SetMarketConfigEvent;
    message.marketConfig =
      object.marketConfig !== undefined && object.marketConfig !== null
        ? MarketConfig.fromJSON(object.marketConfig)
        : undefined;
    return message;
  },

  toJSON(message: SetMarketConfigEvent): unknown {
    const obj: any = {};
    message.marketConfig !== undefined &&
      (obj.marketConfig = message.marketConfig
        ? MarketConfig.toJSON(message.marketConfig)
        : undefined);
    return obj;
  },

  fromPartial(object: DeepPartial<SetMarketConfigEvent>): SetMarketConfigEvent {
    const message = { ...baseSetMarketConfigEvent } as SetMarketConfigEvent;
    message.marketConfig =
      object.marketConfig !== undefined && object.marketConfig !== null
        ? MarketConfig.fromPartial(object.marketConfig)
        : undefined;
    return message;
  },
};

const baseUpdateMarketLiquidityUsageMultiplierEvent: object = {
  marketId: "",
  multiplier: "",
};

export const UpdateMarketLiquidityUsageMultiplierEvent = {
  encode(
    message: UpdateMarketLiquidityUsageMultiplierEvent,
    writer: _m0.Writer = _m0.Writer.create()
  ): _m0.Writer {
    if (message.marketId !== "") {
      writer.uint32(10).string(message.marketId);
    }
    if (message.multiplier !== "") {
      writer.uint32(18).string(message.multiplier);
    }
    return writer;
  },

  decode(
    input: _m0.Reader | Uint8Array,
    length?: number
  ): UpdateMarketLiquidityUsageMultiplierEvent {
    const reader = input instanceof _m0.Reader ? input : new _m0.Reader(input);
    let end = length === undefined ? reader.len : reader.pos + length;
    const message = {
      ...baseUpdateMarketLiquidityUsageMultiplierEvent,
    } as UpdateMarketLiquidityUsageMultiplierEvent;
    while (reader.pos < end) {
      const tag = reader.uint32();
      switch (tag >>> 3) {
        case 1:
          message.marketId = reader.string();
          break;
        case 2:
          message.multiplier = reader.string();
          break;
        default:
          reader.skipType(tag & 7);
          break;
      }
    }
    return message;
  },

  fromJSON(object: any): UpdateMarketLiquidityUsageMultiplierEvent {
    const message = {
      ...baseUpdateMarketLiquidityUsageMultiplierEvent,
    } as UpdateMarketLiquidityUsageMultiplierEvent;
    message.marketId =
      object.marketId !== undefined && object.marketId !== null
        ? String(object.marketId)
        : "";
    message.multiplier =
      object.multiplier !== undefined && object.multiplier !== null
        ? String(object.multiplier)
        : "";
    return message;
  },

  toJSON(message: UpdateMarketLiquidityUsageMultiplierEvent): unknown {
    const obj: any = {};
    message.marketId !== undefined && (obj.marketId = message.marketId);
    message.multiplier !== undefined && (obj.multiplier = message.multiplier);
    return obj;
  },

  fromPartial(
    object: DeepPartial<UpdateMarketLiquidityUsageMultiplierEvent>
  ): UpdateMarketLiquidityUsageMultiplierEvent {
    const message = {
      ...baseUpdateMarketLiquidityUsageMultiplierEvent,
    } as UpdateMarketLiquidityUsageMultiplierEvent;
    message.marketId = object.marketId ?? "";
    message.multiplier = object.multiplier ?? "";
    return message;
  },
};

const baseDepositToVaultEvent: object = {
  poolId: Long.UZERO,
  denom: "",
  amount: "",
  shareDenom: "",
  shareAmount: "",
  initialShareAmountBurnt: "",
  depositor: "",
<<<<<<< HEAD
  feeToVaultDenom: "",
  feeToVaultAmount: "",
  feeCommissionDenom: "",
  feeCommissionAmount: "",
=======
  vaultFeeDenom: "",
  vaultFeeAmount: "",
  commissionFeeDenom: "",
  commissionFeeAmount: "",
>>>>>>> a8b6b95f
  vaultType: Long.UZERO,
};

export const DepositToVaultEvent = {
  encode(
    message: DepositToVaultEvent,
    writer: _m0.Writer = _m0.Writer.create()
  ): _m0.Writer {
    if (!message.poolId.isZero()) {
      writer.uint32(8).uint64(message.poolId);
    }
    if (message.denom !== "") {
      writer.uint32(18).string(message.denom);
    }
    if (message.amount !== "") {
      writer.uint32(26).string(message.amount);
    }
    if (message.shareDenom !== "") {
      writer.uint32(34).string(message.shareDenom);
    }
    if (message.shareAmount !== "") {
      writer.uint32(42).string(message.shareAmount);
    }
    if (message.initialShareAmountBurnt !== "") {
      writer.uint32(50).string(message.initialShareAmountBurnt);
    }
    if (message.depositor !== "") {
      writer.uint32(58).string(message.depositor);
    }
<<<<<<< HEAD
    if (message.feeToVaultDenom !== "") {
      writer.uint32(66).string(message.feeToVaultDenom);
    }
    if (message.feeToVaultAmount !== "") {
      writer.uint32(74).string(message.feeToVaultAmount);
    }
    if (message.feeCommissionDenom !== "") {
      writer.uint32(82).string(message.feeCommissionDenom);
    }
    if (message.feeCommissionAmount !== "") {
      writer.uint32(90).string(message.feeCommissionAmount);
=======
    if (message.vaultFeeDenom !== "") {
      writer.uint32(66).string(message.vaultFeeDenom);
    }
    if (message.vaultFeeAmount !== "") {
      writer.uint32(74).string(message.vaultFeeAmount);
    }
    if (message.commissionFeeDenom !== "") {
      writer.uint32(82).string(message.commissionFeeDenom);
    }
    if (message.commissionFeeAmount !== "") {
      writer.uint32(90).string(message.commissionFeeAmount);
>>>>>>> a8b6b95f
    }
    if (!message.vaultType.isZero()) {
      writer.uint32(96).uint64(message.vaultType);
    }
    return writer;
  },

  decode(input: _m0.Reader | Uint8Array, length?: number): DepositToVaultEvent {
    const reader = input instanceof _m0.Reader ? input : new _m0.Reader(input);
    let end = length === undefined ? reader.len : reader.pos + length;
    const message = { ...baseDepositToVaultEvent } as DepositToVaultEvent;
    while (reader.pos < end) {
      const tag = reader.uint32();
      switch (tag >>> 3) {
        case 1:
          message.poolId = reader.uint64() as Long;
          break;
        case 2:
          message.denom = reader.string();
          break;
        case 3:
          message.amount = reader.string();
          break;
        case 4:
          message.shareDenom = reader.string();
          break;
        case 5:
          message.shareAmount = reader.string();
          break;
        case 6:
          message.initialShareAmountBurnt = reader.string();
          break;
        case 7:
          message.depositor = reader.string();
          break;
        case 8:
<<<<<<< HEAD
          message.feeToVaultDenom = reader.string();
          break;
        case 9:
          message.feeToVaultAmount = reader.string();
          break;
        case 10:
          message.feeCommissionDenom = reader.string();
          break;
        case 11:
          message.feeCommissionAmount = reader.string();
=======
          message.vaultFeeDenom = reader.string();
          break;
        case 9:
          message.vaultFeeAmount = reader.string();
          break;
        case 10:
          message.commissionFeeDenom = reader.string();
          break;
        case 11:
          message.commissionFeeAmount = reader.string();
>>>>>>> a8b6b95f
          break;
        case 12:
          message.vaultType = reader.uint64() as Long;
          break;
        default:
          reader.skipType(tag & 7);
          break;
      }
    }
    return message;
  },

  fromJSON(object: any): DepositToVaultEvent {
    const message = { ...baseDepositToVaultEvent } as DepositToVaultEvent;
    message.poolId =
      object.poolId !== undefined && object.poolId !== null
        ? Long.fromString(object.poolId)
        : Long.UZERO;
    message.denom =
      object.denom !== undefined && object.denom !== null
        ? String(object.denom)
        : "";
    message.amount =
      object.amount !== undefined && object.amount !== null
        ? String(object.amount)
        : "";
    message.shareDenom =
      object.shareDenom !== undefined && object.shareDenom !== null
        ? String(object.shareDenom)
        : "";
    message.shareAmount =
      object.shareAmount !== undefined && object.shareAmount !== null
        ? String(object.shareAmount)
        : "";
    message.initialShareAmountBurnt =
      object.initialShareAmountBurnt !== undefined &&
      object.initialShareAmountBurnt !== null
        ? String(object.initialShareAmountBurnt)
        : "";
    message.depositor =
      object.depositor !== undefined && object.depositor !== null
        ? String(object.depositor)
        : "";
<<<<<<< HEAD
    message.feeToVaultDenom =
      object.feeToVaultDenom !== undefined && object.feeToVaultDenom !== null
        ? String(object.feeToVaultDenom)
        : "";
    message.feeToVaultAmount =
      object.feeToVaultAmount !== undefined && object.feeToVaultAmount !== null
        ? String(object.feeToVaultAmount)
        : "";
    message.feeCommissionDenom =
      object.feeCommissionDenom !== undefined &&
      object.feeCommissionDenom !== null
        ? String(object.feeCommissionDenom)
        : "";
    message.feeCommissionAmount =
      object.feeCommissionAmount !== undefined &&
      object.feeCommissionAmount !== null
        ? String(object.feeCommissionAmount)
=======
    message.vaultFeeDenom =
      object.vaultFeeDenom !== undefined && object.vaultFeeDenom !== null
        ? String(object.vaultFeeDenom)
        : "";
    message.vaultFeeAmount =
      object.vaultFeeAmount !== undefined && object.vaultFeeAmount !== null
        ? String(object.vaultFeeAmount)
        : "";
    message.commissionFeeDenom =
      object.commissionFeeDenom !== undefined &&
      object.commissionFeeDenom !== null
        ? String(object.commissionFeeDenom)
        : "";
    message.commissionFeeAmount =
      object.commissionFeeAmount !== undefined &&
      object.commissionFeeAmount !== null
        ? String(object.commissionFeeAmount)
>>>>>>> a8b6b95f
        : "";
    message.vaultType =
      object.vaultType !== undefined && object.vaultType !== null
        ? Long.fromString(object.vaultType)
        : Long.UZERO;
    return message;
  },

  toJSON(message: DepositToVaultEvent): unknown {
    const obj: any = {};
    message.poolId !== undefined &&
      (obj.poolId = (message.poolId || Long.UZERO).toString());
    message.denom !== undefined && (obj.denom = message.denom);
    message.amount !== undefined && (obj.amount = message.amount);
    message.shareDenom !== undefined && (obj.shareDenom = message.shareDenom);
    message.shareAmount !== undefined &&
      (obj.shareAmount = message.shareAmount);
    message.initialShareAmountBurnt !== undefined &&
      (obj.initialShareAmountBurnt = message.initialShareAmountBurnt);
    message.depositor !== undefined && (obj.depositor = message.depositor);
<<<<<<< HEAD
    message.feeToVaultDenom !== undefined &&
      (obj.feeToVaultDenom = message.feeToVaultDenom);
    message.feeToVaultAmount !== undefined &&
      (obj.feeToVaultAmount = message.feeToVaultAmount);
    message.feeCommissionDenom !== undefined &&
      (obj.feeCommissionDenom = message.feeCommissionDenom);
    message.feeCommissionAmount !== undefined &&
      (obj.feeCommissionAmount = message.feeCommissionAmount);
=======
    message.vaultFeeDenom !== undefined &&
      (obj.vaultFeeDenom = message.vaultFeeDenom);
    message.vaultFeeAmount !== undefined &&
      (obj.vaultFeeAmount = message.vaultFeeAmount);
    message.commissionFeeDenom !== undefined &&
      (obj.commissionFeeDenom = message.commissionFeeDenom);
    message.commissionFeeAmount !== undefined &&
      (obj.commissionFeeAmount = message.commissionFeeAmount);
>>>>>>> a8b6b95f
    message.vaultType !== undefined &&
      (obj.vaultType = (message.vaultType || Long.UZERO).toString());
    return obj;
  },

  fromPartial(object: DeepPartial<DepositToVaultEvent>): DepositToVaultEvent {
    const message = { ...baseDepositToVaultEvent } as DepositToVaultEvent;
    message.poolId =
      object.poolId !== undefined && object.poolId !== null
        ? Long.fromValue(object.poolId)
        : Long.UZERO;
    message.denom = object.denom ?? "";
    message.amount = object.amount ?? "";
    message.shareDenom = object.shareDenom ?? "";
    message.shareAmount = object.shareAmount ?? "";
    message.initialShareAmountBurnt = object.initialShareAmountBurnt ?? "";
    message.depositor = object.depositor ?? "";
<<<<<<< HEAD
    message.feeToVaultDenom = object.feeToVaultDenom ?? "";
    message.feeToVaultAmount = object.feeToVaultAmount ?? "";
    message.feeCommissionDenom = object.feeCommissionDenom ?? "";
    message.feeCommissionAmount = object.feeCommissionAmount ?? "";
=======
    message.vaultFeeDenom = object.vaultFeeDenom ?? "";
    message.vaultFeeAmount = object.vaultFeeAmount ?? "";
    message.commissionFeeDenom = object.commissionFeeDenom ?? "";
    message.commissionFeeAmount = object.commissionFeeAmount ?? "";
>>>>>>> a8b6b95f
    message.vaultType =
      object.vaultType !== undefined && object.vaultType !== null
        ? Long.fromValue(object.vaultType)
        : Long.UZERO;
    return message;
  },
};

const baseWithdrawFromVaultEvent: object = {
  poolId: Long.UZERO,
  denom: "",
  amount: "",
  shareDenom: "",
  shareAmount: "",
  withdrawer: "",
<<<<<<< HEAD
  feeToVaultDenom: "",
  feeToVaultAmount: "",
  feeCommissionDenom: "",
  feeCommissionAmount: "",
=======
  vaultFeeDenom: "",
  vaultFeeAmount: "",
  commissionFeeDenom: "",
  commissionFeeAmount: "",
>>>>>>> a8b6b95f
  vaultType: Long.UZERO,
};

export const WithdrawFromVaultEvent = {
  encode(
    message: WithdrawFromVaultEvent,
    writer: _m0.Writer = _m0.Writer.create()
  ): _m0.Writer {
    if (!message.poolId.isZero()) {
      writer.uint32(8).uint64(message.poolId);
    }
    if (message.denom !== "") {
      writer.uint32(18).string(message.denom);
    }
    if (message.amount !== "") {
      writer.uint32(26).string(message.amount);
    }
    if (message.shareDenom !== "") {
      writer.uint32(34).string(message.shareDenom);
    }
    if (message.shareAmount !== "") {
      writer.uint32(42).string(message.shareAmount);
    }
    if (message.withdrawer !== "") {
      writer.uint32(50).string(message.withdrawer);
    }
<<<<<<< HEAD
    if (message.feeToVaultDenom !== "") {
      writer.uint32(58).string(message.feeToVaultDenom);
    }
    if (message.feeToVaultAmount !== "") {
      writer.uint32(66).string(message.feeToVaultAmount);
    }
    if (message.feeCommissionDenom !== "") {
      writer.uint32(74).string(message.feeCommissionDenom);
    }
    if (message.feeCommissionAmount !== "") {
      writer.uint32(82).string(message.feeCommissionAmount);
=======
    if (message.vaultFeeDenom !== "") {
      writer.uint32(58).string(message.vaultFeeDenom);
    }
    if (message.vaultFeeAmount !== "") {
      writer.uint32(66).string(message.vaultFeeAmount);
    }
    if (message.commissionFeeDenom !== "") {
      writer.uint32(74).string(message.commissionFeeDenom);
    }
    if (message.commissionFeeAmount !== "") {
      writer.uint32(82).string(message.commissionFeeAmount);
>>>>>>> a8b6b95f
    }
    if (!message.vaultType.isZero()) {
      writer.uint32(88).uint64(message.vaultType);
    }
    return writer;
  },

  decode(
    input: _m0.Reader | Uint8Array,
    length?: number
  ): WithdrawFromVaultEvent {
    const reader = input instanceof _m0.Reader ? input : new _m0.Reader(input);
    let end = length === undefined ? reader.len : reader.pos + length;
    const message = { ...baseWithdrawFromVaultEvent } as WithdrawFromVaultEvent;
    while (reader.pos < end) {
      const tag = reader.uint32();
      switch (tag >>> 3) {
        case 1:
          message.poolId = reader.uint64() as Long;
          break;
        case 2:
          message.denom = reader.string();
          break;
        case 3:
          message.amount = reader.string();
          break;
        case 4:
          message.shareDenom = reader.string();
          break;
        case 5:
          message.shareAmount = reader.string();
          break;
        case 6:
          message.withdrawer = reader.string();
          break;
        case 7:
<<<<<<< HEAD
          message.feeToVaultDenom = reader.string();
          break;
        case 8:
          message.feeToVaultAmount = reader.string();
          break;
        case 9:
          message.feeCommissionDenom = reader.string();
          break;
        case 10:
          message.feeCommissionAmount = reader.string();
=======
          message.vaultFeeDenom = reader.string();
          break;
        case 8:
          message.vaultFeeAmount = reader.string();
          break;
        case 9:
          message.commissionFeeDenom = reader.string();
          break;
        case 10:
          message.commissionFeeAmount = reader.string();
>>>>>>> a8b6b95f
          break;
        case 11:
          message.vaultType = reader.uint64() as Long;
          break;
        default:
          reader.skipType(tag & 7);
          break;
      }
    }
    return message;
  },

  fromJSON(object: any): WithdrawFromVaultEvent {
    const message = { ...baseWithdrawFromVaultEvent } as WithdrawFromVaultEvent;
    message.poolId =
      object.poolId !== undefined && object.poolId !== null
        ? Long.fromString(object.poolId)
        : Long.UZERO;
    message.denom =
      object.denom !== undefined && object.denom !== null
        ? String(object.denom)
        : "";
    message.amount =
      object.amount !== undefined && object.amount !== null
        ? String(object.amount)
        : "";
    message.shareDenom =
      object.shareDenom !== undefined && object.shareDenom !== null
        ? String(object.shareDenom)
        : "";
    message.shareAmount =
      object.shareAmount !== undefined && object.shareAmount !== null
        ? String(object.shareAmount)
        : "";
    message.withdrawer =
      object.withdrawer !== undefined && object.withdrawer !== null
        ? String(object.withdrawer)
        : "";
<<<<<<< HEAD
    message.feeToVaultDenom =
      object.feeToVaultDenom !== undefined && object.feeToVaultDenom !== null
        ? String(object.feeToVaultDenom)
        : "";
    message.feeToVaultAmount =
      object.feeToVaultAmount !== undefined && object.feeToVaultAmount !== null
        ? String(object.feeToVaultAmount)
        : "";
    message.feeCommissionDenom =
      object.feeCommissionDenom !== undefined &&
      object.feeCommissionDenom !== null
        ? String(object.feeCommissionDenom)
        : "";
    message.feeCommissionAmount =
      object.feeCommissionAmount !== undefined &&
      object.feeCommissionAmount !== null
        ? String(object.feeCommissionAmount)
=======
    message.vaultFeeDenom =
      object.vaultFeeDenom !== undefined && object.vaultFeeDenom !== null
        ? String(object.vaultFeeDenom)
        : "";
    message.vaultFeeAmount =
      object.vaultFeeAmount !== undefined && object.vaultFeeAmount !== null
        ? String(object.vaultFeeAmount)
        : "";
    message.commissionFeeDenom =
      object.commissionFeeDenom !== undefined &&
      object.commissionFeeDenom !== null
        ? String(object.commissionFeeDenom)
        : "";
    message.commissionFeeAmount =
      object.commissionFeeAmount !== undefined &&
      object.commissionFeeAmount !== null
        ? String(object.commissionFeeAmount)
>>>>>>> a8b6b95f
        : "";
    message.vaultType =
      object.vaultType !== undefined && object.vaultType !== null
        ? Long.fromString(object.vaultType)
        : Long.UZERO;
    return message;
  },

  toJSON(message: WithdrawFromVaultEvent): unknown {
    const obj: any = {};
    message.poolId !== undefined &&
      (obj.poolId = (message.poolId || Long.UZERO).toString());
    message.denom !== undefined && (obj.denom = message.denom);
    message.amount !== undefined && (obj.amount = message.amount);
    message.shareDenom !== undefined && (obj.shareDenom = message.shareDenom);
    message.shareAmount !== undefined &&
      (obj.shareAmount = message.shareAmount);
    message.withdrawer !== undefined && (obj.withdrawer = message.withdrawer);
<<<<<<< HEAD
    message.feeToVaultDenom !== undefined &&
      (obj.feeToVaultDenom = message.feeToVaultDenom);
    message.feeToVaultAmount !== undefined &&
      (obj.feeToVaultAmount = message.feeToVaultAmount);
    message.feeCommissionDenom !== undefined &&
      (obj.feeCommissionDenom = message.feeCommissionDenom);
    message.feeCommissionAmount !== undefined &&
      (obj.feeCommissionAmount = message.feeCommissionAmount);
=======
    message.vaultFeeDenom !== undefined &&
      (obj.vaultFeeDenom = message.vaultFeeDenom);
    message.vaultFeeAmount !== undefined &&
      (obj.vaultFeeAmount = message.vaultFeeAmount);
    message.commissionFeeDenom !== undefined &&
      (obj.commissionFeeDenom = message.commissionFeeDenom);
    message.commissionFeeAmount !== undefined &&
      (obj.commissionFeeAmount = message.commissionFeeAmount);
>>>>>>> a8b6b95f
    message.vaultType !== undefined &&
      (obj.vaultType = (message.vaultType || Long.UZERO).toString());
    return obj;
  },

  fromPartial(
    object: DeepPartial<WithdrawFromVaultEvent>
  ): WithdrawFromVaultEvent {
    const message = { ...baseWithdrawFromVaultEvent } as WithdrawFromVaultEvent;
    message.poolId =
      object.poolId !== undefined && object.poolId !== null
        ? Long.fromValue(object.poolId)
        : Long.UZERO;
    message.denom = object.denom ?? "";
    message.amount = object.amount ?? "";
    message.shareDenom = object.shareDenom ?? "";
    message.shareAmount = object.shareAmount ?? "";
    message.withdrawer = object.withdrawer ?? "";
<<<<<<< HEAD
    message.feeToVaultDenom = object.feeToVaultDenom ?? "";
    message.feeToVaultAmount = object.feeToVaultAmount ?? "";
    message.feeCommissionDenom = object.feeCommissionDenom ?? "";
    message.feeCommissionAmount = object.feeCommissionAmount ?? "";
=======
    message.vaultFeeDenom = object.vaultFeeDenom ?? "";
    message.vaultFeeAmount = object.vaultFeeAmount ?? "";
    message.commissionFeeDenom = object.commissionFeeDenom ?? "";
    message.commissionFeeAmount = object.commissionFeeAmount ?? "";
>>>>>>> a8b6b95f
    message.vaultType =
      object.vaultType !== undefined && object.vaultType !== null
        ? Long.fromValue(object.vaultType)
        : Long.UZERO;
    return message;
  },
};

const baseUserVaultWithdrawalPendingEvent: object = {
  vaultId: Long.UZERO,
  address: "",
  sharesAmount: "",
  processId: Long.UZERO,
};

export const UserVaultWithdrawalPendingEvent = {
  encode(
    message: UserVaultWithdrawalPendingEvent,
    writer: _m0.Writer = _m0.Writer.create()
  ): _m0.Writer {
    if (!message.vaultId.isZero()) {
      writer.uint32(8).uint64(message.vaultId);
    }
    if (message.address !== "") {
      writer.uint32(18).string(message.address);
    }
    if (message.sharesAmount !== "") {
      writer.uint32(26).string(message.sharesAmount);
    }
    if (!message.processId.isZero()) {
      writer.uint32(32).uint64(message.processId);
    }
    if (message.requestTime !== undefined) {
      Timestamp.encode(
        toTimestamp(message.requestTime),
        writer.uint32(42).fork()
      ).ldelim();
    }
    return writer;
  },

  decode(
    input: _m0.Reader | Uint8Array,
    length?: number
  ): UserVaultWithdrawalPendingEvent {
    const reader = input instanceof _m0.Reader ? input : new _m0.Reader(input);
    let end = length === undefined ? reader.len : reader.pos + length;
    const message = {
      ...baseUserVaultWithdrawalPendingEvent,
    } as UserVaultWithdrawalPendingEvent;
    while (reader.pos < end) {
      const tag = reader.uint32();
      switch (tag >>> 3) {
        case 1:
          message.vaultId = reader.uint64() as Long;
          break;
        case 2:
          message.address = reader.string();
          break;
        case 3:
          message.sharesAmount = reader.string();
          break;
        case 4:
          message.processId = reader.uint64() as Long;
          break;
        case 5:
          message.requestTime = fromTimestamp(
            Timestamp.decode(reader, reader.uint32())
          );
          break;
        default:
          reader.skipType(tag & 7);
          break;
      }
    }
    return message;
  },

  fromJSON(object: any): UserVaultWithdrawalPendingEvent {
    const message = {
      ...baseUserVaultWithdrawalPendingEvent,
    } as UserVaultWithdrawalPendingEvent;
    message.vaultId =
      object.vaultId !== undefined && object.vaultId !== null
        ? Long.fromString(object.vaultId)
        : Long.UZERO;
    message.address =
      object.address !== undefined && object.address !== null
        ? String(object.address)
        : "";
    message.sharesAmount =
      object.sharesAmount !== undefined && object.sharesAmount !== null
        ? String(object.sharesAmount)
        : "";
    message.processId =
      object.processId !== undefined && object.processId !== null
        ? Long.fromString(object.processId)
        : Long.UZERO;
    message.requestTime =
      object.requestTime !== undefined && object.requestTime !== null
        ? fromJsonTimestamp(object.requestTime)
        : undefined;
    return message;
  },

  toJSON(message: UserVaultWithdrawalPendingEvent): unknown {
    const obj: any = {};
    message.vaultId !== undefined &&
      (obj.vaultId = (message.vaultId || Long.UZERO).toString());
    message.address !== undefined && (obj.address = message.address);
    message.sharesAmount !== undefined &&
      (obj.sharesAmount = message.sharesAmount);
    message.processId !== undefined &&
      (obj.processId = (message.processId || Long.UZERO).toString());
    message.requestTime !== undefined &&
      (obj.requestTime = message.requestTime.toISOString());
    return obj;
  },

  fromPartial(
    object: DeepPartial<UserVaultWithdrawalPendingEvent>
  ): UserVaultWithdrawalPendingEvent {
    const message = {
      ...baseUserVaultWithdrawalPendingEvent,
    } as UserVaultWithdrawalPendingEvent;
    message.vaultId =
      object.vaultId !== undefined && object.vaultId !== null
        ? Long.fromValue(object.vaultId)
        : Long.UZERO;
    message.address = object.address ?? "";
    message.sharesAmount = object.sharesAmount ?? "";
    message.processId =
      object.processId !== undefined && object.processId !== null
        ? Long.fromValue(object.processId)
        : Long.UZERO;
    message.requestTime = object.requestTime ?? undefined;
    return message;
  },
};

const baseUserVaultWithdrawalReleasedEvent: object = {
  vaultId: Long.UZERO,
  processId: Long.UZERO,
  address: "",
  sharesDenom: "",
  sharesAmount: "",
  receivedDenom: "",
  receivedAmount: "",
  error: "",
};

export const UserVaultWithdrawalReleasedEvent = {
  encode(
    message: UserVaultWithdrawalReleasedEvent,
    writer: _m0.Writer = _m0.Writer.create()
  ): _m0.Writer {
    if (!message.vaultId.isZero()) {
      writer.uint32(8).uint64(message.vaultId);
    }
    if (!message.processId.isZero()) {
      writer.uint32(16).uint64(message.processId);
    }
    if (message.address !== "") {
      writer.uint32(26).string(message.address);
    }
    if (message.sharesDenom !== "") {
      writer.uint32(34).string(message.sharesDenom);
    }
    if (message.sharesAmount !== "") {
      writer.uint32(42).string(message.sharesAmount);
    }
    if (message.receivedDenom !== "") {
      writer.uint32(50).string(message.receivedDenom);
    }
    if (message.receivedAmount !== "") {
      writer.uint32(58).string(message.receivedAmount);
    }
    if (message.requestTime !== undefined) {
      Timestamp.encode(
        toTimestamp(message.requestTime),
        writer.uint32(66).fork()
      ).ldelim();
    }
    if (message.completionTime !== undefined) {
      Timestamp.encode(
        toTimestamp(message.completionTime),
        writer.uint32(74).fork()
      ).ldelim();
    }
    if (message.error !== "") {
      writer.uint32(82).string(message.error);
    }
    return writer;
  },

  decode(
    input: _m0.Reader | Uint8Array,
    length?: number
  ): UserVaultWithdrawalReleasedEvent {
    const reader = input instanceof _m0.Reader ? input : new _m0.Reader(input);
    let end = length === undefined ? reader.len : reader.pos + length;
    const message = {
      ...baseUserVaultWithdrawalReleasedEvent,
    } as UserVaultWithdrawalReleasedEvent;
    while (reader.pos < end) {
      const tag = reader.uint32();
      switch (tag >>> 3) {
        case 1:
          message.vaultId = reader.uint64() as Long;
          break;
        case 2:
          message.processId = reader.uint64() as Long;
          break;
        case 3:
          message.address = reader.string();
          break;
        case 4:
          message.sharesDenom = reader.string();
          break;
        case 5:
          message.sharesAmount = reader.string();
          break;
        case 6:
          message.receivedDenom = reader.string();
          break;
        case 7:
          message.receivedAmount = reader.string();
          break;
        case 8:
          message.requestTime = fromTimestamp(
            Timestamp.decode(reader, reader.uint32())
          );
          break;
        case 9:
          message.completionTime = fromTimestamp(
            Timestamp.decode(reader, reader.uint32())
          );
          break;
        case 10:
          message.error = reader.string();
          break;
        default:
          reader.skipType(tag & 7);
          break;
      }
    }
    return message;
  },

  fromJSON(object: any): UserVaultWithdrawalReleasedEvent {
    const message = {
      ...baseUserVaultWithdrawalReleasedEvent,
    } as UserVaultWithdrawalReleasedEvent;
    message.vaultId =
      object.vaultId !== undefined && object.vaultId !== null
        ? Long.fromString(object.vaultId)
        : Long.UZERO;
    message.processId =
      object.processId !== undefined && object.processId !== null
        ? Long.fromString(object.processId)
        : Long.UZERO;
    message.address =
      object.address !== undefined && object.address !== null
        ? String(object.address)
        : "";
    message.sharesDenom =
      object.sharesDenom !== undefined && object.sharesDenom !== null
        ? String(object.sharesDenom)
        : "";
    message.sharesAmount =
      object.sharesAmount !== undefined && object.sharesAmount !== null
        ? String(object.sharesAmount)
        : "";
    message.receivedDenom =
      object.receivedDenom !== undefined && object.receivedDenom !== null
        ? String(object.receivedDenom)
        : "";
    message.receivedAmount =
      object.receivedAmount !== undefined && object.receivedAmount !== null
        ? String(object.receivedAmount)
        : "";
    message.requestTime =
      object.requestTime !== undefined && object.requestTime !== null
        ? fromJsonTimestamp(object.requestTime)
        : undefined;
    message.completionTime =
      object.completionTime !== undefined && object.completionTime !== null
        ? fromJsonTimestamp(object.completionTime)
        : undefined;
    message.error =
      object.error !== undefined && object.error !== null
        ? String(object.error)
        : "";
    return message;
  },

  toJSON(message: UserVaultWithdrawalReleasedEvent): unknown {
    const obj: any = {};
    message.vaultId !== undefined &&
      (obj.vaultId = (message.vaultId || Long.UZERO).toString());
    message.processId !== undefined &&
      (obj.processId = (message.processId || Long.UZERO).toString());
    message.address !== undefined && (obj.address = message.address);
    message.sharesDenom !== undefined &&
      (obj.sharesDenom = message.sharesDenom);
    message.sharesAmount !== undefined &&
      (obj.sharesAmount = message.sharesAmount);
    message.receivedDenom !== undefined &&
      (obj.receivedDenom = message.receivedDenom);
    message.receivedAmount !== undefined &&
      (obj.receivedAmount = message.receivedAmount);
    message.requestTime !== undefined &&
      (obj.requestTime = message.requestTime.toISOString());
    message.completionTime !== undefined &&
      (obj.completionTime = message.completionTime.toISOString());
    message.error !== undefined && (obj.error = message.error);
    return obj;
  },

  fromPartial(
    object: DeepPartial<UserVaultWithdrawalReleasedEvent>
  ): UserVaultWithdrawalReleasedEvent {
    const message = {
      ...baseUserVaultWithdrawalReleasedEvent,
    } as UserVaultWithdrawalReleasedEvent;
    message.vaultId =
      object.vaultId !== undefined && object.vaultId !== null
        ? Long.fromValue(object.vaultId)
        : Long.UZERO;
    message.processId =
      object.processId !== undefined && object.processId !== null
        ? Long.fromValue(object.processId)
        : Long.UZERO;
    message.address = object.address ?? "";
    message.sharesDenom = object.sharesDenom ?? "";
    message.sharesAmount = object.sharesAmount ?? "";
    message.receivedDenom = object.receivedDenom ?? "";
    message.receivedAmount = object.receivedAmount ?? "";
    message.requestTime = object.requestTime ?? undefined;
    message.completionTime = object.completionTime ?? undefined;
    message.error = object.error ?? "";
    return message;
  },
};

const baseUserVaultEvent: object = {};

export const UserVaultEvent = {
  encode(
    message: UserVaultEvent,
    writer: _m0.Writer = _m0.Writer.create()
  ): _m0.Writer {
    if (message.vault !== undefined) {
      UserVault.encode(message.vault, writer.uint32(10).fork()).ldelim();
    }
    return writer;
  },

  decode(input: _m0.Reader | Uint8Array, length?: number): UserVaultEvent {
    const reader = input instanceof _m0.Reader ? input : new _m0.Reader(input);
    let end = length === undefined ? reader.len : reader.pos + length;
    const message = { ...baseUserVaultEvent } as UserVaultEvent;
    while (reader.pos < end) {
      const tag = reader.uint32();
      switch (tag >>> 3) {
        case 1:
          message.vault = UserVault.decode(reader, reader.uint32());
          break;
        default:
          reader.skipType(tag & 7);
          break;
      }
    }
    return message;
  },

  fromJSON(object: any): UserVaultEvent {
    const message = { ...baseUserVaultEvent } as UserVaultEvent;
    message.vault =
      object.vault !== undefined && object.vault !== null
        ? UserVault.fromJSON(object.vault)
        : undefined;
    return message;
  },

  toJSON(message: UserVaultEvent): unknown {
    const obj: any = {};
    message.vault !== undefined &&
      (obj.vault = message.vault ? UserVault.toJSON(message.vault) : undefined);
    return obj;
  },

  fromPartial(object: DeepPartial<UserVaultEvent>): UserVaultEvent {
    const message = { ...baseUserVaultEvent } as UserVaultEvent;
    message.vault =
      object.vault !== undefined && object.vault !== null
        ? UserVault.fromPartial(object.vault)
        : undefined;
    return message;
  },
};

const baseUserVaultClosedEvent: object = { id: Long.UZERO };

export const UserVaultClosedEvent = {
  encode(
    message: UserVaultClosedEvent,
    writer: _m0.Writer = _m0.Writer.create()
  ): _m0.Writer {
    if (!message.id.isZero()) {
      writer.uint32(8).uint64(message.id);
    }
    return writer;
  },

  decode(
    input: _m0.Reader | Uint8Array,
    length?: number
  ): UserVaultClosedEvent {
    const reader = input instanceof _m0.Reader ? input : new _m0.Reader(input);
    let end = length === undefined ? reader.len : reader.pos + length;
    const message = { ...baseUserVaultClosedEvent } as UserVaultClosedEvent;
    while (reader.pos < end) {
      const tag = reader.uint32();
      switch (tag >>> 3) {
        case 1:
          message.id = reader.uint64() as Long;
          break;
        default:
          reader.skipType(tag & 7);
          break;
      }
    }
    return message;
  },

  fromJSON(object: any): UserVaultClosedEvent {
    const message = { ...baseUserVaultClosedEvent } as UserVaultClosedEvent;
    message.id =
      object.id !== undefined && object.id !== null
        ? Long.fromString(object.id)
        : Long.UZERO;
    return message;
  },

  toJSON(message: UserVaultClosedEvent): unknown {
    const obj: any = {};
    message.id !== undefined &&
      (obj.id = (message.id || Long.UZERO).toString());
    return obj;
  },

  fromPartial(object: DeepPartial<UserVaultClosedEvent>): UserVaultClosedEvent {
    const message = { ...baseUserVaultClosedEvent } as UserVaultClosedEvent;
    message.id =
      object.id !== undefined && object.id !== null
        ? Long.fromValue(object.id)
        : Long.UZERO;
<<<<<<< HEAD
=======
    return message;
  },
};

const baseSetQuoteStrategyEvent: object = {};

export const SetQuoteStrategyEvent = {
  encode(
    message: SetQuoteStrategyEvent,
    writer: _m0.Writer = _m0.Writer.create()
  ): _m0.Writer {
    if (message.quoteStrategy !== undefined) {
      QuoteStrategy.encode(
        message.quoteStrategy,
        writer.uint32(10).fork()
      ).ldelim();
    }
    return writer;
  },

  decode(
    input: _m0.Reader | Uint8Array,
    length?: number
  ): SetQuoteStrategyEvent {
    const reader = input instanceof _m0.Reader ? input : new _m0.Reader(input);
    let end = length === undefined ? reader.len : reader.pos + length;
    const message = { ...baseSetQuoteStrategyEvent } as SetQuoteStrategyEvent;
    while (reader.pos < end) {
      const tag = reader.uint32();
      switch (tag >>> 3) {
        case 1:
          message.quoteStrategy = QuoteStrategy.decode(reader, reader.uint32());
          break;
        default:
          reader.skipType(tag & 7);
          break;
      }
    }
    return message;
  },

  fromJSON(object: any): SetQuoteStrategyEvent {
    const message = { ...baseSetQuoteStrategyEvent } as SetQuoteStrategyEvent;
    message.quoteStrategy =
      object.quoteStrategy !== undefined && object.quoteStrategy !== null
        ? QuoteStrategy.fromJSON(object.quoteStrategy)
        : undefined;
    return message;
  },

  toJSON(message: SetQuoteStrategyEvent): unknown {
    const obj: any = {};
    message.quoteStrategy !== undefined &&
      (obj.quoteStrategy = message.quoteStrategy
        ? QuoteStrategy.toJSON(message.quoteStrategy)
        : undefined);
    return obj;
  },

  fromPartial(
    object: DeepPartial<SetQuoteStrategyEvent>
  ): SetQuoteStrategyEvent {
    const message = { ...baseSetQuoteStrategyEvent } as SetQuoteStrategyEvent;
    message.quoteStrategy =
      object.quoteStrategy !== undefined && object.quoteStrategy !== null
        ? QuoteStrategy.fromPartial(object.quoteStrategy)
        : undefined;
>>>>>>> a8b6b95f
    return message;
  },
};

type Builtin =
  | Date
  | Function
  | Uint8Array
  | string
  | number
  | boolean
  | undefined;
export type DeepPartial<T> = T extends Builtin
  ? T
  : T extends Long
  ? string | number | Long
  : T extends Array<infer U>
  ? Array<DeepPartial<U>>
  : T extends ReadonlyArray<infer U>
  ? ReadonlyArray<DeepPartial<U>>
  : T extends {}
  ? { [K in keyof T]?: DeepPartial<T[K]> }
  : Partial<T>;

function toTimestamp(date: Date): Timestamp {
  const seconds = numberToLong(date.getTime() / 1_000);
  const nanos = (date.getTime() % 1_000) * 1_000_000;
  return { seconds, nanos };
}

function fromTimestamp(t: Timestamp): Date {
  let millis = t.seconds.toNumber() * 1_000;
  millis += t.nanos / 1_000_000;
  return new Date(millis);
}

function fromJsonTimestamp(o: any): Date {
  if (o instanceof Date) {
    return o;
  } else if (typeof o === "string") {
    return new Date(o);
  } else {
    return fromTimestamp(Timestamp.fromJSON(o));
  }
}

function numberToLong(number: number) {
  return Long.fromNumber(number);
}

if (_m0.util.Long !== Long) {
  _m0.util.Long = Long as any;
  _m0.configure();
}<|MERGE_RESOLUTION|>--- conflicted
+++ resolved
@@ -4,10 +4,7 @@
 import { Pool } from "./pool";
 import { MarketConfig } from "./market";
 import { UserVault } from "./user_vault";
-<<<<<<< HEAD
-=======
 import { QuoteStrategy } from "./quote";
->>>>>>> a8b6b95f
 import { Timestamp } from "../../../google/protobuf/timestamp";
 
 export const protobufPackage = "Switcheo.carbon.perpspool";
@@ -44,17 +41,10 @@
   shareAmount: string;
   initialShareAmountBurnt: string;
   depositor: string;
-<<<<<<< HEAD
-  feeToVaultDenom: string;
-  feeToVaultAmount: string;
-  feeCommissionDenom: string;
-  feeCommissionAmount: string;
-=======
   vaultFeeDenom: string;
   vaultFeeAmount: string;
   commissionFeeDenom: string;
   commissionFeeAmount: string;
->>>>>>> a8b6b95f
   vaultType: Long;
 }
 
@@ -65,17 +55,10 @@
   shareDenom: string;
   shareAmount: string;
   withdrawer: string;
-<<<<<<< HEAD
-  feeToVaultDenom: string;
-  feeToVaultAmount: string;
-  feeCommissionDenom: string;
-  feeCommissionAmount: string;
-=======
   vaultFeeDenom: string;
   vaultFeeAmount: string;
   commissionFeeDenom: string;
   commissionFeeAmount: string;
->>>>>>> a8b6b95f
   vaultType: Long;
 }
 
@@ -106,13 +89,10 @@
 
 export interface UserVaultClosedEvent {
   id: Long;
-<<<<<<< HEAD
-=======
 }
 
 export interface SetQuoteStrategyEvent {
   quoteStrategy?: QuoteStrategy;
->>>>>>> a8b6b95f
 }
 
 const basePoolEvent: object = { type: "" };
@@ -488,17 +468,10 @@
   shareAmount: "",
   initialShareAmountBurnt: "",
   depositor: "",
-<<<<<<< HEAD
-  feeToVaultDenom: "",
-  feeToVaultAmount: "",
-  feeCommissionDenom: "",
-  feeCommissionAmount: "",
-=======
   vaultFeeDenom: "",
   vaultFeeAmount: "",
   commissionFeeDenom: "",
   commissionFeeAmount: "",
->>>>>>> a8b6b95f
   vaultType: Long.UZERO,
 };
 
@@ -528,19 +501,6 @@
     if (message.depositor !== "") {
       writer.uint32(58).string(message.depositor);
     }
-<<<<<<< HEAD
-    if (message.feeToVaultDenom !== "") {
-      writer.uint32(66).string(message.feeToVaultDenom);
-    }
-    if (message.feeToVaultAmount !== "") {
-      writer.uint32(74).string(message.feeToVaultAmount);
-    }
-    if (message.feeCommissionDenom !== "") {
-      writer.uint32(82).string(message.feeCommissionDenom);
-    }
-    if (message.feeCommissionAmount !== "") {
-      writer.uint32(90).string(message.feeCommissionAmount);
-=======
     if (message.vaultFeeDenom !== "") {
       writer.uint32(66).string(message.vaultFeeDenom);
     }
@@ -552,7 +512,6 @@
     }
     if (message.commissionFeeAmount !== "") {
       writer.uint32(90).string(message.commissionFeeAmount);
->>>>>>> a8b6b95f
     }
     if (!message.vaultType.isZero()) {
       writer.uint32(96).uint64(message.vaultType);
@@ -589,18 +548,6 @@
           message.depositor = reader.string();
           break;
         case 8:
-<<<<<<< HEAD
-          message.feeToVaultDenom = reader.string();
-          break;
-        case 9:
-          message.feeToVaultAmount = reader.string();
-          break;
-        case 10:
-          message.feeCommissionDenom = reader.string();
-          break;
-        case 11:
-          message.feeCommissionAmount = reader.string();
-=======
           message.vaultFeeDenom = reader.string();
           break;
         case 9:
@@ -611,7 +558,6 @@
           break;
         case 11:
           message.commissionFeeAmount = reader.string();
->>>>>>> a8b6b95f
           break;
         case 12:
           message.vaultType = reader.uint64() as Long;
@@ -655,25 +601,6 @@
       object.depositor !== undefined && object.depositor !== null
         ? String(object.depositor)
         : "";
-<<<<<<< HEAD
-    message.feeToVaultDenom =
-      object.feeToVaultDenom !== undefined && object.feeToVaultDenom !== null
-        ? String(object.feeToVaultDenom)
-        : "";
-    message.feeToVaultAmount =
-      object.feeToVaultAmount !== undefined && object.feeToVaultAmount !== null
-        ? String(object.feeToVaultAmount)
-        : "";
-    message.feeCommissionDenom =
-      object.feeCommissionDenom !== undefined &&
-      object.feeCommissionDenom !== null
-        ? String(object.feeCommissionDenom)
-        : "";
-    message.feeCommissionAmount =
-      object.feeCommissionAmount !== undefined &&
-      object.feeCommissionAmount !== null
-        ? String(object.feeCommissionAmount)
-=======
     message.vaultFeeDenom =
       object.vaultFeeDenom !== undefined && object.vaultFeeDenom !== null
         ? String(object.vaultFeeDenom)
@@ -691,7 +618,6 @@
       object.commissionFeeAmount !== undefined &&
       object.commissionFeeAmount !== null
         ? String(object.commissionFeeAmount)
->>>>>>> a8b6b95f
         : "";
     message.vaultType =
       object.vaultType !== undefined && object.vaultType !== null
@@ -712,16 +638,6 @@
     message.initialShareAmountBurnt !== undefined &&
       (obj.initialShareAmountBurnt = message.initialShareAmountBurnt);
     message.depositor !== undefined && (obj.depositor = message.depositor);
-<<<<<<< HEAD
-    message.feeToVaultDenom !== undefined &&
-      (obj.feeToVaultDenom = message.feeToVaultDenom);
-    message.feeToVaultAmount !== undefined &&
-      (obj.feeToVaultAmount = message.feeToVaultAmount);
-    message.feeCommissionDenom !== undefined &&
-      (obj.feeCommissionDenom = message.feeCommissionDenom);
-    message.feeCommissionAmount !== undefined &&
-      (obj.feeCommissionAmount = message.feeCommissionAmount);
-=======
     message.vaultFeeDenom !== undefined &&
       (obj.vaultFeeDenom = message.vaultFeeDenom);
     message.vaultFeeAmount !== undefined &&
@@ -730,7 +646,6 @@
       (obj.commissionFeeDenom = message.commissionFeeDenom);
     message.commissionFeeAmount !== undefined &&
       (obj.commissionFeeAmount = message.commissionFeeAmount);
->>>>>>> a8b6b95f
     message.vaultType !== undefined &&
       (obj.vaultType = (message.vaultType || Long.UZERO).toString());
     return obj;
@@ -748,17 +663,10 @@
     message.shareAmount = object.shareAmount ?? "";
     message.initialShareAmountBurnt = object.initialShareAmountBurnt ?? "";
     message.depositor = object.depositor ?? "";
-<<<<<<< HEAD
-    message.feeToVaultDenom = object.feeToVaultDenom ?? "";
-    message.feeToVaultAmount = object.feeToVaultAmount ?? "";
-    message.feeCommissionDenom = object.feeCommissionDenom ?? "";
-    message.feeCommissionAmount = object.feeCommissionAmount ?? "";
-=======
     message.vaultFeeDenom = object.vaultFeeDenom ?? "";
     message.vaultFeeAmount = object.vaultFeeAmount ?? "";
     message.commissionFeeDenom = object.commissionFeeDenom ?? "";
     message.commissionFeeAmount = object.commissionFeeAmount ?? "";
->>>>>>> a8b6b95f
     message.vaultType =
       object.vaultType !== undefined && object.vaultType !== null
         ? Long.fromValue(object.vaultType)
@@ -774,17 +682,10 @@
   shareDenom: "",
   shareAmount: "",
   withdrawer: "",
-<<<<<<< HEAD
-  feeToVaultDenom: "",
-  feeToVaultAmount: "",
-  feeCommissionDenom: "",
-  feeCommissionAmount: "",
-=======
   vaultFeeDenom: "",
   vaultFeeAmount: "",
   commissionFeeDenom: "",
   commissionFeeAmount: "",
->>>>>>> a8b6b95f
   vaultType: Long.UZERO,
 };
 
@@ -811,19 +712,6 @@
     if (message.withdrawer !== "") {
       writer.uint32(50).string(message.withdrawer);
     }
-<<<<<<< HEAD
-    if (message.feeToVaultDenom !== "") {
-      writer.uint32(58).string(message.feeToVaultDenom);
-    }
-    if (message.feeToVaultAmount !== "") {
-      writer.uint32(66).string(message.feeToVaultAmount);
-    }
-    if (message.feeCommissionDenom !== "") {
-      writer.uint32(74).string(message.feeCommissionDenom);
-    }
-    if (message.feeCommissionAmount !== "") {
-      writer.uint32(82).string(message.feeCommissionAmount);
-=======
     if (message.vaultFeeDenom !== "") {
       writer.uint32(58).string(message.vaultFeeDenom);
     }
@@ -835,7 +723,6 @@
     }
     if (message.commissionFeeAmount !== "") {
       writer.uint32(82).string(message.commissionFeeAmount);
->>>>>>> a8b6b95f
     }
     if (!message.vaultType.isZero()) {
       writer.uint32(88).uint64(message.vaultType);
@@ -872,18 +759,6 @@
           message.withdrawer = reader.string();
           break;
         case 7:
-<<<<<<< HEAD
-          message.feeToVaultDenom = reader.string();
-          break;
-        case 8:
-          message.feeToVaultAmount = reader.string();
-          break;
-        case 9:
-          message.feeCommissionDenom = reader.string();
-          break;
-        case 10:
-          message.feeCommissionAmount = reader.string();
-=======
           message.vaultFeeDenom = reader.string();
           break;
         case 8:
@@ -894,7 +769,6 @@
           break;
         case 10:
           message.commissionFeeAmount = reader.string();
->>>>>>> a8b6b95f
           break;
         case 11:
           message.vaultType = reader.uint64() as Long;
@@ -933,25 +807,6 @@
       object.withdrawer !== undefined && object.withdrawer !== null
         ? String(object.withdrawer)
         : "";
-<<<<<<< HEAD
-    message.feeToVaultDenom =
-      object.feeToVaultDenom !== undefined && object.feeToVaultDenom !== null
-        ? String(object.feeToVaultDenom)
-        : "";
-    message.feeToVaultAmount =
-      object.feeToVaultAmount !== undefined && object.feeToVaultAmount !== null
-        ? String(object.feeToVaultAmount)
-        : "";
-    message.feeCommissionDenom =
-      object.feeCommissionDenom !== undefined &&
-      object.feeCommissionDenom !== null
-        ? String(object.feeCommissionDenom)
-        : "";
-    message.feeCommissionAmount =
-      object.feeCommissionAmount !== undefined &&
-      object.feeCommissionAmount !== null
-        ? String(object.feeCommissionAmount)
-=======
     message.vaultFeeDenom =
       object.vaultFeeDenom !== undefined && object.vaultFeeDenom !== null
         ? String(object.vaultFeeDenom)
@@ -969,7 +824,6 @@
       object.commissionFeeAmount !== undefined &&
       object.commissionFeeAmount !== null
         ? String(object.commissionFeeAmount)
->>>>>>> a8b6b95f
         : "";
     message.vaultType =
       object.vaultType !== undefined && object.vaultType !== null
@@ -988,16 +842,6 @@
     message.shareAmount !== undefined &&
       (obj.shareAmount = message.shareAmount);
     message.withdrawer !== undefined && (obj.withdrawer = message.withdrawer);
-<<<<<<< HEAD
-    message.feeToVaultDenom !== undefined &&
-      (obj.feeToVaultDenom = message.feeToVaultDenom);
-    message.feeToVaultAmount !== undefined &&
-      (obj.feeToVaultAmount = message.feeToVaultAmount);
-    message.feeCommissionDenom !== undefined &&
-      (obj.feeCommissionDenom = message.feeCommissionDenom);
-    message.feeCommissionAmount !== undefined &&
-      (obj.feeCommissionAmount = message.feeCommissionAmount);
-=======
     message.vaultFeeDenom !== undefined &&
       (obj.vaultFeeDenom = message.vaultFeeDenom);
     message.vaultFeeAmount !== undefined &&
@@ -1006,7 +850,6 @@
       (obj.commissionFeeDenom = message.commissionFeeDenom);
     message.commissionFeeAmount !== undefined &&
       (obj.commissionFeeAmount = message.commissionFeeAmount);
->>>>>>> a8b6b95f
     message.vaultType !== undefined &&
       (obj.vaultType = (message.vaultType || Long.UZERO).toString());
     return obj;
@@ -1025,17 +868,10 @@
     message.shareDenom = object.shareDenom ?? "";
     message.shareAmount = object.shareAmount ?? "";
     message.withdrawer = object.withdrawer ?? "";
-<<<<<<< HEAD
-    message.feeToVaultDenom = object.feeToVaultDenom ?? "";
-    message.feeToVaultAmount = object.feeToVaultAmount ?? "";
-    message.feeCommissionDenom = object.feeCommissionDenom ?? "";
-    message.feeCommissionAmount = object.feeCommissionAmount ?? "";
-=======
     message.vaultFeeDenom = object.vaultFeeDenom ?? "";
     message.vaultFeeAmount = object.vaultFeeAmount ?? "";
     message.commissionFeeDenom = object.commissionFeeDenom ?? "";
     message.commissionFeeAmount = object.commissionFeeAmount ?? "";
->>>>>>> a8b6b95f
     message.vaultType =
       object.vaultType !== undefined && object.vaultType !== null
         ? Long.fromValue(object.vaultType)
@@ -1494,8 +1330,6 @@
       object.id !== undefined && object.id !== null
         ? Long.fromValue(object.id)
         : Long.UZERO;
-<<<<<<< HEAD
-=======
     return message;
   },
 };
@@ -1563,7 +1397,6 @@
       object.quoteStrategy !== undefined && object.quoteStrategy !== null
         ? QuoteStrategy.fromPartial(object.quoteStrategy)
         : undefined;
->>>>>>> a8b6b95f
     return message;
   },
 };
