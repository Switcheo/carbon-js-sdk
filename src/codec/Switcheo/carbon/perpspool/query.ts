--- conflicted
+++ resolved
@@ -7,15 +7,11 @@
 } from "../../../cosmos/base/query/v1beta1/pagination";
 import { Params } from "./params";
 import { PoolDetails } from "./pool";
-<<<<<<< HEAD
-import { UserVault, UserVaultWithdrawalRecord } from "./user_vault";
-=======
 import {
   UserVaultAPI,
   UserVaultWithdrawalRecord,
   UserVault,
 } from "./user_vault";
->>>>>>> a1e3d25a
 import { MarketLiquidityUsageMultiplier } from "./market";
 
 export const protobufPackage = "Switcheo.carbon.perpspool";
@@ -105,11 +101,7 @@
 }
 
 export interface QueryUserVaultResponse {
-<<<<<<< HEAD
-  userVault?: UserVault;
-=======
   userVault?: UserVaultAPI;
->>>>>>> a1e3d25a
 }
 
 export interface QueryAllUserVaultRequest {
@@ -117,11 +109,7 @@
 }
 
 export interface QueryAllUserVaultResponse {
-<<<<<<< HEAD
-  userVaults: UserVault[];
-=======
   userVaults: UserVaultAPI[];
->>>>>>> a1e3d25a
   pagination?: PageResponse;
 }
 
@@ -161,8 +149,6 @@
   pagination?: PageResponse;
 }
 
-<<<<<<< HEAD
-=======
 export interface QueryUserVaultsByControllerRequest {
   controller: string;
 }
@@ -171,7 +157,6 @@
   userVaults: UserVault[];
 }
 
->>>>>>> a1e3d25a
 export interface VaultInfo {
   id: Long;
   totalShareAmount: string;
@@ -1504,7 +1489,6 @@
 };
 
 const baseQueryUserVaultRequest: object = { id: Long.UZERO };
-<<<<<<< HEAD
 
 export const QueryUserVaultRequest = {
   encode(
@@ -1554,57 +1538,6 @@
     return obj;
   },
 
-=======
-
-export const QueryUserVaultRequest = {
-  encode(
-    message: QueryUserVaultRequest,
-    writer: _m0.Writer = _m0.Writer.create()
-  ): _m0.Writer {
-    if (!message.id.isZero()) {
-      writer.uint32(8).uint64(message.id);
-    }
-    return writer;
-  },
-
-  decode(
-    input: _m0.Reader | Uint8Array,
-    length?: number
-  ): QueryUserVaultRequest {
-    const reader = input instanceof _m0.Reader ? input : new _m0.Reader(input);
-    let end = length === undefined ? reader.len : reader.pos + length;
-    const message = { ...baseQueryUserVaultRequest } as QueryUserVaultRequest;
-    while (reader.pos < end) {
-      const tag = reader.uint32();
-      switch (tag >>> 3) {
-        case 1:
-          message.id = reader.uint64() as Long;
-          break;
-        default:
-          reader.skipType(tag & 7);
-          break;
-      }
-    }
-    return message;
-  },
-
-  fromJSON(object: any): QueryUserVaultRequest {
-    const message = { ...baseQueryUserVaultRequest } as QueryUserVaultRequest;
-    message.id =
-      object.id !== undefined && object.id !== null
-        ? Long.fromString(object.id)
-        : Long.UZERO;
-    return message;
-  },
-
-  toJSON(message: QueryUserVaultRequest): unknown {
-    const obj: any = {};
-    message.id !== undefined &&
-      (obj.id = (message.id || Long.UZERO).toString());
-    return obj;
-  },
-
->>>>>>> a1e3d25a
   fromPartial(
     object: DeepPartial<QueryUserVaultRequest>
   ): QueryUserVaultRequest {
@@ -1625,11 +1558,7 @@
     writer: _m0.Writer = _m0.Writer.create()
   ): _m0.Writer {
     if (message.userVault !== undefined) {
-<<<<<<< HEAD
-      UserVault.encode(message.userVault, writer.uint32(10).fork()).ldelim();
-=======
       UserVaultAPI.encode(message.userVault, writer.uint32(10).fork()).ldelim();
->>>>>>> a1e3d25a
     }
     return writer;
   },
@@ -1645,11 +1574,7 @@
       const tag = reader.uint32();
       switch (tag >>> 3) {
         case 1:
-<<<<<<< HEAD
-          message.userVault = UserVault.decode(reader, reader.uint32());
-=======
           message.userVault = UserVaultAPI.decode(reader, reader.uint32());
->>>>>>> a1e3d25a
           break;
         default:
           reader.skipType(tag & 7);
@@ -1663,11 +1588,7 @@
     const message = { ...baseQueryUserVaultResponse } as QueryUserVaultResponse;
     message.userVault =
       object.userVault !== undefined && object.userVault !== null
-<<<<<<< HEAD
-        ? UserVault.fromJSON(object.userVault)
-=======
         ? UserVaultAPI.fromJSON(object.userVault)
->>>>>>> a1e3d25a
         : undefined;
     return message;
   },
@@ -1676,11 +1597,7 @@
     const obj: any = {};
     message.userVault !== undefined &&
       (obj.userVault = message.userVault
-<<<<<<< HEAD
-        ? UserVault.toJSON(message.userVault)
-=======
         ? UserVaultAPI.toJSON(message.userVault)
->>>>>>> a1e3d25a
         : undefined);
     return obj;
   },
@@ -1691,11 +1608,7 @@
     const message = { ...baseQueryUserVaultResponse } as QueryUserVaultResponse;
     message.userVault =
       object.userVault !== undefined && object.userVault !== null
-<<<<<<< HEAD
-        ? UserVault.fromPartial(object.userVault)
-=======
         ? UserVaultAPI.fromPartial(object.userVault)
->>>>>>> a1e3d25a
         : undefined;
     return message;
   },
@@ -1779,11 +1692,7 @@
     writer: _m0.Writer = _m0.Writer.create()
   ): _m0.Writer {
     for (const v of message.userVaults) {
-<<<<<<< HEAD
-      UserVault.encode(v!, writer.uint32(10).fork()).ldelim();
-=======
       UserVaultAPI.encode(v!, writer.uint32(10).fork()).ldelim();
->>>>>>> a1e3d25a
     }
     if (message.pagination !== undefined) {
       PageResponse.encode(
@@ -1808,11 +1717,7 @@
       const tag = reader.uint32();
       switch (tag >>> 3) {
         case 1:
-<<<<<<< HEAD
-          message.userVaults.push(UserVault.decode(reader, reader.uint32()));
-=======
           message.userVaults.push(UserVaultAPI.decode(reader, reader.uint32()));
->>>>>>> a1e3d25a
           break;
         case 2:
           message.pagination = PageResponse.decode(reader, reader.uint32());
@@ -1830,11 +1735,7 @@
       ...baseQueryAllUserVaultResponse,
     } as QueryAllUserVaultResponse;
     message.userVaults = (object.userVaults ?? []).map((e: any) =>
-<<<<<<< HEAD
-      UserVault.fromJSON(e)
-=======
       UserVaultAPI.fromJSON(e)
->>>>>>> a1e3d25a
     );
     message.pagination =
       object.pagination !== undefined && object.pagination !== null
@@ -1847,11 +1748,7 @@
     const obj: any = {};
     if (message.userVaults) {
       obj.userVaults = message.userVaults.map((e) =>
-<<<<<<< HEAD
-        e ? UserVault.toJSON(e) : undefined
-=======
         e ? UserVaultAPI.toJSON(e) : undefined
->>>>>>> a1e3d25a
       );
     } else {
       obj.userVaults = [];
@@ -1870,11 +1767,7 @@
       ...baseQueryAllUserVaultResponse,
     } as QueryAllUserVaultResponse;
     message.userVaults = (object.userVaults ?? []).map((e) =>
-<<<<<<< HEAD
-      UserVault.fromPartial(e)
-=======
       UserVaultAPI.fromPartial(e)
->>>>>>> a1e3d25a
     );
     message.pagination =
       object.pagination !== undefined && object.pagination !== null
@@ -2521,8 +2414,6 @@
   },
 };
 
-<<<<<<< HEAD
-=======
 const baseQueryUserVaultsByControllerRequest: object = { controller: "" };
 
 export const QueryUserVaultsByControllerRequest = {
@@ -2659,7 +2550,6 @@
   },
 };
 
->>>>>>> a1e3d25a
 const baseVaultInfo: object = {
   id: Long.UZERO,
   totalShareAmount: "",
@@ -2839,14 +2729,6 @@
   UserVaultPendingWithdrawalsByVault(
     request: QueryUserVaultPendingWithdrawalsRequest
   ): Promise<QueryUserVaultPendingWithdrawalsResponse>;
-<<<<<<< HEAD
-  UserVaultInfo(
-    request: QueryUserVaultInfoRequest
-  ): Promise<QueryUserVaultInfoResponse>;
-  UserVaultInfoAll(
-    request: QueryAllUserVaultInfoRequest
-  ): Promise<QueryAllUserVaultInfoResponse>;
-=======
   /** Get user vault info by id */
   UserVaultInfo(
     request: QueryUserVaultInfoRequest
@@ -2859,7 +2741,6 @@
   UserVaultsByController(
     request: QueryUserVaultsByControllerRequest
   ): Promise<QueryUserVaultsByControllerResponse>;
->>>>>>> a1e3d25a
 }
 
 export class QueryClientImpl implements Query {
@@ -2883,10 +2764,7 @@
       this.UserVaultPendingWithdrawalsByVault.bind(this);
     this.UserVaultInfo = this.UserVaultInfo.bind(this);
     this.UserVaultInfoAll = this.UserVaultInfoAll.bind(this);
-<<<<<<< HEAD
-=======
     this.UserVaultsByController = this.UserVaultsByController.bind(this);
->>>>>>> a1e3d25a
   }
   Params(request: QueryParamsRequest): Promise<QueryParamsResponse> {
     const data = QueryParamsRequest.encode(request).finish();
@@ -3080,8 +2958,6 @@
       QueryAllUserVaultInfoResponse.decode(new _m0.Reader(data))
     );
   }
-<<<<<<< HEAD
-=======
 
   UserVaultsByController(
     request: QueryUserVaultsByControllerRequest
@@ -3096,7 +2972,6 @@
       QueryUserVaultsByControllerResponse.decode(new _m0.Reader(data))
     );
   }
->>>>>>> a1e3d25a
 }
 
 interface Rpc {
