--- conflicted
+++ resolved
@@ -3,10 +3,6 @@
 import _m0 from "protobufjs/minimal";
 import { Bridge } from "./bridge";
 import { TokenGroupDetails } from "./group";
-<<<<<<< HEAD
-import { Params } from "./params";
-=======
->>>>>>> b49d57b8
 import { LockedCoinsRecord, PositionPool, Token } from "./token";
 
 export const protobufPackage = "Switcheo.carbon.coin";
@@ -30,19 +26,7 @@
 }
 
 function createBaseGenesisState(): GenesisState {
-<<<<<<< HEAD
-  return {
-    tokens: [],
-    wrapperMappings: {},
-    lockedCoins: [],
-    positionPools: [],
-    bridges: [],
-    groups: [],
-    params: undefined,
-  };
-=======
   return { tokens: [], wrapperMappings: {}, lockedCoins: [], positionPools: [], bridges: [], groups: [] };
->>>>>>> b49d57b8
 }
 
 export const GenesisState = {
@@ -123,24 +107,10 @@
 
           message.groups.push(TokenGroupDetails.decode(reader, reader.uint32()));
           continue;
-<<<<<<< HEAD
-        case 7:
-          if (tag !== 58) {
-            break;
-          }
-
-          message.params = Params.decode(reader, reader.uint32());
-          continue;
       }
       if ((tag & 7) === 4 || tag === 0) {
         break;
       }
-=======
-      }
-      if ((tag & 7) === 4 || tag === 0) {
-        break;
-      }
->>>>>>> b49d57b8
       reader.skipType(tag & 7);
     }
     return message;
@@ -163,10 +133,6 @@
         : [],
       bridges: Array.isArray(object?.bridges) ? object.bridges.map((e: any) => Bridge.fromJSON(e)) : [],
       groups: Array.isArray(object?.groups) ? object.groups.map((e: any) => TokenGroupDetails.fromJSON(e)) : [],
-<<<<<<< HEAD
-      params: isSet(object.params) ? Params.fromJSON(object.params) : undefined,
-=======
->>>>>>> b49d57b8
     };
   },
 
@@ -227,12 +193,6 @@
     message.positionPools = object.positionPools?.map((e) => PositionPool.fromPartial(e)) || [];
     message.bridges = object.bridges?.map((e) => Bridge.fromPartial(e)) || [];
     message.groups = object.groups?.map((e) => TokenGroupDetails.fromPartial(e)) || [];
-<<<<<<< HEAD
-    message.params = (object.params !== undefined && object.params !== null)
-      ? Params.fromPartial(object.params)
-      : undefined;
-=======
->>>>>>> b49d57b8
     return message;
   },
 };
@@ -273,17 +233,10 @@
 
           message.value = reader.string();
           continue;
-<<<<<<< HEAD
       }
       if ((tag & 7) === 4 || tag === 0) {
         break;
       }
-=======
-      }
-      if ((tag & 7) === 4 || tag === 0) {
-        break;
-      }
->>>>>>> b49d57b8
       reader.skipType(tag & 7);
     }
     return message;
