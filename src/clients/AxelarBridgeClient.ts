--- conflicted
+++ resolved
@@ -48,51 +48,6 @@
       amount.toString(10),
     )
   }
-<<<<<<< HEAD
-
-  public async withdraw(api: CarbonSDK, params: WithdrawParams, opts?: CarbonTx.SignTxOpts) {
-    const {
-      connectionId,
-      receiver,
-      tokenDenom,
-      tokenAmount,
-      relayDenom,
-      relayAmount,
-      expirySeconds,
-    } = params
-    const wallet = api.getConnectedWallet()
-    const walletAddress = wallet.bech32Address ?? ''
-    const expiryDuration = Duration.fromPartial({
-      seconds: new Long(expirySeconds),
-    })
-
-    const tx = {
-      creator: walletAddress,
-      connectionId,
-      receiver,
-      tokens: {
-        denom: tokenDenom,
-        amount: tokenAmount,
-      },
-      relayFee: {
-        denom: relayDenom,
-        amount: relayAmount,
-      },
-      expiryDuration: { ...expiryDuration },
-    }
-
-    const value = Carbon.Bridge.MsgWithdrawToken.fromPartial(tx)
-
-    return await wallet.sendTx(
-      {
-        typeUrl: CarbonTx.Types.MsgWithdrawToken,
-        value,
-      },
-      opts
-    );
-  }
-=======
->>>>>>> 8f6756db
 }
 
 export default AxelarBridgeClient