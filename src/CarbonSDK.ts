--- conflicted
+++ resolved
@@ -43,9 +43,6 @@
 import { MetaMask } from "./provider/metamask/MetaMask";
 import { SWTHAddressOptions } from "./util/address";
 import { Blockchain } from "./util/blockchain";
-<<<<<<< HEAD
-import { CarbonLedgerSigner, CarbonSigner, CarbonWallet, CarbonWalletGenericOpts, MetaMaskWalletOpts } from "./wallet";
-=======
 import { CarbonWallet, CarbonWalletGenericOpts, CarbonSigner, MetaMaskWalletOpts, CarbonLedgerSigner } from "./wallet";
 import { bnOrZero } from "./util/number";
 import { SimpleMap } from "./util/type";
@@ -53,15 +50,9 @@
 import GasFee from "./clients/GasFee";
 import { PageRequest } from "cosmjs-types/cosmos/base/query/v1beta1/pagination";
 export { CarbonSigner, CarbonSignerTypes, CarbonWallet, CarbonWalletGenericOpts, CarbonWalletInitOpts } from "@carbon-sdk/wallet";
->>>>>>> f618816c
 export { CarbonTx } from "@carbon-sdk/util";
-export { CarbonSigner, CarbonSignerTypes, CarbonWallet, CarbonWalletGenericOpts, CarbonWalletInitOpts } from "@carbon-sdk/wallet";
 export * as Carbon from "./codec/carbon-models";
-<<<<<<< HEAD
-export { DenomPrefix } from "./constant";
-=======
 import Long from "long";
->>>>>>> f618816c
 
 export interface CarbonSDKOpts {
   network: Network;
@@ -120,7 +111,7 @@
   networkConfig: NetworkConfig;
   tmClient: Tendermint37Client;
   token: TokenClient;
-  
+
   admin: AdminModule;
   alliance: AllianceModule;
   order: OrderModule;
@@ -386,7 +377,7 @@
     return this;
   }
 
-  private async getGasFee(){
+  private async getGasFee() {
     const queryClient = this.query
     const { msgGasCosts } = await queryClient.fee.MsgGasCostAll({
       pagination: PageRequest.fromPartial({
