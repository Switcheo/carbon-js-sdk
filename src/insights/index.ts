--- conflicted
+++ resolved
@@ -8,9 +8,6 @@
 export * from "./chain";
 export * from "./competition";
 export * from "./funding";
-<<<<<<< HEAD
+export * from "./proposal";
 export * from "./delegation";
-export * from "./oracles";
-=======
-export * from "./proposal";
->>>>>>> f6401d1e
+export * from "./oracles";