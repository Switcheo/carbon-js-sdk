--- conflicted
+++ resolved
@@ -237,10 +237,6 @@
     return await wallet.sendTxs(msgs, opts);
   }
 
-<<<<<<< HEAD
-
-=======
->>>>>>> 2d7acf2c
   public async setRewardsWeights(params: AdminModule.SetRewardsWeightsParams[], opts?: CarbonTx.SignTxOpts) {
     const wallet = this.getWallet();
 
