--- conflicted
+++ resolved
@@ -5,10 +5,6 @@
 import { BoolValue } from "../../../google/protobuf/wrappers";
 import { Bridge } from "./bridge";
 import { TokenGroupDetails } from "./group";
-<<<<<<< HEAD
-import { Params } from "./params";
-=======
->>>>>>> b49d57b8
 import { LockedCoins, Token, TokenBalance } from "./token";
 
 export const protobufPackage = "Switcheo.carbon.coin";
@@ -121,18 +117,6 @@
   value: Long;
 }
 
-<<<<<<< HEAD
-/** QueryParamsRequest is request type for the Query/Params RPC method. */
-export interface QueryParamsRequest {
-}
-
-/** QueryParamsResponse is response type for the Query/Params RPC method. */
-export interface QueryParamsResponse {
-  params?: Params;
-}
-
-=======
->>>>>>> b49d57b8
 function createBaseQueryGetTokenRequest(): QueryGetTokenRequest {
   return { denom: "" };
 }
@@ -281,17 +265,10 @@
 
           message.isActive = BoolValue.decode(reader, reader.uint32()).value;
           continue;
-<<<<<<< HEAD
-      }
-      if ((tag & 7) === 4 || tag === 0) {
-        break;
-      }
-=======
-      }
-      if ((tag & 7) === 4 || tag === 0) {
-        break;
-      }
->>>>>>> b49d57b8
+      }
+      if ((tag & 7) === 4 || tag === 0) {
+        break;
+      }
       reader.skipType(tag & 7);
     }
     return message;
@@ -362,17 +339,10 @@
 
           message.pagination = PageResponse.decode(reader, reader.uint32());
           continue;
-<<<<<<< HEAD
-      }
-      if ((tag & 7) === 4 || tag === 0) {
-        break;
-      }
-=======
-      }
-      if ((tag & 7) === 4 || tag === 0) {
-        break;
-      }
->>>>>>> b49d57b8
+      }
+      if ((tag & 7) === 4 || tag === 0) {
+        break;
+      }
       reader.skipType(tag & 7);
     }
     return message;
@@ -759,17 +729,10 @@
 
           message.value = reader.string();
           continue;
-<<<<<<< HEAD
-      }
-      if ((tag & 7) === 4 || tag === 0) {
-        break;
-      }
-=======
-      }
-      if ((tag & 7) === 4 || tag === 0) {
-        break;
-      }
->>>>>>> b49d57b8
+      }
+      if ((tag & 7) === 4 || tag === 0) {
+        break;
+      }
       reader.skipType(tag & 7);
     }
     return message;
@@ -884,17 +847,10 @@
 
           message.tokenBalances.push(TokenBalance.decode(reader, reader.uint32()));
           continue;
-<<<<<<< HEAD
-      }
-      if ((tag & 7) === 4 || tag === 0) {
-        break;
-      }
-=======
-      }
-      if ((tag & 7) === 4 || tag === 0) {
-        break;
-      }
->>>>>>> b49d57b8
+      }
+      if ((tag & 7) === 4 || tag === 0) {
+        break;
+      }
       reader.skipType(tag & 7);
     }
     return message;
@@ -1148,17 +1104,10 @@
 
           message.bridge = Bridge.decode(reader, reader.uint32());
           continue;
-<<<<<<< HEAD
-      }
-      if ((tag & 7) === 4 || tag === 0) {
-        break;
-      }
-=======
-      }
-      if ((tag & 7) === 4 || tag === 0) {
-        break;
-      }
->>>>>>> b49d57b8
+      }
+      if ((tag & 7) === 4 || tag === 0) {
+        break;
+      }
       reader.skipType(tag & 7);
     }
     return message;
@@ -1534,17 +1483,10 @@
 
           message.pagination = PageResponse.decode(reader, reader.uint32());
           continue;
-<<<<<<< HEAD
-      }
-      if ((tag & 7) === 4 || tag === 0) {
-        break;
-      }
-=======
-      }
-      if ((tag & 7) === 4 || tag === 0) {
-        break;
-      }
->>>>>>> b49d57b8
+      }
+      if ((tag & 7) === 4 || tag === 0) {
+        break;
+      }
       reader.skipType(tag & 7);
     }
     return message;
@@ -1816,111 +1758,6 @@
     const message = createBaseQueryTokenGroupMappingsResponse_TokenGroupMappingsEntry();
     message.key = object.key ?? "";
     message.value = (object.value !== undefined && object.value !== null) ? Long.fromValue(object.value) : Long.UZERO;
-<<<<<<< HEAD
-    return message;
-  },
-};
-
-function createBaseQueryParamsRequest(): QueryParamsRequest {
-  return {};
-}
-
-export const QueryParamsRequest = {
-  encode(_: QueryParamsRequest, writer: _m0.Writer = _m0.Writer.create()): _m0.Writer {
-    return writer;
-  },
-
-  decode(input: _m0.Reader | Uint8Array, length?: number): QueryParamsRequest {
-    const reader = input instanceof _m0.Reader ? input : _m0.Reader.create(input);
-    let end = length === undefined ? reader.len : reader.pos + length;
-    const message = createBaseQueryParamsRequest();
-    while (reader.pos < end) {
-      const tag = reader.uint32();
-      switch (tag >>> 3) {
-      }
-      if ((tag & 7) === 4 || tag === 0) {
-        break;
-      }
-      reader.skipType(tag & 7);
-    }
-    return message;
-  },
-
-  fromJSON(_: any): QueryParamsRequest {
-    return {};
-  },
-
-  toJSON(_: QueryParamsRequest): unknown {
-    const obj: any = {};
-    return obj;
-  },
-
-  create(base?: DeepPartial<QueryParamsRequest>): QueryParamsRequest {
-    return QueryParamsRequest.fromPartial(base ?? {});
-  },
-
-  fromPartial(_: DeepPartial<QueryParamsRequest>): QueryParamsRequest {
-    const message = createBaseQueryParamsRequest();
-    return message;
-  },
-};
-
-function createBaseQueryParamsResponse(): QueryParamsResponse {
-  return { params: undefined };
-}
-
-export const QueryParamsResponse = {
-  encode(message: QueryParamsResponse, writer: _m0.Writer = _m0.Writer.create()): _m0.Writer {
-    if (message.params !== undefined) {
-      Params.encode(message.params, writer.uint32(10).fork()).ldelim();
-    }
-    return writer;
-  },
-
-  decode(input: _m0.Reader | Uint8Array, length?: number): QueryParamsResponse {
-    const reader = input instanceof _m0.Reader ? input : _m0.Reader.create(input);
-    let end = length === undefined ? reader.len : reader.pos + length;
-    const message = createBaseQueryParamsResponse();
-    while (reader.pos < end) {
-      const tag = reader.uint32();
-      switch (tag >>> 3) {
-        case 1:
-          if (tag !== 10) {
-            break;
-          }
-
-          message.params = Params.decode(reader, reader.uint32());
-          continue;
-      }
-      if ((tag & 7) === 4 || tag === 0) {
-        break;
-      }
-      reader.skipType(tag & 7);
-    }
-    return message;
-  },
-
-  fromJSON(object: any): QueryParamsResponse {
-    return { params: isSet(object.params) ? Params.fromJSON(object.params) : undefined };
-  },
-
-  toJSON(message: QueryParamsResponse): unknown {
-    const obj: any = {};
-    message.params !== undefined && (obj.params = message.params ? Params.toJSON(message.params) : undefined);
-    return obj;
-  },
-
-  create(base?: DeepPartial<QueryParamsResponse>): QueryParamsResponse {
-    return QueryParamsResponse.fromPartial(base ?? {});
-  },
-
-  fromPartial(object: DeepPartial<QueryParamsResponse>): QueryParamsResponse {
-    const message = createBaseQueryParamsResponse();
-    message.params = (object.params !== undefined && object.params !== null)
-      ? Params.fromPartial(object.params)
-      : undefined;
-=======
->>>>>>> b49d57b8
     return message;
   },
 };
@@ -1949,10 +1786,6 @@
   TokenGroupAll(request: QueryAllTokenGroupsRequest): Promise<QueryAllTokenGroupsResponse>;
   /** Get denom => group_id mappings */
   TokenGroupMappings(request: QueryTokenGroupMappingsRequest): Promise<QueryTokenGroupMappingsResponse>;
-<<<<<<< HEAD
-  Params(request: QueryParamsRequest): Promise<QueryParamsResponse>;
-=======
->>>>>>> b49d57b8
 }
 
 export class QueryClientImpl implements Query {
@@ -2038,15 +1871,6 @@
     const data = QueryTokenGroupMappingsRequest.encode(request).finish();
     const promise = this.rpc.request(this.service, "TokenGroupMappings", data);
     return promise.then((data) => QueryTokenGroupMappingsResponse.decode(_m0.Reader.create(data)));
-<<<<<<< HEAD
-  }
-
-  Params(request: QueryParamsRequest): Promise<QueryParamsResponse> {
-    const data = QueryParamsRequest.encode(request).finish();
-    const promise = this.rpc.request(this.service, "Params", data);
-    return promise.then((data) => QueryParamsResponse.decode(_m0.Reader.create(data)));
-=======
->>>>>>> b49d57b8
   }
 }
 
