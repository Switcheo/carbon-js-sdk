import { MsgSetLeverage } from "@carbon-sdk/codec/Switcheo/carbon/leverage/tx";
import { CarbonTx } from "@carbon-sdk/util";
import BaseModule from "./base";
import { BigNumber } from "bignumber.js";

export class LeverageModule extends BaseModule {
  public async set(params: LeverageModule.SetLeverageParams, opts?: CarbonTx.SignTxOpts) {
    const wallet = this.getWallet();

    const value = MsgSetLeverage.fromPartial({
      creator: wallet.bech32Address,
<<<<<<< HEAD
      marketId: params.market,
=======
      marketId: params.marketId,
>>>>>>> 96213f44
      leverage: params.leverage.shiftedBy(18).toString(10),
    });

    return await wallet.sendTx(
      {
        typeUrl: CarbonTx.Types.MsgSetLeverage,
        value,
      },
      opts
    );
  }

  public async setLeverages(params: LeverageModule.SetLeverageParams[], opts?: CarbonTx.SignTxOpts) {
    const wallet = this.getWallet();

    const msgs = params.map((param) => {
      const value = MsgSetLeverage.fromPartial({
        creator: wallet.bech32Address,
<<<<<<< HEAD
        marketId: param.market,
=======
        marketId: param.marketId,
>>>>>>> 96213f44
        leverage: param.leverage.shiftedBy(18).toString(10),
      });

      return {
        typeUrl: CarbonTx.Types.MsgSetLeverage,
        value,
      };
    });

    return await wallet.sendTxs(msgs, opts);
  }
}

export namespace LeverageModule {
  export interface SetLeverageParams {
    marketId: string;
    leverage: BigNumber;
  }
}<|MERGE_RESOLUTION|>--- conflicted
+++ resolved
@@ -9,11 +9,7 @@
 
     const value = MsgSetLeverage.fromPartial({
       creator: wallet.bech32Address,
-<<<<<<< HEAD
-      marketId: params.market,
-=======
       marketId: params.marketId,
->>>>>>> 96213f44
       leverage: params.leverage.shiftedBy(18).toString(10),
     });
 
@@ -32,11 +28,7 @@
     const msgs = params.map((param) => {
       const value = MsgSetLeverage.fromPartial({
         creator: wallet.bech32Address,
-<<<<<<< HEAD
-        marketId: param.market,
-=======
         marketId: param.marketId,
->>>>>>> 96213f44
         leverage: param.leverage.shiftedBy(18).toString(10),
       });
 
