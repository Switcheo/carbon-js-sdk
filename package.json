{
  "name": "carbon-js-sdk",
<<<<<<< HEAD
  "version": "0.8.9",
=======
  "version": "0.8.10",
>>>>>>> 6dd4be7f
  "description": "TypeScript SDK for Carbon blockchain",
  "main": "lib/index.js",
  "types": "lib/index.d.ts",
  "repository": "https://github.com/Switcheo/carbon-js-sdk",
  "author": "Switcheo <engineering@switcheo.network>",
  "license": "MIT",
  "scripts": {
    "watch": "nodemon yarn build",
    "build": "yarn run lint && tsc && tsc-alias",
    "cp-proto": "cp ~/go/src/github.com/Switcheo/carbon/gen/proto-ts.tar.gz .",
    "sync-proto": "sh scripts/update-proto.sh",
    "sync-register": "yarn sync-reset && sh scripts/generate-registry.sh",
    "sync-reset": "find . -type f -name 'export.ts' -delete && rm -f src/codec/*-models.ts",
    "test": "tsc && node lib/test.js",
    "format": "prettier --write \"src/**/*.ts\"",
    "lint": "eslint . --ext .ts",
    "prepare": "yarn run build",
    "prepublishOnly": "yarn run lint",
    "preversion": "yarn run lint",
    "version": "yarn run format && git add -A src",
    "postversion": "git push && git push --tags",
    "ws": "^7.4.6"
  },
  "nodemonConfig": {
    "delay": 500,
    "ext": "ts, css, js, json",
    "watch": [
      "./src",
      "./package.json"
    ]
  },
  "files": [
    "lib/**/*"
  ],
  "dependencies": {
    "@cityofzion/neon-api": "^4.9.0",
    "@cityofzion/neon-core": "^4.9.0",
    "@cityofzion/neon-core-next": "npm:@cityofzion/neon-core@^5.0.0",
    "@cityofzion/neon-js": "^4.9.0",
    "@cosmjs/stargate": "~0.31.3",
    "@cosmos-kit/leap": "^0.13.14",
    "@improbable-eng/grpc-web": "^0.15.0",
    "@improbable-eng/grpc-web-node-http-transport": "^0.15.0",
    "@keplr-wallet/stores": "^0.11.64",
    "@keplr-wallet/types": "^0.11.64",
    "@ledgerhq/cryptoassets": "^6.31.0",
    "@ledgerhq/hw-app-eth": "^6.29.3",
    "@ledgerhq/hw-transport-webhid": "^6.20.0",
    "@ledgerhq/hw-transport-webusb": "^6.20.0",
    "@metamask/detect-provider": "^2.0.0",
    "@zilliqa-js/zilliqa": "^2.2.0",
    "base58check": "^2.0.0",
    "bignumber.js": "^9.1.0",
    "bip32": "^2.0.6",
    "bip39": "^3.0.4",
    "cosmjs-types": "^0.5.2",
    "dayjs": "^1.10.5",
    "eth-sig-util": "^3.0.1",
    "ethers": "^5.6.0",
    "eventemitter3": "^5.0.0",
    "ledger-cosmos-js": "^2.1.8",
    "lodash": "^4.17.21",
    "neo-dapi": "^2.0.4",
    "neo3-dapi": "^1.0.1",
    "node-fetch": "^2.6.1",
    "query-string": "^7.0.1",
    "secp256k1": "^4.0.2",
    "secp256r1": "^0.0.3",
    "semver": "^7.3.7",
    "tsc-alias": "^1.2.11",
    "typescript": "^4.3.5",
    "wif": "^2.0.6"
  },
  "devDependencies": {
    "@types/lodash": "^4.14.174",
    "@types/node": "^17.0.6",
    "@types/node-fetch": "^2.5.12",
    "@types/ripemd160": "^2.0.0",
    "@types/secp256k1": "^4.0.2",
    "@types/semver": "^7.3.13",
    "@types/w3c-web-hid": "^1.0.2",
    "@types/w3c-web-usb": "^1.0.5",
    "@types/websocket": "^1.0.4",
    "@types/wif": "^2.0.2",
    "@types/ws": "^7.4.7",
    "@typescript-eslint/eslint-plugin": "^6.9.0",
    "@typescript-eslint/parser": "^6.9.0",
    "dotenv": "^10.0.0",
    "eslint": "^8.42.0",
    "prettier": "2.5.1"
  }
}<|MERGE_RESOLUTION|>--- conflicted
+++ resolved
@@ -1,10 +1,6 @@
 {
   "name": "carbon-js-sdk",
-<<<<<<< HEAD
-  "version": "0.8.9",
-=======
   "version": "0.8.10",
->>>>>>> 6dd4be7f
   "description": "TypeScript SDK for Carbon blockchain",
   "main": "lib/index.js",
   "types": "lib/index.d.ts",
