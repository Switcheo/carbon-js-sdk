--- conflicted
+++ resolved
@@ -1,10 +1,6 @@
 {
   "name": "carbon-js-sdk",
-<<<<<<< HEAD
-  "version": "0.7.0",
-=======
   "version": "0.7.1-beta.3",
->>>>>>> c89a0fa1
   "description": "TypeScript SDK for Carbon blockchain",
   "main": "lib/index.js",
   "types": "lib/index.d.ts",
