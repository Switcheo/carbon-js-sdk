--- conflicted
+++ resolved
@@ -1,14 +1,10 @@
 import { Blockchain } from "../util/blockchain";
 
 export interface GetTransfersRequest {
-<<<<<<< HEAD
-  bridge_blockchain?: string
-  address?: string
-=======
   bridging_blockchain?: string
   source_blockchain?: string
   destination_blockchain?: string
->>>>>>> 07df49e8
+  address?: string
   from_address?: string
   to_address?: string
   asset_name?: string
