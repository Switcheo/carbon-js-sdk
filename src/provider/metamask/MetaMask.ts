--- conflicted
+++ resolved
@@ -742,12 +742,8 @@
     return ethers.utils.computePublicKey(uncompressedPublicKey, true).split('0x')[1]
   }
 
-<<<<<<< HEAD
-  async signEip712(accountNumber: string, evmChainId: string, msgs: readonly AminoMsg[], fee: StdFee, memo: string, sequence: string, feePayer = ''): Promise<string> {
-=======
   async signEip712(evmHexAddress: string, accountNumber: string, evmChainId: string, msgs: readonly AminoMsg[], fee: StdFee, memo: string, sequence: string, feePayer: string = ''): Promise<string> {
     await this.verifyNetworkAndConnectedAccount(evmHexAddress, parseChainId(evmChainId))
->>>>>>> 1a3e9ea2
     const metamaskAPI = await this.getConnectedAPI();
     const stdSignDoc = makeSignDoc(msgs, fee, evmChainId, memo, accountNumber, sequence)
     const eip712Tx = this.legacyEip712SignMode ? legacyConstructEIP712Tx({ ...stdSignDoc, fee: { ...fee, feePayer } }) : constructEIP712Tx(stdSignDoc)
