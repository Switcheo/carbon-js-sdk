/* eslint-disable */
import Long from "long";
import _m0 from "protobufjs/minimal";
import { PageRequest, PageResponse } from "../../../cosmos/base/query/v1beta1/pagination";
<<<<<<< HEAD
import { APIPosition, CrossMaintenanceMargin, OpenInterest, Position, PositionAllocatedMargin } from "./position";
=======
import { APIPosition, OpenInterest, Position, PositionAllocatedMargin } from "./position";
>>>>>>> b49d57b8

export const protobufPackage = "Switcheo.carbon.position";

export interface QueryGetPositionRequest {
  address: string;
  marketId: string;
}

export interface QueryGetPositionResponse {
  position?: Position;
}

export interface QueryAllPositionRequest {
  address: string;
  marketId: string;
  status: string;
  pagination?: PageRequest;
}

export interface QueryAllPositionResponse {
  positions: APIPosition[];
  pagination?: PageResponse;
}

export interface QueryPositionAllocatedMarginRequest {
  endBlockHeight: string;
}

export interface QueryPositionAllocatedMarginResponse {
  positions: PositionAllocatedMargin[];
}

export interface QueryGetOpenInterestRequest {
  marketId: string;
}

export interface QueryGetOpenInterestResponse {
  openInterest?: OpenInterest;
}

export interface QueryAllOpenInterestsRequest {
}

export interface QueryAllOpenInterestsResponse {
  openInterests: OpenInterest[];
}

<<<<<<< HEAD
export interface QueryCrossMaintenanceMarginRequest {
  address: string;
}

export interface QueryCrossMaintenanceMarginResponse {
  crossMaintenanceMargins: CrossMaintenanceMargin[];
}

=======
>>>>>>> b49d57b8
function createBaseQueryGetPositionRequest(): QueryGetPositionRequest {
  return { address: "", marketId: "" };
}

export const QueryGetPositionRequest = {
  encode(message: QueryGetPositionRequest, writer: _m0.Writer = _m0.Writer.create()): _m0.Writer {
    if (message.address !== "") {
      writer.uint32(10).string(message.address);
    }
    if (message.marketId !== "") {
      writer.uint32(18).string(message.marketId);
    }
    return writer;
  },

  decode(input: _m0.Reader | Uint8Array, length?: number): QueryGetPositionRequest {
    const reader = input instanceof _m0.Reader ? input : _m0.Reader.create(input);
    let end = length === undefined ? reader.len : reader.pos + length;
    const message = createBaseQueryGetPositionRequest();
    while (reader.pos < end) {
      const tag = reader.uint32();
      switch (tag >>> 3) {
        case 1:
          if (tag !== 10) {
            break;
          }

          message.address = reader.string();
          continue;
        case 2:
          if (tag !== 18) {
            break;
          }

          message.marketId = reader.string();
          continue;
      }
      if ((tag & 7) === 4 || tag === 0) {
        break;
      }
      reader.skipType(tag & 7);
    }
    return message;
  },

  fromJSON(object: any): QueryGetPositionRequest {
    return {
      address: isSet(object.address) ? String(object.address) : "",
      marketId: isSet(object.marketId) ? String(object.marketId) : "",
    };
  },

  toJSON(message: QueryGetPositionRequest): unknown {
    const obj: any = {};
    message.address !== undefined && (obj.address = message.address);
    message.marketId !== undefined && (obj.marketId = message.marketId);
    return obj;
  },

  create(base?: DeepPartial<QueryGetPositionRequest>): QueryGetPositionRequest {
    return QueryGetPositionRequest.fromPartial(base ?? {});
  },

  fromPartial(object: DeepPartial<QueryGetPositionRequest>): QueryGetPositionRequest {
    const message = createBaseQueryGetPositionRequest();
    message.address = object.address ?? "";
    message.marketId = object.marketId ?? "";
    return message;
  },
};

function createBaseQueryGetPositionResponse(): QueryGetPositionResponse {
  return { position: undefined };
}

export const QueryGetPositionResponse = {
  encode(message: QueryGetPositionResponse, writer: _m0.Writer = _m0.Writer.create()): _m0.Writer {
    if (message.position !== undefined) {
      Position.encode(message.position, writer.uint32(10).fork()).ldelim();
    }
    return writer;
  },

  decode(input: _m0.Reader | Uint8Array, length?: number): QueryGetPositionResponse {
    const reader = input instanceof _m0.Reader ? input : _m0.Reader.create(input);
    let end = length === undefined ? reader.len : reader.pos + length;
    const message = createBaseQueryGetPositionResponse();
    while (reader.pos < end) {
      const tag = reader.uint32();
      switch (tag >>> 3) {
        case 1:
          if (tag !== 10) {
            break;
          }

          message.position = Position.decode(reader, reader.uint32());
          continue;
<<<<<<< HEAD
      }
      if ((tag & 7) === 4 || tag === 0) {
        break;
      }
=======
      }
      if ((tag & 7) === 4 || tag === 0) {
        break;
      }
>>>>>>> b49d57b8
      reader.skipType(tag & 7);
    }
    return message;
  },

  fromJSON(object: any): QueryGetPositionResponse {
    return { position: isSet(object.position) ? Position.fromJSON(object.position) : undefined };
  },

  toJSON(message: QueryGetPositionResponse): unknown {
    const obj: any = {};
    message.position !== undefined && (obj.position = message.position ? Position.toJSON(message.position) : undefined);
    return obj;
  },

  create(base?: DeepPartial<QueryGetPositionResponse>): QueryGetPositionResponse {
    return QueryGetPositionResponse.fromPartial(base ?? {});
  },

  fromPartial(object: DeepPartial<QueryGetPositionResponse>): QueryGetPositionResponse {
    const message = createBaseQueryGetPositionResponse();
    message.position = (object.position !== undefined && object.position !== null)
      ? Position.fromPartial(object.position)
      : undefined;
    return message;
  },
};

function createBaseQueryAllPositionRequest(): QueryAllPositionRequest {
  return { address: "", marketId: "", status: "", pagination: undefined };
}

export const QueryAllPositionRequest = {
  encode(message: QueryAllPositionRequest, writer: _m0.Writer = _m0.Writer.create()): _m0.Writer {
    if (message.address !== "") {
      writer.uint32(10).string(message.address);
    }
    if (message.marketId !== "") {
      writer.uint32(18).string(message.marketId);
    }
    if (message.status !== "") {
      writer.uint32(26).string(message.status);
    }
    if (message.pagination !== undefined) {
      PageRequest.encode(message.pagination, writer.uint32(34).fork()).ldelim();
    }
    return writer;
  },

  decode(input: _m0.Reader | Uint8Array, length?: number): QueryAllPositionRequest {
    const reader = input instanceof _m0.Reader ? input : _m0.Reader.create(input);
    let end = length === undefined ? reader.len : reader.pos + length;
    const message = createBaseQueryAllPositionRequest();
    while (reader.pos < end) {
      const tag = reader.uint32();
      switch (tag >>> 3) {
        case 1:
          if (tag !== 10) {
            break;
          }

          message.address = reader.string();
          continue;
        case 2:
          if (tag !== 18) {
            break;
          }

          message.marketId = reader.string();
          continue;
        case 3:
          if (tag !== 26) {
            break;
          }

          message.status = reader.string();
          continue;
        case 4:
          if (tag !== 34) {
            break;
          }

          message.pagination = PageRequest.decode(reader, reader.uint32());
          continue;
      }
      if ((tag & 7) === 4 || tag === 0) {
        break;
      }
      reader.skipType(tag & 7);
    }
    return message;
  },

  fromJSON(object: any): QueryAllPositionRequest {
    return {
      address: isSet(object.address) ? String(object.address) : "",
      marketId: isSet(object.marketId) ? String(object.marketId) : "",
      status: isSet(object.status) ? String(object.status) : "",
      pagination: isSet(object.pagination) ? PageRequest.fromJSON(object.pagination) : undefined,
    };
  },

  toJSON(message: QueryAllPositionRequest): unknown {
    const obj: any = {};
    message.address !== undefined && (obj.address = message.address);
    message.marketId !== undefined && (obj.marketId = message.marketId);
    message.status !== undefined && (obj.status = message.status);
    message.pagination !== undefined &&
      (obj.pagination = message.pagination ? PageRequest.toJSON(message.pagination) : undefined);
    return obj;
  },

  create(base?: DeepPartial<QueryAllPositionRequest>): QueryAllPositionRequest {
    return QueryAllPositionRequest.fromPartial(base ?? {});
  },

  fromPartial(object: DeepPartial<QueryAllPositionRequest>): QueryAllPositionRequest {
    const message = createBaseQueryAllPositionRequest();
    message.address = object.address ?? "";
    message.marketId = object.marketId ?? "";
    message.status = object.status ?? "";
    message.pagination = (object.pagination !== undefined && object.pagination !== null)
      ? PageRequest.fromPartial(object.pagination)
      : undefined;
    return message;
  },
};

function createBaseQueryAllPositionResponse(): QueryAllPositionResponse {
  return { positions: [], pagination: undefined };
}

export const QueryAllPositionResponse = {
  encode(message: QueryAllPositionResponse, writer: _m0.Writer = _m0.Writer.create()): _m0.Writer {
    for (const v of message.positions) {
      APIPosition.encode(v!, writer.uint32(10).fork()).ldelim();
    }
    if (message.pagination !== undefined) {
      PageResponse.encode(message.pagination, writer.uint32(18).fork()).ldelim();
    }
    return writer;
  },

  decode(input: _m0.Reader | Uint8Array, length?: number): QueryAllPositionResponse {
    const reader = input instanceof _m0.Reader ? input : _m0.Reader.create(input);
    let end = length === undefined ? reader.len : reader.pos + length;
    const message = createBaseQueryAllPositionResponse();
    while (reader.pos < end) {
      const tag = reader.uint32();
      switch (tag >>> 3) {
        case 1:
          if (tag !== 10) {
            break;
          }

          message.positions.push(APIPosition.decode(reader, reader.uint32()));
          continue;
        case 2:
          if (tag !== 18) {
            break;
          }

          message.pagination = PageResponse.decode(reader, reader.uint32());
          continue;
<<<<<<< HEAD
      }
      if ((tag & 7) === 4 || tag === 0) {
        break;
      }
=======
      }
      if ((tag & 7) === 4 || tag === 0) {
        break;
      }
>>>>>>> b49d57b8
      reader.skipType(tag & 7);
    }
    return message;
  },

  fromJSON(object: any): QueryAllPositionResponse {
    return {
      positions: Array.isArray(object?.positions) ? object.positions.map((e: any) => APIPosition.fromJSON(e)) : [],
      pagination: isSet(object.pagination) ? PageResponse.fromJSON(object.pagination) : undefined,
    };
  },

  toJSON(message: QueryAllPositionResponse): unknown {
    const obj: any = {};
    if (message.positions) {
      obj.positions = message.positions.map((e) => e ? APIPosition.toJSON(e) : undefined);
    } else {
      obj.positions = [];
    }
    message.pagination !== undefined &&
      (obj.pagination = message.pagination ? PageResponse.toJSON(message.pagination) : undefined);
    return obj;
  },

  create(base?: DeepPartial<QueryAllPositionResponse>): QueryAllPositionResponse {
    return QueryAllPositionResponse.fromPartial(base ?? {});
  },

  fromPartial(object: DeepPartial<QueryAllPositionResponse>): QueryAllPositionResponse {
    const message = createBaseQueryAllPositionResponse();
    message.positions = object.positions?.map((e) => APIPosition.fromPartial(e)) || [];
    message.pagination = (object.pagination !== undefined && object.pagination !== null)
      ? PageResponse.fromPartial(object.pagination)
      : undefined;
    return message;
  },
};

function createBaseQueryPositionAllocatedMarginRequest(): QueryPositionAllocatedMarginRequest {
  return { endBlockHeight: "" };
}

export const QueryPositionAllocatedMarginRequest = {
  encode(message: QueryPositionAllocatedMarginRequest, writer: _m0.Writer = _m0.Writer.create()): _m0.Writer {
    if (message.endBlockHeight !== "") {
      writer.uint32(10).string(message.endBlockHeight);
    }
    return writer;
  },

  decode(input: _m0.Reader | Uint8Array, length?: number): QueryPositionAllocatedMarginRequest {
    const reader = input instanceof _m0.Reader ? input : _m0.Reader.create(input);
    let end = length === undefined ? reader.len : reader.pos + length;
    const message = createBaseQueryPositionAllocatedMarginRequest();
    while (reader.pos < end) {
      const tag = reader.uint32();
      switch (tag >>> 3) {
        case 1:
          if (tag !== 10) {
            break;
          }

          message.endBlockHeight = reader.string();
          continue;
<<<<<<< HEAD
      }
      if ((tag & 7) === 4 || tag === 0) {
        break;
      }
=======
      }
      if ((tag & 7) === 4 || tag === 0) {
        break;
      }
>>>>>>> b49d57b8
      reader.skipType(tag & 7);
    }
    return message;
  },

  fromJSON(object: any): QueryPositionAllocatedMarginRequest {
    return { endBlockHeight: isSet(object.endBlockHeight) ? String(object.endBlockHeight) : "" };
  },

  toJSON(message: QueryPositionAllocatedMarginRequest): unknown {
    const obj: any = {};
    message.endBlockHeight !== undefined && (obj.endBlockHeight = message.endBlockHeight);
    return obj;
  },

  create(base?: DeepPartial<QueryPositionAllocatedMarginRequest>): QueryPositionAllocatedMarginRequest {
    return QueryPositionAllocatedMarginRequest.fromPartial(base ?? {});
  },

  fromPartial(object: DeepPartial<QueryPositionAllocatedMarginRequest>): QueryPositionAllocatedMarginRequest {
    const message = createBaseQueryPositionAllocatedMarginRequest();
    message.endBlockHeight = object.endBlockHeight ?? "";
    return message;
  },
};

function createBaseQueryPositionAllocatedMarginResponse(): QueryPositionAllocatedMarginResponse {
  return { positions: [] };
}

export const QueryPositionAllocatedMarginResponse = {
  encode(message: QueryPositionAllocatedMarginResponse, writer: _m0.Writer = _m0.Writer.create()): _m0.Writer {
    for (const v of message.positions) {
      PositionAllocatedMargin.encode(v!, writer.uint32(10).fork()).ldelim();
    }
    return writer;
  },

  decode(input: _m0.Reader | Uint8Array, length?: number): QueryPositionAllocatedMarginResponse {
    const reader = input instanceof _m0.Reader ? input : _m0.Reader.create(input);
    let end = length === undefined ? reader.len : reader.pos + length;
    const message = createBaseQueryPositionAllocatedMarginResponse();
    while (reader.pos < end) {
      const tag = reader.uint32();
      switch (tag >>> 3) {
        case 1:
          if (tag !== 10) {
            break;
          }

          message.positions.push(PositionAllocatedMargin.decode(reader, reader.uint32()));
          continue;
<<<<<<< HEAD
      }
      if ((tag & 7) === 4 || tag === 0) {
        break;
      }
=======
      }
      if ((tag & 7) === 4 || tag === 0) {
        break;
      }
>>>>>>> b49d57b8
      reader.skipType(tag & 7);
    }
    return message;
  },

  fromJSON(object: any): QueryPositionAllocatedMarginResponse {
    return {
      positions: Array.isArray(object?.positions)
        ? object.positions.map((e: any) => PositionAllocatedMargin.fromJSON(e))
        : [],
    };
  },

  toJSON(message: QueryPositionAllocatedMarginResponse): unknown {
    const obj: any = {};
    if (message.positions) {
      obj.positions = message.positions.map((e) => e ? PositionAllocatedMargin.toJSON(e) : undefined);
    } else {
      obj.positions = [];
    }
    return obj;
  },

  create(base?: DeepPartial<QueryPositionAllocatedMarginResponse>): QueryPositionAllocatedMarginResponse {
    return QueryPositionAllocatedMarginResponse.fromPartial(base ?? {});
  },

  fromPartial(object: DeepPartial<QueryPositionAllocatedMarginResponse>): QueryPositionAllocatedMarginResponse {
    const message = createBaseQueryPositionAllocatedMarginResponse();
    message.positions = object.positions?.map((e) => PositionAllocatedMargin.fromPartial(e)) || [];
    return message;
  },
};

function createBaseQueryGetOpenInterestRequest(): QueryGetOpenInterestRequest {
  return { marketId: "" };
}

export const QueryGetOpenInterestRequest = {
  encode(message: QueryGetOpenInterestRequest, writer: _m0.Writer = _m0.Writer.create()): _m0.Writer {
    if (message.marketId !== "") {
      writer.uint32(10).string(message.marketId);
    }
    return writer;
  },

  decode(input: _m0.Reader | Uint8Array, length?: number): QueryGetOpenInterestRequest {
    const reader = input instanceof _m0.Reader ? input : _m0.Reader.create(input);
    let end = length === undefined ? reader.len : reader.pos + length;
    const message = createBaseQueryGetOpenInterestRequest();
    while (reader.pos < end) {
      const tag = reader.uint32();
      switch (tag >>> 3) {
        case 1:
          if (tag !== 10) {
            break;
          }

          message.marketId = reader.string();
          continue;
<<<<<<< HEAD
      }
      if ((tag & 7) === 4 || tag === 0) {
        break;
      }
=======
      }
      if ((tag & 7) === 4 || tag === 0) {
        break;
      }
>>>>>>> b49d57b8
      reader.skipType(tag & 7);
    }
    return message;
  },

  fromJSON(object: any): QueryGetOpenInterestRequest {
    return { marketId: isSet(object.marketId) ? String(object.marketId) : "" };
  },

  toJSON(message: QueryGetOpenInterestRequest): unknown {
    const obj: any = {};
    message.marketId !== undefined && (obj.marketId = message.marketId);
    return obj;
  },

  create(base?: DeepPartial<QueryGetOpenInterestRequest>): QueryGetOpenInterestRequest {
    return QueryGetOpenInterestRequest.fromPartial(base ?? {});
  },

  fromPartial(object: DeepPartial<QueryGetOpenInterestRequest>): QueryGetOpenInterestRequest {
    const message = createBaseQueryGetOpenInterestRequest();
    message.marketId = object.marketId ?? "";
    return message;
  },
};

function createBaseQueryGetOpenInterestResponse(): QueryGetOpenInterestResponse {
  return { openInterest: undefined };
}

export const QueryGetOpenInterestResponse = {
  encode(message: QueryGetOpenInterestResponse, writer: _m0.Writer = _m0.Writer.create()): _m0.Writer {
    if (message.openInterest !== undefined) {
      OpenInterest.encode(message.openInterest, writer.uint32(10).fork()).ldelim();
    }
    return writer;
  },

  decode(input: _m0.Reader | Uint8Array, length?: number): QueryGetOpenInterestResponse {
    const reader = input instanceof _m0.Reader ? input : _m0.Reader.create(input);
    let end = length === undefined ? reader.len : reader.pos + length;
    const message = createBaseQueryGetOpenInterestResponse();
    while (reader.pos < end) {
      const tag = reader.uint32();
      switch (tag >>> 3) {
        case 1:
          if (tag !== 10) {
            break;
          }

          message.openInterest = OpenInterest.decode(reader, reader.uint32());
          continue;
      }
      if ((tag & 7) === 4 || tag === 0) {
        break;
      }
      reader.skipType(tag & 7);
    }
    return message;
  },

  fromJSON(object: any): QueryGetOpenInterestResponse {
    return { openInterest: isSet(object.openInterest) ? OpenInterest.fromJSON(object.openInterest) : undefined };
  },

  toJSON(message: QueryGetOpenInterestResponse): unknown {
    const obj: any = {};
    message.openInterest !== undefined &&
      (obj.openInterest = message.openInterest ? OpenInterest.toJSON(message.openInterest) : undefined);
    return obj;
  },

  create(base?: DeepPartial<QueryGetOpenInterestResponse>): QueryGetOpenInterestResponse {
    return QueryGetOpenInterestResponse.fromPartial(base ?? {});
  },

  fromPartial(object: DeepPartial<QueryGetOpenInterestResponse>): QueryGetOpenInterestResponse {
    const message = createBaseQueryGetOpenInterestResponse();
    message.openInterest = (object.openInterest !== undefined && object.openInterest !== null)
      ? OpenInterest.fromPartial(object.openInterest)
      : undefined;
    return message;
  },
};

function createBaseQueryAllOpenInterestsRequest(): QueryAllOpenInterestsRequest {
  return {};
}

export const QueryAllOpenInterestsRequest = {
  encode(_: QueryAllOpenInterestsRequest, writer: _m0.Writer = _m0.Writer.create()): _m0.Writer {
    return writer;
  },

  decode(input: _m0.Reader | Uint8Array, length?: number): QueryAllOpenInterestsRequest {
    const reader = input instanceof _m0.Reader ? input : _m0.Reader.create(input);
    let end = length === undefined ? reader.len : reader.pos + length;
    const message = createBaseQueryAllOpenInterestsRequest();
    while (reader.pos < end) {
      const tag = reader.uint32();
      switch (tag >>> 3) {
      }
      if ((tag & 7) === 4 || tag === 0) {
        break;
      }
      reader.skipType(tag & 7);
    }
    return message;
  },

  fromJSON(_: any): QueryAllOpenInterestsRequest {
    return {};
  },

  toJSON(_: QueryAllOpenInterestsRequest): unknown {
    const obj: any = {};
    return obj;
  },

  create(base?: DeepPartial<QueryAllOpenInterestsRequest>): QueryAllOpenInterestsRequest {
    return QueryAllOpenInterestsRequest.fromPartial(base ?? {});
  },

  fromPartial(_: DeepPartial<QueryAllOpenInterestsRequest>): QueryAllOpenInterestsRequest {
    const message = createBaseQueryAllOpenInterestsRequest();
    return message;
  },
};

function createBaseQueryAllOpenInterestsResponse(): QueryAllOpenInterestsResponse {
  return { openInterests: [] };
}

export const QueryAllOpenInterestsResponse = {
  encode(message: QueryAllOpenInterestsResponse, writer: _m0.Writer = _m0.Writer.create()): _m0.Writer {
    for (const v of message.openInterests) {
      OpenInterest.encode(v!, writer.uint32(10).fork()).ldelim();
    }
    return writer;
  },

  decode(input: _m0.Reader | Uint8Array, length?: number): QueryAllOpenInterestsResponse {
    const reader = input instanceof _m0.Reader ? input : _m0.Reader.create(input);
    let end = length === undefined ? reader.len : reader.pos + length;
    const message = createBaseQueryAllOpenInterestsResponse();
    while (reader.pos < end) {
      const tag = reader.uint32();
      switch (tag >>> 3) {
        case 1:
          if (tag !== 10) {
            break;
          }

          message.openInterests.push(OpenInterest.decode(reader, reader.uint32()));
          continue;
      }
      if ((tag & 7) === 4 || tag === 0) {
        break;
      }
      reader.skipType(tag & 7);
    }
    return message;
  },

  fromJSON(object: any): QueryAllOpenInterestsResponse {
    return {
      openInterests: Array.isArray(object?.openInterests)
        ? object.openInterests.map((e: any) => OpenInterest.fromJSON(e))
        : [],
    };
  },

  toJSON(message: QueryAllOpenInterestsResponse): unknown {
    const obj: any = {};
    if (message.openInterests) {
      obj.openInterests = message.openInterests.map((e) => e ? OpenInterest.toJSON(e) : undefined);
    } else {
      obj.openInterests = [];
    }
    return obj;
  },

  create(base?: DeepPartial<QueryAllOpenInterestsResponse>): QueryAllOpenInterestsResponse {
    return QueryAllOpenInterestsResponse.fromPartial(base ?? {});
  },

  fromPartial(object: DeepPartial<QueryAllOpenInterestsResponse>): QueryAllOpenInterestsResponse {
    const message = createBaseQueryAllOpenInterestsResponse();
    message.openInterests = object.openInterests?.map((e) => OpenInterest.fromPartial(e)) || [];
<<<<<<< HEAD
    return message;
  },
};

function createBaseQueryCrossMaintenanceMarginRequest(): QueryCrossMaintenanceMarginRequest {
  return { address: "" };
}

export const QueryCrossMaintenanceMarginRequest = {
  encode(message: QueryCrossMaintenanceMarginRequest, writer: _m0.Writer = _m0.Writer.create()): _m0.Writer {
    if (message.address !== "") {
      writer.uint32(10).string(message.address);
    }
    return writer;
  },

  decode(input: _m0.Reader | Uint8Array, length?: number): QueryCrossMaintenanceMarginRequest {
    const reader = input instanceof _m0.Reader ? input : _m0.Reader.create(input);
    let end = length === undefined ? reader.len : reader.pos + length;
    const message = createBaseQueryCrossMaintenanceMarginRequest();
    while (reader.pos < end) {
      const tag = reader.uint32();
      switch (tag >>> 3) {
        case 1:
          if (tag !== 10) {
            break;
          }

          message.address = reader.string();
          continue;
      }
      if ((tag & 7) === 4 || tag === 0) {
        break;
      }
      reader.skipType(tag & 7);
    }
    return message;
  },

  fromJSON(object: any): QueryCrossMaintenanceMarginRequest {
    return { address: isSet(object.address) ? String(object.address) : "" };
  },

  toJSON(message: QueryCrossMaintenanceMarginRequest): unknown {
    const obj: any = {};
    message.address !== undefined && (obj.address = message.address);
    return obj;
  },

  create(base?: DeepPartial<QueryCrossMaintenanceMarginRequest>): QueryCrossMaintenanceMarginRequest {
    return QueryCrossMaintenanceMarginRequest.fromPartial(base ?? {});
  },

  fromPartial(object: DeepPartial<QueryCrossMaintenanceMarginRequest>): QueryCrossMaintenanceMarginRequest {
    const message = createBaseQueryCrossMaintenanceMarginRequest();
    message.address = object.address ?? "";
    return message;
  },
};

function createBaseQueryCrossMaintenanceMarginResponse(): QueryCrossMaintenanceMarginResponse {
  return { crossMaintenanceMargins: [] };
}

export const QueryCrossMaintenanceMarginResponse = {
  encode(message: QueryCrossMaintenanceMarginResponse, writer: _m0.Writer = _m0.Writer.create()): _m0.Writer {
    for (const v of message.crossMaintenanceMargins) {
      CrossMaintenanceMargin.encode(v!, writer.uint32(10).fork()).ldelim();
    }
    return writer;
  },

  decode(input: _m0.Reader | Uint8Array, length?: number): QueryCrossMaintenanceMarginResponse {
    const reader = input instanceof _m0.Reader ? input : _m0.Reader.create(input);
    let end = length === undefined ? reader.len : reader.pos + length;
    const message = createBaseQueryCrossMaintenanceMarginResponse();
    while (reader.pos < end) {
      const tag = reader.uint32();
      switch (tag >>> 3) {
        case 1:
          if (tag !== 10) {
            break;
          }

          message.crossMaintenanceMargins.push(CrossMaintenanceMargin.decode(reader, reader.uint32()));
          continue;
      }
      if ((tag & 7) === 4 || tag === 0) {
        break;
      }
      reader.skipType(tag & 7);
    }
    return message;
  },

  fromJSON(object: any): QueryCrossMaintenanceMarginResponse {
    return {
      crossMaintenanceMargins: Array.isArray(object?.crossMaintenanceMargins)
        ? object.crossMaintenanceMargins.map((e: any) => CrossMaintenanceMargin.fromJSON(e))
        : [],
    };
  },

  toJSON(message: QueryCrossMaintenanceMarginResponse): unknown {
    const obj: any = {};
    if (message.crossMaintenanceMargins) {
      obj.crossMaintenanceMargins = message.crossMaintenanceMargins.map((e) =>
        e ? CrossMaintenanceMargin.toJSON(e) : undefined
      );
    } else {
      obj.crossMaintenanceMargins = [];
    }
    return obj;
  },

  create(base?: DeepPartial<QueryCrossMaintenanceMarginResponse>): QueryCrossMaintenanceMarginResponse {
    return QueryCrossMaintenanceMarginResponse.fromPartial(base ?? {});
  },

  fromPartial(object: DeepPartial<QueryCrossMaintenanceMarginResponse>): QueryCrossMaintenanceMarginResponse {
    const message = createBaseQueryCrossMaintenanceMarginResponse();
    message.crossMaintenanceMargins =
      object.crossMaintenanceMargins?.map((e) => CrossMaintenanceMargin.fromPartial(e)) || [];
=======
>>>>>>> b49d57b8
    return message;
  },
};

/** Query defines the gRPC querier service. */
export interface Query {
  /** this line is used by starport scaffolding # 2 */
  Position(request: QueryGetPositionRequest): Promise<QueryGetPositionResponse>;
  PositionAll(request: QueryAllPositionRequest): Promise<QueryAllPositionResponse>;
  PositionAllocatedMargin(request: QueryPositionAllocatedMarginRequest): Promise<QueryPositionAllocatedMarginResponse>;
  OpenInterest(request: QueryGetOpenInterestRequest): Promise<QueryGetOpenInterestResponse>;
  OpenInterestAll(request: QueryAllOpenInterestsRequest): Promise<QueryAllOpenInterestsResponse>;
<<<<<<< HEAD
  CrossMaintenanceMargin(request: QueryCrossMaintenanceMarginRequest): Promise<QueryCrossMaintenanceMarginResponse>;
=======
>>>>>>> b49d57b8
}

export class QueryClientImpl implements Query {
  private readonly rpc: Rpc;
  private readonly service: string;
  constructor(rpc: Rpc, opts?: { service?: string }) {
    this.service = opts?.service || "Switcheo.carbon.position.Query";
    this.rpc = rpc;
    this.Position = this.Position.bind(this);
    this.PositionAll = this.PositionAll.bind(this);
    this.PositionAllocatedMargin = this.PositionAllocatedMargin.bind(this);
    this.OpenInterest = this.OpenInterest.bind(this);
    this.OpenInterestAll = this.OpenInterestAll.bind(this);
    this.CrossMaintenanceMargin = this.CrossMaintenanceMargin.bind(this);
  }
  Position(request: QueryGetPositionRequest): Promise<QueryGetPositionResponse> {
    const data = QueryGetPositionRequest.encode(request).finish();
    const promise = this.rpc.request(this.service, "Position", data);
    return promise.then((data) => QueryGetPositionResponse.decode(_m0.Reader.create(data)));
  }

  PositionAll(request: QueryAllPositionRequest): Promise<QueryAllPositionResponse> {
    const data = QueryAllPositionRequest.encode(request).finish();
    const promise = this.rpc.request(this.service, "PositionAll", data);
    return promise.then((data) => QueryAllPositionResponse.decode(_m0.Reader.create(data)));
  }

  PositionAllocatedMargin(request: QueryPositionAllocatedMarginRequest): Promise<QueryPositionAllocatedMarginResponse> {
    const data = QueryPositionAllocatedMarginRequest.encode(request).finish();
    const promise = this.rpc.request(this.service, "PositionAllocatedMargin", data);
    return promise.then((data) => QueryPositionAllocatedMarginResponse.decode(_m0.Reader.create(data)));
  }

  OpenInterest(request: QueryGetOpenInterestRequest): Promise<QueryGetOpenInterestResponse> {
    const data = QueryGetOpenInterestRequest.encode(request).finish();
    const promise = this.rpc.request(this.service, "OpenInterest", data);
    return promise.then((data) => QueryGetOpenInterestResponse.decode(_m0.Reader.create(data)));
  }

  OpenInterestAll(request: QueryAllOpenInterestsRequest): Promise<QueryAllOpenInterestsResponse> {
    const data = QueryAllOpenInterestsRequest.encode(request).finish();
    const promise = this.rpc.request(this.service, "OpenInterestAll", data);
    return promise.then((data) => QueryAllOpenInterestsResponse.decode(_m0.Reader.create(data)));
<<<<<<< HEAD
  }

  CrossMaintenanceMargin(request: QueryCrossMaintenanceMarginRequest): Promise<QueryCrossMaintenanceMarginResponse> {
    const data = QueryCrossMaintenanceMarginRequest.encode(request).finish();
    const promise = this.rpc.request(this.service, "CrossMaintenanceMargin", data);
    return promise.then((data) => QueryCrossMaintenanceMarginResponse.decode(_m0.Reader.create(data)));
=======
>>>>>>> b49d57b8
  }
}

interface Rpc {
  request(service: string, method: string, data: Uint8Array): Promise<Uint8Array>;
}

type Builtin = Date | Function | Uint8Array | string | number | boolean | undefined;

export type DeepPartial<T> = T extends Builtin ? T
  : T extends Long ? string | number | Long : T extends Array<infer U> ? Array<DeepPartial<U>>
  : T extends ReadonlyArray<infer U> ? ReadonlyArray<DeepPartial<U>>
  : T extends {} ? { [K in keyof T]?: DeepPartial<T[K]> }
  : Partial<T>;

if (_m0.util.Long !== Long) {
  _m0.util.Long = Long as any;
  _m0.configure();
}

function isSet(value: any): boolean {
  return value !== null && value !== undefined;
}<|MERGE_RESOLUTION|>--- conflicted
+++ resolved
@@ -2,11 +2,7 @@
 import Long from "long";
 import _m0 from "protobufjs/minimal";
 import { PageRequest, PageResponse } from "../../../cosmos/base/query/v1beta1/pagination";
-<<<<<<< HEAD
-import { APIPosition, CrossMaintenanceMargin, OpenInterest, Position, PositionAllocatedMargin } from "./position";
-=======
 import { APIPosition, OpenInterest, Position, PositionAllocatedMargin } from "./position";
->>>>>>> b49d57b8
 
 export const protobufPackage = "Switcheo.carbon.position";
 
@@ -54,17 +50,6 @@
   openInterests: OpenInterest[];
 }
 
-<<<<<<< HEAD
-export interface QueryCrossMaintenanceMarginRequest {
-  address: string;
-}
-
-export interface QueryCrossMaintenanceMarginResponse {
-  crossMaintenanceMargins: CrossMaintenanceMargin[];
-}
-
-=======
->>>>>>> b49d57b8
 function createBaseQueryGetPositionRequest(): QueryGetPositionRequest {
   return { address: "", marketId: "" };
 }
@@ -162,17 +147,10 @@
 
           message.position = Position.decode(reader, reader.uint32());
           continue;
-<<<<<<< HEAD
-      }
-      if ((tag & 7) === 4 || tag === 0) {
-        break;
-      }
-=======
-      }
-      if ((tag & 7) === 4 || tag === 0) {
-        break;
-      }
->>>>>>> b49d57b8
+      }
+      if ((tag & 7) === 4 || tag === 0) {
+        break;
+      }
       reader.skipType(tag & 7);
     }
     return message;
@@ -337,17 +315,10 @@
 
           message.pagination = PageResponse.decode(reader, reader.uint32());
           continue;
-<<<<<<< HEAD
-      }
-      if ((tag & 7) === 4 || tag === 0) {
-        break;
-      }
-=======
-      }
-      if ((tag & 7) === 4 || tag === 0) {
-        break;
-      }
->>>>>>> b49d57b8
+      }
+      if ((tag & 7) === 4 || tag === 0) {
+        break;
+      }
       reader.skipType(tag & 7);
     }
     return message;
@@ -412,17 +383,10 @@
 
           message.endBlockHeight = reader.string();
           continue;
-<<<<<<< HEAD
-      }
-      if ((tag & 7) === 4 || tag === 0) {
-        break;
-      }
-=======
-      }
-      if ((tag & 7) === 4 || tag === 0) {
-        break;
-      }
->>>>>>> b49d57b8
+      }
+      if ((tag & 7) === 4 || tag === 0) {
+        break;
+      }
       reader.skipType(tag & 7);
     }
     return message;
@@ -475,17 +439,10 @@
 
           message.positions.push(PositionAllocatedMargin.decode(reader, reader.uint32()));
           continue;
-<<<<<<< HEAD
-      }
-      if ((tag & 7) === 4 || tag === 0) {
-        break;
-      }
-=======
-      }
-      if ((tag & 7) === 4 || tag === 0) {
-        break;
-      }
->>>>>>> b49d57b8
+      }
+      if ((tag & 7) === 4 || tag === 0) {
+        break;
+      }
       reader.skipType(tag & 7);
     }
     return message;
@@ -546,17 +503,10 @@
 
           message.marketId = reader.string();
           continue;
-<<<<<<< HEAD
-      }
-      if ((tag & 7) === 4 || tag === 0) {
-        break;
-      }
-=======
-      }
-      if ((tag & 7) === 4 || tag === 0) {
-        break;
-      }
->>>>>>> b49d57b8
+      }
+      if ((tag & 7) === 4 || tag === 0) {
+        break;
+      }
       reader.skipType(tag & 7);
     }
     return message;
@@ -746,132 +696,6 @@
   fromPartial(object: DeepPartial<QueryAllOpenInterestsResponse>): QueryAllOpenInterestsResponse {
     const message = createBaseQueryAllOpenInterestsResponse();
     message.openInterests = object.openInterests?.map((e) => OpenInterest.fromPartial(e)) || [];
-<<<<<<< HEAD
-    return message;
-  },
-};
-
-function createBaseQueryCrossMaintenanceMarginRequest(): QueryCrossMaintenanceMarginRequest {
-  return { address: "" };
-}
-
-export const QueryCrossMaintenanceMarginRequest = {
-  encode(message: QueryCrossMaintenanceMarginRequest, writer: _m0.Writer = _m0.Writer.create()): _m0.Writer {
-    if (message.address !== "") {
-      writer.uint32(10).string(message.address);
-    }
-    return writer;
-  },
-
-  decode(input: _m0.Reader | Uint8Array, length?: number): QueryCrossMaintenanceMarginRequest {
-    const reader = input instanceof _m0.Reader ? input : _m0.Reader.create(input);
-    let end = length === undefined ? reader.len : reader.pos + length;
-    const message = createBaseQueryCrossMaintenanceMarginRequest();
-    while (reader.pos < end) {
-      const tag = reader.uint32();
-      switch (tag >>> 3) {
-        case 1:
-          if (tag !== 10) {
-            break;
-          }
-
-          message.address = reader.string();
-          continue;
-      }
-      if ((tag & 7) === 4 || tag === 0) {
-        break;
-      }
-      reader.skipType(tag & 7);
-    }
-    return message;
-  },
-
-  fromJSON(object: any): QueryCrossMaintenanceMarginRequest {
-    return { address: isSet(object.address) ? String(object.address) : "" };
-  },
-
-  toJSON(message: QueryCrossMaintenanceMarginRequest): unknown {
-    const obj: any = {};
-    message.address !== undefined && (obj.address = message.address);
-    return obj;
-  },
-
-  create(base?: DeepPartial<QueryCrossMaintenanceMarginRequest>): QueryCrossMaintenanceMarginRequest {
-    return QueryCrossMaintenanceMarginRequest.fromPartial(base ?? {});
-  },
-
-  fromPartial(object: DeepPartial<QueryCrossMaintenanceMarginRequest>): QueryCrossMaintenanceMarginRequest {
-    const message = createBaseQueryCrossMaintenanceMarginRequest();
-    message.address = object.address ?? "";
-    return message;
-  },
-};
-
-function createBaseQueryCrossMaintenanceMarginResponse(): QueryCrossMaintenanceMarginResponse {
-  return { crossMaintenanceMargins: [] };
-}
-
-export const QueryCrossMaintenanceMarginResponse = {
-  encode(message: QueryCrossMaintenanceMarginResponse, writer: _m0.Writer = _m0.Writer.create()): _m0.Writer {
-    for (const v of message.crossMaintenanceMargins) {
-      CrossMaintenanceMargin.encode(v!, writer.uint32(10).fork()).ldelim();
-    }
-    return writer;
-  },
-
-  decode(input: _m0.Reader | Uint8Array, length?: number): QueryCrossMaintenanceMarginResponse {
-    const reader = input instanceof _m0.Reader ? input : _m0.Reader.create(input);
-    let end = length === undefined ? reader.len : reader.pos + length;
-    const message = createBaseQueryCrossMaintenanceMarginResponse();
-    while (reader.pos < end) {
-      const tag = reader.uint32();
-      switch (tag >>> 3) {
-        case 1:
-          if (tag !== 10) {
-            break;
-          }
-
-          message.crossMaintenanceMargins.push(CrossMaintenanceMargin.decode(reader, reader.uint32()));
-          continue;
-      }
-      if ((tag & 7) === 4 || tag === 0) {
-        break;
-      }
-      reader.skipType(tag & 7);
-    }
-    return message;
-  },
-
-  fromJSON(object: any): QueryCrossMaintenanceMarginResponse {
-    return {
-      crossMaintenanceMargins: Array.isArray(object?.crossMaintenanceMargins)
-        ? object.crossMaintenanceMargins.map((e: any) => CrossMaintenanceMargin.fromJSON(e))
-        : [],
-    };
-  },
-
-  toJSON(message: QueryCrossMaintenanceMarginResponse): unknown {
-    const obj: any = {};
-    if (message.crossMaintenanceMargins) {
-      obj.crossMaintenanceMargins = message.crossMaintenanceMargins.map((e) =>
-        e ? CrossMaintenanceMargin.toJSON(e) : undefined
-      );
-    } else {
-      obj.crossMaintenanceMargins = [];
-    }
-    return obj;
-  },
-
-  create(base?: DeepPartial<QueryCrossMaintenanceMarginResponse>): QueryCrossMaintenanceMarginResponse {
-    return QueryCrossMaintenanceMarginResponse.fromPartial(base ?? {});
-  },
-
-  fromPartial(object: DeepPartial<QueryCrossMaintenanceMarginResponse>): QueryCrossMaintenanceMarginResponse {
-    const message = createBaseQueryCrossMaintenanceMarginResponse();
-    message.crossMaintenanceMargins =
-      object.crossMaintenanceMargins?.map((e) => CrossMaintenanceMargin.fromPartial(e)) || [];
-=======
->>>>>>> b49d57b8
     return message;
   },
 };
@@ -884,10 +708,6 @@
   PositionAllocatedMargin(request: QueryPositionAllocatedMarginRequest): Promise<QueryPositionAllocatedMarginResponse>;
   OpenInterest(request: QueryGetOpenInterestRequest): Promise<QueryGetOpenInterestResponse>;
   OpenInterestAll(request: QueryAllOpenInterestsRequest): Promise<QueryAllOpenInterestsResponse>;
-<<<<<<< HEAD
-  CrossMaintenanceMargin(request: QueryCrossMaintenanceMarginRequest): Promise<QueryCrossMaintenanceMarginResponse>;
-=======
->>>>>>> b49d57b8
 }
 
 export class QueryClientImpl implements Query {
@@ -931,15 +751,6 @@
     const data = QueryAllOpenInterestsRequest.encode(request).finish();
     const promise = this.rpc.request(this.service, "OpenInterestAll", data);
     return promise.then((data) => QueryAllOpenInterestsResponse.decode(_m0.Reader.create(data)));
-<<<<<<< HEAD
-  }
-
-  CrossMaintenanceMargin(request: QueryCrossMaintenanceMarginRequest): Promise<QueryCrossMaintenanceMarginResponse> {
-    const data = QueryCrossMaintenanceMarginRequest.encode(request).finish();
-    const promise = this.rpc.request(this.service, "CrossMaintenanceMargin", data);
-    return promise.then((data) => QueryCrossMaintenanceMarginResponse.decode(_m0.Reader.create(data)));
-=======
->>>>>>> b49d57b8
   }
 }
 
