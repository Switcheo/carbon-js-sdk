--- conflicted
+++ resolved
@@ -1,15 +1,14 @@
 import { Carbon, OverrideConfig } from "@carbon-sdk/CarbonSDK";
 import { CarbonQueryClient } from "@carbon-sdk/clients";
 import GasFee from "@carbon-sdk/clients/GasFee";
-<<<<<<< HEAD
-=======
-import { registry, TxTypes } from "@carbon-sdk/codec";
->>>>>>> 5ab9bcd5
+import { TxTypes } from "@carbon-sdk/codec";
 import { BaseAccount } from "@carbon-sdk/codec/cosmos/auth/v1beta1/auth";
+import { MsgExec } from "@carbon-sdk/codec/cosmos/authz/v1beta1/tx";
 import { ExtensionOptionsWeb3Tx } from "@carbon-sdk/codec/ethermint/types/v1/web3";
 import { CarbonEvmChainIDs, DEFAULT_FEE_DENOM, DEFAULT_GAS, DEFAULT_NETWORK, Network, NetworkConfig, NetworkConfigs, SupportedEip6963Provider } from "@carbon-sdk/constant";
 import { BUFFER_PERIOD } from "@carbon-sdk/constant/grant";
 import { ProviderAgent } from "@carbon-sdk/constant/walletProvider";
+import { GrantModule } from "@carbon-sdk/modules/grant";
 import { ChainInfo, CosmosLedger, Keplr, KeplrAccount, LeapAccount, MetaMask } from "@carbon-sdk/provider";
 import RainbowKitAccount from "@carbon-sdk/provider/rainbowKit/RainbowKitAccount";
 import { AddressUtils, AuthUtils, CarbonTx, GenericUtils } from "@carbon-sdk/util";
@@ -34,11 +33,10 @@
 import { TxRaw as StargateTxRaw, TxBody } from "cosmjs-types/cosmos/tx/v1beta1/tx";
 import dayjs from "dayjs";
 import utc from "dayjs/plugin/utc";
+import { utils } from "ethers";
+import { jwtDecode } from "jwt-decode";
 import { CarbonEIP712Signer, CarbonLedgerSigner, CarbonNonSigner, CarbonPrivateKeySigner, CarbonSigner, CarbonSignerTypes, isCarbonEIP712Signer } from "./CarbonSigner";
 import { CarbonSigningClient } from "./CarbonSigningClient";
-import { jwtDecode } from "jwt-decode";
-import { utils } from "ethers";
-import { GrantModule } from "@carbon-sdk/modules/grant";
 
 dayjs.extend(utc)
 
@@ -1067,7 +1065,7 @@
     }
     return totalGasCost;
   }
-  
+
   private addAdditionalGasCost(message: EncodeObject) {
     switch (message.typeUrl) {
       case TxTypes.MsgExec: return this.getExecGasCost(message.value as MsgExec);
