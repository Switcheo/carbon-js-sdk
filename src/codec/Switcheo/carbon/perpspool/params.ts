/* eslint-disable */
import Long from "long";
import _m0 from "protobufjs/minimal";
import { Duration } from "../../../google/protobuf/duration";
import { Coin } from "../../../cosmos/base/v1beta1/coin";
import { UInt64Value, StringValue } from "../../../google/protobuf/wrappers";

export const protobufPackage = "Switcheo.carbon.perpspool";

/** Params defines the parameters for the module. */
export interface Params {
  /** requotes when index price fluctuation threshold exceeded (in ratio) */
  quoteIndexPriceFluctuationToleranceRatio: string;
  /** requotes after orders are x seconds old */
  quoteExpiryDuration?: Duration;
  /** interval to take market utilization snapshot, e.g. every 60 seconds */
  marketUtilizationSnapshotInterval?: Duration;
  /**
   * time duration window used to calculate the TWA market utilization e.g. last
   * 24 hours
   */
  maxMarketUtilizationSnapshotWindow?: Duration;
  navPerShareSnapshots: Long;
  navPerShareSnapshotInterval?: Duration;
  indexLastUpdatedAtThreshold?: Duration;
  /**
   * trade commission ratio is the ratio to transfer to the perps commission
   * account from profitable perps amm trades
   */
  poolTradeCommissionRatio: string;
  /**
   * fee commission ratio is the ratio of the fees to transfer to the perps
   * commission account when depositing and withdrawing from the pool
   */
  poolFeeCommissionRatio: string;
  poolCommissionAddress: string;
<<<<<<< HEAD
  /** max length of the user vault's description */
  userVaultNameMaxLength: Long;
  userVaultDescriptionMaxLength: Long;
=======
>>>>>>> a8b6b95f
  userVaultMinOwnerDeposit?: Coin;
  userVaultMinOwnerRatio: string;
  userVaultProfitShareCap: string;
  userVaultDepositFeeCap: string;
  userVaultWithdrawalFeeCap: string;
  userVaultTradeCommissionRatio: string;
  userVaultFeeCommissionRatio: string;
  stalePriceAllowance?: Duration;
}

export interface ParamsToUpdate {
  quoteIndexPriceFluctuationToleranceRatio: string;
  quoteExpiryDuration?: Duration;
  marketUtilizationSnapshotInterval?: Duration;
  maxMarketUtilizationSnapshotWindow?: Duration;
  navPerShareSnapshots?: Long;
  navPerShareSnapshotInterval?: Duration;
  indexLastUpdatedAtThreshold?: Duration;
  poolTradeCommissionRatio: string;
  poolFeeCommissionRatio: string;
  poolCommissionAddress?: string;
<<<<<<< HEAD
  userVaultNameMaxLength?: Long;
  userVaultDescriptionMaxLength?: Long;
=======
>>>>>>> a8b6b95f
  userVaultMinOwnerDeposit?: Coin;
  userVaultMinOwnerRatio: string;
  userVaultProfitShareCap: string;
  userVaultDepositFeeCap: string;
  userVaultWithdrawalFeeCap: string;
  userVaultTradeCommissionRatio: string;
  userVaultFeeCommissionRatio: string;
  stalePriceAllowance?: Duration;
}

const baseParams: object = {
  quoteIndexPriceFluctuationToleranceRatio: "",
  navPerShareSnapshots: Long.UZERO,
  poolTradeCommissionRatio: "",
  poolFeeCommissionRatio: "",
  poolCommissionAddress: "",
<<<<<<< HEAD
  userVaultNameMaxLength: Long.UZERO,
  userVaultDescriptionMaxLength: Long.UZERO,
=======
>>>>>>> a8b6b95f
  userVaultMinOwnerRatio: "",
  userVaultProfitShareCap: "",
  userVaultDepositFeeCap: "",
  userVaultWithdrawalFeeCap: "",
  userVaultTradeCommissionRatio: "",
  userVaultFeeCommissionRatio: "",
};

export const Params = {
  encode(
    message: Params,
    writer: _m0.Writer = _m0.Writer.create()
  ): _m0.Writer {
    if (message.quoteIndexPriceFluctuationToleranceRatio !== "") {
      writer
        .uint32(10)
        .string(message.quoteIndexPriceFluctuationToleranceRatio);
    }
    if (message.quoteExpiryDuration !== undefined) {
      Duration.encode(
        message.quoteExpiryDuration,
        writer.uint32(18).fork()
      ).ldelim();
    }
    if (message.marketUtilizationSnapshotInterval !== undefined) {
      Duration.encode(
        message.marketUtilizationSnapshotInterval,
        writer.uint32(26).fork()
      ).ldelim();
    }
    if (message.maxMarketUtilizationSnapshotWindow !== undefined) {
      Duration.encode(
        message.maxMarketUtilizationSnapshotWindow,
        writer.uint32(34).fork()
      ).ldelim();
    }
    if (!message.navPerShareSnapshots.isZero()) {
      writer.uint32(40).uint64(message.navPerShareSnapshots);
    }
    if (message.navPerShareSnapshotInterval !== undefined) {
      Duration.encode(
        message.navPerShareSnapshotInterval,
        writer.uint32(50).fork()
      ).ldelim();
    }
    if (message.indexLastUpdatedAtThreshold !== undefined) {
      Duration.encode(
        message.indexLastUpdatedAtThreshold,
        writer.uint32(58).fork()
      ).ldelim();
    }
    if (message.poolTradeCommissionRatio !== "") {
      writer.uint32(66).string(message.poolTradeCommissionRatio);
    }
    if (message.poolFeeCommissionRatio !== "") {
      writer.uint32(74).string(message.poolFeeCommissionRatio);
    }
    if (message.poolCommissionAddress !== "") {
      writer.uint32(82).string(message.poolCommissionAddress);
    }
<<<<<<< HEAD
    if (!message.userVaultNameMaxLength.isZero()) {
      writer.uint32(88).uint64(message.userVaultNameMaxLength);
    }
    if (!message.userVaultDescriptionMaxLength.isZero()) {
      writer.uint32(96).uint64(message.userVaultDescriptionMaxLength);
    }
    if (message.userVaultMinOwnerDeposit !== undefined) {
      Coin.encode(
        message.userVaultMinOwnerDeposit,
        writer.uint32(106).fork()
      ).ldelim();
    }
    if (message.userVaultMinOwnerRatio !== "") {
      writer.uint32(114).string(message.userVaultMinOwnerRatio);
    }
    if (message.userVaultProfitShareCap !== "") {
      writer.uint32(122).string(message.userVaultProfitShareCap);
    }
    if (message.userVaultDepositFeeCap !== "") {
      writer.uint32(130).string(message.userVaultDepositFeeCap);
    }
    if (message.userVaultWithdrawalFeeCap !== "") {
      writer.uint32(138).string(message.userVaultWithdrawalFeeCap);
    }
    if (message.userVaultTradeCommissionRatio !== "") {
      writer.uint32(146).string(message.userVaultTradeCommissionRatio);
    }
    if (message.userVaultFeeCommissionRatio !== "") {
      writer.uint32(154).string(message.userVaultFeeCommissionRatio);
=======
    if (message.userVaultMinOwnerDeposit !== undefined) {
      Coin.encode(
        message.userVaultMinOwnerDeposit,
        writer.uint32(90).fork()
      ).ldelim();
    }
    if (message.userVaultMinOwnerRatio !== "") {
      writer.uint32(98).string(message.userVaultMinOwnerRatio);
    }
    if (message.userVaultProfitShareCap !== "") {
      writer.uint32(106).string(message.userVaultProfitShareCap);
    }
    if (message.userVaultDepositFeeCap !== "") {
      writer.uint32(114).string(message.userVaultDepositFeeCap);
    }
    if (message.userVaultWithdrawalFeeCap !== "") {
      writer.uint32(122).string(message.userVaultWithdrawalFeeCap);
    }
    if (message.userVaultTradeCommissionRatio !== "") {
      writer.uint32(130).string(message.userVaultTradeCommissionRatio);
    }
    if (message.userVaultFeeCommissionRatio !== "") {
      writer.uint32(138).string(message.userVaultFeeCommissionRatio);
>>>>>>> a8b6b95f
    }
    if (message.stalePriceAllowance !== undefined) {
      Duration.encode(
        message.stalePriceAllowance,
<<<<<<< HEAD
        writer.uint32(162).fork()
=======
        writer.uint32(146).fork()
>>>>>>> a8b6b95f
      ).ldelim();
    }
    return writer;
  },

  decode(input: _m0.Reader | Uint8Array, length?: number): Params {
    const reader = input instanceof _m0.Reader ? input : new _m0.Reader(input);
    let end = length === undefined ? reader.len : reader.pos + length;
    const message = { ...baseParams } as Params;
    while (reader.pos < end) {
      const tag = reader.uint32();
      switch (tag >>> 3) {
        case 1:
          message.quoteIndexPriceFluctuationToleranceRatio = reader.string();
          break;
        case 2:
          message.quoteExpiryDuration = Duration.decode(
            reader,
            reader.uint32()
          );
          break;
        case 3:
          message.marketUtilizationSnapshotInterval = Duration.decode(
            reader,
            reader.uint32()
          );
          break;
        case 4:
          message.maxMarketUtilizationSnapshotWindow = Duration.decode(
            reader,
            reader.uint32()
          );
          break;
        case 5:
          message.navPerShareSnapshots = reader.uint64() as Long;
          break;
        case 6:
          message.navPerShareSnapshotInterval = Duration.decode(
            reader,
            reader.uint32()
          );
          break;
        case 7:
          message.indexLastUpdatedAtThreshold = Duration.decode(
            reader,
            reader.uint32()
          );
          break;
        case 8:
          message.poolTradeCommissionRatio = reader.string();
          break;
        case 9:
          message.poolFeeCommissionRatio = reader.string();
          break;
        case 10:
          message.poolCommissionAddress = reader.string();
          break;
        case 11:
<<<<<<< HEAD
          message.userVaultNameMaxLength = reader.uint64() as Long;
          break;
        case 12:
          message.userVaultDescriptionMaxLength = reader.uint64() as Long;
          break;
        case 13:
=======
>>>>>>> a8b6b95f
          message.userVaultMinOwnerDeposit = Coin.decode(
            reader,
            reader.uint32()
          );
          break;
<<<<<<< HEAD
        case 14:
          message.userVaultMinOwnerRatio = reader.string();
          break;
        case 15:
          message.userVaultProfitShareCap = reader.string();
          break;
        case 16:
          message.userVaultDepositFeeCap = reader.string();
          break;
        case 17:
          message.userVaultWithdrawalFeeCap = reader.string();
          break;
        case 18:
          message.userVaultTradeCommissionRatio = reader.string();
          break;
        case 19:
          message.userVaultFeeCommissionRatio = reader.string();
          break;
        case 20:
=======
        case 12:
          message.userVaultMinOwnerRatio = reader.string();
          break;
        case 13:
          message.userVaultProfitShareCap = reader.string();
          break;
        case 14:
          message.userVaultDepositFeeCap = reader.string();
          break;
        case 15:
          message.userVaultWithdrawalFeeCap = reader.string();
          break;
        case 16:
          message.userVaultTradeCommissionRatio = reader.string();
          break;
        case 17:
          message.userVaultFeeCommissionRatio = reader.string();
          break;
        case 18:
>>>>>>> a8b6b95f
          message.stalePriceAllowance = Duration.decode(
            reader,
            reader.uint32()
          );
          break;
        default:
          reader.skipType(tag & 7);
          break;
      }
    }
    return message;
  },

  fromJSON(object: any): Params {
    const message = { ...baseParams } as Params;
    message.quoteIndexPriceFluctuationToleranceRatio =
      object.quoteIndexPriceFluctuationToleranceRatio !== undefined &&
      object.quoteIndexPriceFluctuationToleranceRatio !== null
        ? String(object.quoteIndexPriceFluctuationToleranceRatio)
        : "";
    message.quoteExpiryDuration =
      object.quoteExpiryDuration !== undefined &&
      object.quoteExpiryDuration !== null
        ? Duration.fromJSON(object.quoteExpiryDuration)
        : undefined;
    message.marketUtilizationSnapshotInterval =
      object.marketUtilizationSnapshotInterval !== undefined &&
      object.marketUtilizationSnapshotInterval !== null
        ? Duration.fromJSON(object.marketUtilizationSnapshotInterval)
        : undefined;
    message.maxMarketUtilizationSnapshotWindow =
      object.maxMarketUtilizationSnapshotWindow !== undefined &&
      object.maxMarketUtilizationSnapshotWindow !== null
        ? Duration.fromJSON(object.maxMarketUtilizationSnapshotWindow)
        : undefined;
    message.navPerShareSnapshots =
      object.navPerShareSnapshots !== undefined &&
      object.navPerShareSnapshots !== null
        ? Long.fromString(object.navPerShareSnapshots)
        : Long.UZERO;
    message.navPerShareSnapshotInterval =
      object.navPerShareSnapshotInterval !== undefined &&
      object.navPerShareSnapshotInterval !== null
        ? Duration.fromJSON(object.navPerShareSnapshotInterval)
        : undefined;
    message.indexLastUpdatedAtThreshold =
      object.indexLastUpdatedAtThreshold !== undefined &&
      object.indexLastUpdatedAtThreshold !== null
        ? Duration.fromJSON(object.indexLastUpdatedAtThreshold)
        : undefined;
    message.poolTradeCommissionRatio =
      object.poolTradeCommissionRatio !== undefined &&
      object.poolTradeCommissionRatio !== null
        ? String(object.poolTradeCommissionRatio)
        : "";
    message.poolFeeCommissionRatio =
      object.poolFeeCommissionRatio !== undefined &&
      object.poolFeeCommissionRatio !== null
        ? String(object.poolFeeCommissionRatio)
        : "";
    message.poolCommissionAddress =
      object.poolCommissionAddress !== undefined &&
      object.poolCommissionAddress !== null
        ? String(object.poolCommissionAddress)
        : "";
<<<<<<< HEAD
    message.userVaultNameMaxLength =
      object.userVaultNameMaxLength !== undefined &&
      object.userVaultNameMaxLength !== null
        ? Long.fromString(object.userVaultNameMaxLength)
        : Long.UZERO;
    message.userVaultDescriptionMaxLength =
      object.userVaultDescriptionMaxLength !== undefined &&
      object.userVaultDescriptionMaxLength !== null
        ? Long.fromString(object.userVaultDescriptionMaxLength)
        : Long.UZERO;
=======
>>>>>>> a8b6b95f
    message.userVaultMinOwnerDeposit =
      object.userVaultMinOwnerDeposit !== undefined &&
      object.userVaultMinOwnerDeposit !== null
        ? Coin.fromJSON(object.userVaultMinOwnerDeposit)
        : undefined;
    message.userVaultMinOwnerRatio =
      object.userVaultMinOwnerRatio !== undefined &&
      object.userVaultMinOwnerRatio !== null
        ? String(object.userVaultMinOwnerRatio)
        : "";
    message.userVaultProfitShareCap =
      object.userVaultProfitShareCap !== undefined &&
      object.userVaultProfitShareCap !== null
        ? String(object.userVaultProfitShareCap)
        : "";
    message.userVaultDepositFeeCap =
      object.userVaultDepositFeeCap !== undefined &&
      object.userVaultDepositFeeCap !== null
        ? String(object.userVaultDepositFeeCap)
        : "";
    message.userVaultWithdrawalFeeCap =
      object.userVaultWithdrawalFeeCap !== undefined &&
      object.userVaultWithdrawalFeeCap !== null
        ? String(object.userVaultWithdrawalFeeCap)
        : "";
    message.userVaultTradeCommissionRatio =
      object.userVaultTradeCommissionRatio !== undefined &&
      object.userVaultTradeCommissionRatio !== null
        ? String(object.userVaultTradeCommissionRatio)
        : "";
    message.userVaultFeeCommissionRatio =
      object.userVaultFeeCommissionRatio !== undefined &&
      object.userVaultFeeCommissionRatio !== null
        ? String(object.userVaultFeeCommissionRatio)
        : "";
    message.stalePriceAllowance =
      object.stalePriceAllowance !== undefined &&
      object.stalePriceAllowance !== null
        ? Duration.fromJSON(object.stalePriceAllowance)
        : undefined;
    return message;
  },

  toJSON(message: Params): unknown {
    const obj: any = {};
    message.quoteIndexPriceFluctuationToleranceRatio !== undefined &&
      (obj.quoteIndexPriceFluctuationToleranceRatio =
        message.quoteIndexPriceFluctuationToleranceRatio);
    message.quoteExpiryDuration !== undefined &&
      (obj.quoteExpiryDuration = message.quoteExpiryDuration
        ? Duration.toJSON(message.quoteExpiryDuration)
        : undefined);
    message.marketUtilizationSnapshotInterval !== undefined &&
      (obj.marketUtilizationSnapshotInterval =
        message.marketUtilizationSnapshotInterval
          ? Duration.toJSON(message.marketUtilizationSnapshotInterval)
          : undefined);
    message.maxMarketUtilizationSnapshotWindow !== undefined &&
      (obj.maxMarketUtilizationSnapshotWindow =
        message.maxMarketUtilizationSnapshotWindow
          ? Duration.toJSON(message.maxMarketUtilizationSnapshotWindow)
          : undefined);
    message.navPerShareSnapshots !== undefined &&
      (obj.navPerShareSnapshots = (
        message.navPerShareSnapshots || Long.UZERO
      ).toString());
    message.navPerShareSnapshotInterval !== undefined &&
      (obj.navPerShareSnapshotInterval = message.navPerShareSnapshotInterval
        ? Duration.toJSON(message.navPerShareSnapshotInterval)
        : undefined);
    message.indexLastUpdatedAtThreshold !== undefined &&
      (obj.indexLastUpdatedAtThreshold = message.indexLastUpdatedAtThreshold
        ? Duration.toJSON(message.indexLastUpdatedAtThreshold)
        : undefined);
    message.poolTradeCommissionRatio !== undefined &&
      (obj.poolTradeCommissionRatio = message.poolTradeCommissionRatio);
    message.poolFeeCommissionRatio !== undefined &&
      (obj.poolFeeCommissionRatio = message.poolFeeCommissionRatio);
    message.poolCommissionAddress !== undefined &&
      (obj.poolCommissionAddress = message.poolCommissionAddress);
<<<<<<< HEAD
    message.userVaultNameMaxLength !== undefined &&
      (obj.userVaultNameMaxLength = (
        message.userVaultNameMaxLength || Long.UZERO
      ).toString());
    message.userVaultDescriptionMaxLength !== undefined &&
      (obj.userVaultDescriptionMaxLength = (
        message.userVaultDescriptionMaxLength || Long.UZERO
      ).toString());
=======
>>>>>>> a8b6b95f
    message.userVaultMinOwnerDeposit !== undefined &&
      (obj.userVaultMinOwnerDeposit = message.userVaultMinOwnerDeposit
        ? Coin.toJSON(message.userVaultMinOwnerDeposit)
        : undefined);
    message.userVaultMinOwnerRatio !== undefined &&
      (obj.userVaultMinOwnerRatio = message.userVaultMinOwnerRatio);
    message.userVaultProfitShareCap !== undefined &&
      (obj.userVaultProfitShareCap = message.userVaultProfitShareCap);
    message.userVaultDepositFeeCap !== undefined &&
      (obj.userVaultDepositFeeCap = message.userVaultDepositFeeCap);
    message.userVaultWithdrawalFeeCap !== undefined &&
      (obj.userVaultWithdrawalFeeCap = message.userVaultWithdrawalFeeCap);
    message.userVaultTradeCommissionRatio !== undefined &&
      (obj.userVaultTradeCommissionRatio =
        message.userVaultTradeCommissionRatio);
    message.userVaultFeeCommissionRatio !== undefined &&
      (obj.userVaultFeeCommissionRatio = message.userVaultFeeCommissionRatio);
    message.stalePriceAllowance !== undefined &&
      (obj.stalePriceAllowance = message.stalePriceAllowance
        ? Duration.toJSON(message.stalePriceAllowance)
        : undefined);
    return obj;
  },

  fromPartial(object: DeepPartial<Params>): Params {
    const message = { ...baseParams } as Params;
    message.quoteIndexPriceFluctuationToleranceRatio =
      object.quoteIndexPriceFluctuationToleranceRatio ?? "";
    message.quoteExpiryDuration =
      object.quoteExpiryDuration !== undefined &&
      object.quoteExpiryDuration !== null
        ? Duration.fromPartial(object.quoteExpiryDuration)
        : undefined;
    message.marketUtilizationSnapshotInterval =
      object.marketUtilizationSnapshotInterval !== undefined &&
      object.marketUtilizationSnapshotInterval !== null
        ? Duration.fromPartial(object.marketUtilizationSnapshotInterval)
        : undefined;
    message.maxMarketUtilizationSnapshotWindow =
      object.maxMarketUtilizationSnapshotWindow !== undefined &&
      object.maxMarketUtilizationSnapshotWindow !== null
        ? Duration.fromPartial(object.maxMarketUtilizationSnapshotWindow)
        : undefined;
    message.navPerShareSnapshots =
      object.navPerShareSnapshots !== undefined &&
      object.navPerShareSnapshots !== null
        ? Long.fromValue(object.navPerShareSnapshots)
        : Long.UZERO;
    message.navPerShareSnapshotInterval =
      object.navPerShareSnapshotInterval !== undefined &&
      object.navPerShareSnapshotInterval !== null
        ? Duration.fromPartial(object.navPerShareSnapshotInterval)
        : undefined;
    message.indexLastUpdatedAtThreshold =
      object.indexLastUpdatedAtThreshold !== undefined &&
      object.indexLastUpdatedAtThreshold !== null
        ? Duration.fromPartial(object.indexLastUpdatedAtThreshold)
        : undefined;
    message.poolTradeCommissionRatio = object.poolTradeCommissionRatio ?? "";
    message.poolFeeCommissionRatio = object.poolFeeCommissionRatio ?? "";
    message.poolCommissionAddress = object.poolCommissionAddress ?? "";
<<<<<<< HEAD
    message.userVaultNameMaxLength =
      object.userVaultNameMaxLength !== undefined &&
      object.userVaultNameMaxLength !== null
        ? Long.fromValue(object.userVaultNameMaxLength)
        : Long.UZERO;
    message.userVaultDescriptionMaxLength =
      object.userVaultDescriptionMaxLength !== undefined &&
      object.userVaultDescriptionMaxLength !== null
        ? Long.fromValue(object.userVaultDescriptionMaxLength)
        : Long.UZERO;
=======
>>>>>>> a8b6b95f
    message.userVaultMinOwnerDeposit =
      object.userVaultMinOwnerDeposit !== undefined &&
      object.userVaultMinOwnerDeposit !== null
        ? Coin.fromPartial(object.userVaultMinOwnerDeposit)
        : undefined;
    message.userVaultMinOwnerRatio = object.userVaultMinOwnerRatio ?? "";
    message.userVaultProfitShareCap = object.userVaultProfitShareCap ?? "";
    message.userVaultDepositFeeCap = object.userVaultDepositFeeCap ?? "";
    message.userVaultWithdrawalFeeCap = object.userVaultWithdrawalFeeCap ?? "";
    message.userVaultTradeCommissionRatio =
      object.userVaultTradeCommissionRatio ?? "";
    message.userVaultFeeCommissionRatio =
      object.userVaultFeeCommissionRatio ?? "";
    message.stalePriceAllowance =
      object.stalePriceAllowance !== undefined &&
      object.stalePriceAllowance !== null
        ? Duration.fromPartial(object.stalePriceAllowance)
        : undefined;
    return message;
  },
};

const baseParamsToUpdate: object = {
  quoteIndexPriceFluctuationToleranceRatio: "",
  poolTradeCommissionRatio: "",
  poolFeeCommissionRatio: "",
  userVaultMinOwnerRatio: "",
  userVaultProfitShareCap: "",
  userVaultDepositFeeCap: "",
  userVaultWithdrawalFeeCap: "",
  userVaultTradeCommissionRatio: "",
  userVaultFeeCommissionRatio: "",
};

export const ParamsToUpdate = {
  encode(
    message: ParamsToUpdate,
    writer: _m0.Writer = _m0.Writer.create()
  ): _m0.Writer {
    if (message.quoteIndexPriceFluctuationToleranceRatio !== "") {
      writer
        .uint32(10)
        .string(message.quoteIndexPriceFluctuationToleranceRatio);
    }
    if (message.quoteExpiryDuration !== undefined) {
      Duration.encode(
        message.quoteExpiryDuration,
        writer.uint32(18).fork()
      ).ldelim();
    }
    if (message.marketUtilizationSnapshotInterval !== undefined) {
      Duration.encode(
        message.marketUtilizationSnapshotInterval,
        writer.uint32(26).fork()
      ).ldelim();
    }
    if (message.maxMarketUtilizationSnapshotWindow !== undefined) {
      Duration.encode(
        message.maxMarketUtilizationSnapshotWindow,
        writer.uint32(34).fork()
      ).ldelim();
    }
    if (message.navPerShareSnapshots !== undefined) {
      UInt64Value.encode(
        { value: message.navPerShareSnapshots! },
        writer.uint32(42).fork()
      ).ldelim();
    }
    if (message.navPerShareSnapshotInterval !== undefined) {
      Duration.encode(
        message.navPerShareSnapshotInterval,
        writer.uint32(50).fork()
      ).ldelim();
    }
    if (message.indexLastUpdatedAtThreshold !== undefined) {
      Duration.encode(
        message.indexLastUpdatedAtThreshold,
        writer.uint32(58).fork()
      ).ldelim();
    }
    if (message.poolTradeCommissionRatio !== "") {
      writer.uint32(66).string(message.poolTradeCommissionRatio);
    }
    if (message.poolFeeCommissionRatio !== "") {
      writer.uint32(74).string(message.poolFeeCommissionRatio);
    }
    if (message.poolCommissionAddress !== undefined) {
      StringValue.encode(
        { value: message.poolCommissionAddress! },
        writer.uint32(82).fork()
      ).ldelim();
    }
<<<<<<< HEAD
    if (message.userVaultNameMaxLength !== undefined) {
      UInt64Value.encode(
        { value: message.userVaultNameMaxLength! },
        writer.uint32(90).fork()
      ).ldelim();
    }
    if (message.userVaultDescriptionMaxLength !== undefined) {
      UInt64Value.encode(
        { value: message.userVaultDescriptionMaxLength! },
        writer.uint32(98).fork()
      ).ldelim();
    }
    if (message.userVaultMinOwnerDeposit !== undefined) {
      Coin.encode(
        message.userVaultMinOwnerDeposit,
        writer.uint32(106).fork()
      ).ldelim();
    }
    if (message.userVaultMinOwnerRatio !== "") {
      writer.uint32(114).string(message.userVaultMinOwnerRatio);
    }
    if (message.userVaultProfitShareCap !== "") {
      writer.uint32(122).string(message.userVaultProfitShareCap);
    }
    if (message.userVaultDepositFeeCap !== "") {
      writer.uint32(130).string(message.userVaultDepositFeeCap);
    }
    if (message.userVaultWithdrawalFeeCap !== "") {
      writer.uint32(138).string(message.userVaultWithdrawalFeeCap);
    }
    if (message.userVaultTradeCommissionRatio !== "") {
      writer.uint32(146).string(message.userVaultTradeCommissionRatio);
    }
    if (message.userVaultFeeCommissionRatio !== "") {
      writer.uint32(154).string(message.userVaultFeeCommissionRatio);
=======
    if (message.userVaultMinOwnerDeposit !== undefined) {
      Coin.encode(
        message.userVaultMinOwnerDeposit,
        writer.uint32(90).fork()
      ).ldelim();
    }
    if (message.userVaultMinOwnerRatio !== "") {
      writer.uint32(98).string(message.userVaultMinOwnerRatio);
    }
    if (message.userVaultProfitShareCap !== "") {
      writer.uint32(106).string(message.userVaultProfitShareCap);
    }
    if (message.userVaultDepositFeeCap !== "") {
      writer.uint32(114).string(message.userVaultDepositFeeCap);
    }
    if (message.userVaultWithdrawalFeeCap !== "") {
      writer.uint32(122).string(message.userVaultWithdrawalFeeCap);
    }
    if (message.userVaultTradeCommissionRatio !== "") {
      writer.uint32(130).string(message.userVaultTradeCommissionRatio);
    }
    if (message.userVaultFeeCommissionRatio !== "") {
      writer.uint32(138).string(message.userVaultFeeCommissionRatio);
>>>>>>> a8b6b95f
    }
    if (message.stalePriceAllowance !== undefined) {
      Duration.encode(
        message.stalePriceAllowance,
<<<<<<< HEAD
        writer.uint32(162).fork()
=======
        writer.uint32(146).fork()
>>>>>>> a8b6b95f
      ).ldelim();
    }
    return writer;
  },

  decode(input: _m0.Reader | Uint8Array, length?: number): ParamsToUpdate {
    const reader = input instanceof _m0.Reader ? input : new _m0.Reader(input);
    let end = length === undefined ? reader.len : reader.pos + length;
    const message = { ...baseParamsToUpdate } as ParamsToUpdate;
    while (reader.pos < end) {
      const tag = reader.uint32();
      switch (tag >>> 3) {
        case 1:
          message.quoteIndexPriceFluctuationToleranceRatio = reader.string();
          break;
        case 2:
          message.quoteExpiryDuration = Duration.decode(
            reader,
            reader.uint32()
          );
          break;
        case 3:
          message.marketUtilizationSnapshotInterval = Duration.decode(
            reader,
            reader.uint32()
          );
          break;
        case 4:
          message.maxMarketUtilizationSnapshotWindow = Duration.decode(
            reader,
            reader.uint32()
          );
          break;
        case 5:
          message.navPerShareSnapshots = UInt64Value.decode(
            reader,
            reader.uint32()
          ).value;
          break;
        case 6:
          message.navPerShareSnapshotInterval = Duration.decode(
            reader,
            reader.uint32()
          );
          break;
        case 7:
          message.indexLastUpdatedAtThreshold = Duration.decode(
            reader,
            reader.uint32()
          );
          break;
        case 8:
          message.poolTradeCommissionRatio = reader.string();
          break;
        case 9:
          message.poolFeeCommissionRatio = reader.string();
          break;
        case 10:
          message.poolCommissionAddress = StringValue.decode(
            reader,
            reader.uint32()
          ).value;
          break;
        case 11:
<<<<<<< HEAD
          message.userVaultNameMaxLength = UInt64Value.decode(
            reader,
            reader.uint32()
          ).value;
          break;
        case 12:
          message.userVaultDescriptionMaxLength = UInt64Value.decode(
            reader,
            reader.uint32()
          ).value;
          break;
        case 13:
=======
>>>>>>> a8b6b95f
          message.userVaultMinOwnerDeposit = Coin.decode(
            reader,
            reader.uint32()
          );
          break;
<<<<<<< HEAD
        case 14:
          message.userVaultMinOwnerRatio = reader.string();
          break;
        case 15:
          message.userVaultProfitShareCap = reader.string();
          break;
        case 16:
          message.userVaultDepositFeeCap = reader.string();
          break;
        case 17:
          message.userVaultWithdrawalFeeCap = reader.string();
          break;
        case 18:
          message.userVaultTradeCommissionRatio = reader.string();
          break;
        case 19:
          message.userVaultFeeCommissionRatio = reader.string();
          break;
        case 20:
=======
        case 12:
          message.userVaultMinOwnerRatio = reader.string();
          break;
        case 13:
          message.userVaultProfitShareCap = reader.string();
          break;
        case 14:
          message.userVaultDepositFeeCap = reader.string();
          break;
        case 15:
          message.userVaultWithdrawalFeeCap = reader.string();
          break;
        case 16:
          message.userVaultTradeCommissionRatio = reader.string();
          break;
        case 17:
          message.userVaultFeeCommissionRatio = reader.string();
          break;
        case 18:
>>>>>>> a8b6b95f
          message.stalePriceAllowance = Duration.decode(
            reader,
            reader.uint32()
          );
          break;
        default:
          reader.skipType(tag & 7);
          break;
      }
    }
    return message;
  },

  fromJSON(object: any): ParamsToUpdate {
    const message = { ...baseParamsToUpdate } as ParamsToUpdate;
    message.quoteIndexPriceFluctuationToleranceRatio =
      object.quoteIndexPriceFluctuationToleranceRatio !== undefined &&
      object.quoteIndexPriceFluctuationToleranceRatio !== null
        ? String(object.quoteIndexPriceFluctuationToleranceRatio)
        : "";
    message.quoteExpiryDuration =
      object.quoteExpiryDuration !== undefined &&
      object.quoteExpiryDuration !== null
        ? Duration.fromJSON(object.quoteExpiryDuration)
        : undefined;
    message.marketUtilizationSnapshotInterval =
      object.marketUtilizationSnapshotInterval !== undefined &&
      object.marketUtilizationSnapshotInterval !== null
        ? Duration.fromJSON(object.marketUtilizationSnapshotInterval)
        : undefined;
    message.maxMarketUtilizationSnapshotWindow =
      object.maxMarketUtilizationSnapshotWindow !== undefined &&
      object.maxMarketUtilizationSnapshotWindow !== null
        ? Duration.fromJSON(object.maxMarketUtilizationSnapshotWindow)
        : undefined;
    message.navPerShareSnapshots =
      object.navPerShareSnapshots !== undefined &&
      object.navPerShareSnapshots !== null
        ? Long.fromValue(object.navPerShareSnapshots)
        : undefined;
    message.navPerShareSnapshotInterval =
      object.navPerShareSnapshotInterval !== undefined &&
      object.navPerShareSnapshotInterval !== null
        ? Duration.fromJSON(object.navPerShareSnapshotInterval)
        : undefined;
    message.indexLastUpdatedAtThreshold =
      object.indexLastUpdatedAtThreshold !== undefined &&
      object.indexLastUpdatedAtThreshold !== null
        ? Duration.fromJSON(object.indexLastUpdatedAtThreshold)
        : undefined;
    message.poolTradeCommissionRatio =
      object.poolTradeCommissionRatio !== undefined &&
      object.poolTradeCommissionRatio !== null
        ? String(object.poolTradeCommissionRatio)
        : "";
    message.poolFeeCommissionRatio =
      object.poolFeeCommissionRatio !== undefined &&
      object.poolFeeCommissionRatio !== null
        ? String(object.poolFeeCommissionRatio)
        : "";
    message.poolCommissionAddress =
      object.poolCommissionAddress !== undefined &&
      object.poolCommissionAddress !== null
        ? String(object.poolCommissionAddress)
        : undefined;
<<<<<<< HEAD
    message.userVaultNameMaxLength =
      object.userVaultNameMaxLength !== undefined &&
      object.userVaultNameMaxLength !== null
        ? Long.fromValue(object.userVaultNameMaxLength)
        : undefined;
    message.userVaultDescriptionMaxLength =
      object.userVaultDescriptionMaxLength !== undefined &&
      object.userVaultDescriptionMaxLength !== null
        ? Long.fromValue(object.userVaultDescriptionMaxLength)
        : undefined;
=======
>>>>>>> a8b6b95f
    message.userVaultMinOwnerDeposit =
      object.userVaultMinOwnerDeposit !== undefined &&
      object.userVaultMinOwnerDeposit !== null
        ? Coin.fromJSON(object.userVaultMinOwnerDeposit)
        : undefined;
    message.userVaultMinOwnerRatio =
      object.userVaultMinOwnerRatio !== undefined &&
      object.userVaultMinOwnerRatio !== null
        ? String(object.userVaultMinOwnerRatio)
        : "";
    message.userVaultProfitShareCap =
      object.userVaultProfitShareCap !== undefined &&
      object.userVaultProfitShareCap !== null
        ? String(object.userVaultProfitShareCap)
        : "";
    message.userVaultDepositFeeCap =
      object.userVaultDepositFeeCap !== undefined &&
      object.userVaultDepositFeeCap !== null
        ? String(object.userVaultDepositFeeCap)
        : "";
    message.userVaultWithdrawalFeeCap =
      object.userVaultWithdrawalFeeCap !== undefined &&
      object.userVaultWithdrawalFeeCap !== null
        ? String(object.userVaultWithdrawalFeeCap)
        : "";
    message.userVaultTradeCommissionRatio =
      object.userVaultTradeCommissionRatio !== undefined &&
      object.userVaultTradeCommissionRatio !== null
        ? String(object.userVaultTradeCommissionRatio)
        : "";
    message.userVaultFeeCommissionRatio =
      object.userVaultFeeCommissionRatio !== undefined &&
      object.userVaultFeeCommissionRatio !== null
        ? String(object.userVaultFeeCommissionRatio)
        : "";
    message.stalePriceAllowance =
      object.stalePriceAllowance !== undefined &&
      object.stalePriceAllowance !== null
        ? Duration.fromJSON(object.stalePriceAllowance)
        : undefined;
    return message;
  },

  toJSON(message: ParamsToUpdate): unknown {
    const obj: any = {};
    message.quoteIndexPriceFluctuationToleranceRatio !== undefined &&
      (obj.quoteIndexPriceFluctuationToleranceRatio =
        message.quoteIndexPriceFluctuationToleranceRatio);
    message.quoteExpiryDuration !== undefined &&
      (obj.quoteExpiryDuration = message.quoteExpiryDuration
        ? Duration.toJSON(message.quoteExpiryDuration)
        : undefined);
    message.marketUtilizationSnapshotInterval !== undefined &&
      (obj.marketUtilizationSnapshotInterval =
        message.marketUtilizationSnapshotInterval
          ? Duration.toJSON(message.marketUtilizationSnapshotInterval)
          : undefined);
    message.maxMarketUtilizationSnapshotWindow !== undefined &&
      (obj.maxMarketUtilizationSnapshotWindow =
        message.maxMarketUtilizationSnapshotWindow
          ? Duration.toJSON(message.maxMarketUtilizationSnapshotWindow)
          : undefined);
    message.navPerShareSnapshots !== undefined &&
      (obj.navPerShareSnapshots = message.navPerShareSnapshots);
    message.navPerShareSnapshotInterval !== undefined &&
      (obj.navPerShareSnapshotInterval = message.navPerShareSnapshotInterval
        ? Duration.toJSON(message.navPerShareSnapshotInterval)
        : undefined);
    message.indexLastUpdatedAtThreshold !== undefined &&
      (obj.indexLastUpdatedAtThreshold = message.indexLastUpdatedAtThreshold
        ? Duration.toJSON(message.indexLastUpdatedAtThreshold)
        : undefined);
    message.poolTradeCommissionRatio !== undefined &&
      (obj.poolTradeCommissionRatio = message.poolTradeCommissionRatio);
    message.poolFeeCommissionRatio !== undefined &&
      (obj.poolFeeCommissionRatio = message.poolFeeCommissionRatio);
    message.poolCommissionAddress !== undefined &&
      (obj.poolCommissionAddress = message.poolCommissionAddress);
<<<<<<< HEAD
    message.userVaultNameMaxLength !== undefined &&
      (obj.userVaultNameMaxLength = message.userVaultNameMaxLength);
    message.userVaultDescriptionMaxLength !== undefined &&
      (obj.userVaultDescriptionMaxLength =
        message.userVaultDescriptionMaxLength);
=======
>>>>>>> a8b6b95f
    message.userVaultMinOwnerDeposit !== undefined &&
      (obj.userVaultMinOwnerDeposit = message.userVaultMinOwnerDeposit
        ? Coin.toJSON(message.userVaultMinOwnerDeposit)
        : undefined);
    message.userVaultMinOwnerRatio !== undefined &&
      (obj.userVaultMinOwnerRatio = message.userVaultMinOwnerRatio);
    message.userVaultProfitShareCap !== undefined &&
      (obj.userVaultProfitShareCap = message.userVaultProfitShareCap);
    message.userVaultDepositFeeCap !== undefined &&
      (obj.userVaultDepositFeeCap = message.userVaultDepositFeeCap);
    message.userVaultWithdrawalFeeCap !== undefined &&
      (obj.userVaultWithdrawalFeeCap = message.userVaultWithdrawalFeeCap);
    message.userVaultTradeCommissionRatio !== undefined &&
      (obj.userVaultTradeCommissionRatio =
        message.userVaultTradeCommissionRatio);
    message.userVaultFeeCommissionRatio !== undefined &&
      (obj.userVaultFeeCommissionRatio = message.userVaultFeeCommissionRatio);
    message.stalePriceAllowance !== undefined &&
      (obj.stalePriceAllowance = message.stalePriceAllowance
        ? Duration.toJSON(message.stalePriceAllowance)
        : undefined);
    return obj;
  },

  fromPartial(object: DeepPartial<ParamsToUpdate>): ParamsToUpdate {
    const message = { ...baseParamsToUpdate } as ParamsToUpdate;
    message.quoteIndexPriceFluctuationToleranceRatio =
      object.quoteIndexPriceFluctuationToleranceRatio ?? "";
    message.quoteExpiryDuration =
      object.quoteExpiryDuration !== undefined &&
      object.quoteExpiryDuration !== null
        ? Duration.fromPartial(object.quoteExpiryDuration)
        : undefined;
    message.marketUtilizationSnapshotInterval =
      object.marketUtilizationSnapshotInterval !== undefined &&
      object.marketUtilizationSnapshotInterval !== null
        ? Duration.fromPartial(object.marketUtilizationSnapshotInterval)
        : undefined;
    message.maxMarketUtilizationSnapshotWindow =
      object.maxMarketUtilizationSnapshotWindow !== undefined &&
      object.maxMarketUtilizationSnapshotWindow !== null
        ? Duration.fromPartial(object.maxMarketUtilizationSnapshotWindow)
        : undefined;
    message.navPerShareSnapshots =
      object.navPerShareSnapshots !== undefined &&
      object.navPerShareSnapshots !== null
        ? Long.fromValue(object.navPerShareSnapshots)
        : undefined;
    message.navPerShareSnapshotInterval =
      object.navPerShareSnapshotInterval !== undefined &&
      object.navPerShareSnapshotInterval !== null
        ? Duration.fromPartial(object.navPerShareSnapshotInterval)
        : undefined;
    message.indexLastUpdatedAtThreshold =
      object.indexLastUpdatedAtThreshold !== undefined &&
      object.indexLastUpdatedAtThreshold !== null
        ? Duration.fromPartial(object.indexLastUpdatedAtThreshold)
        : undefined;
    message.poolTradeCommissionRatio = object.poolTradeCommissionRatio ?? "";
    message.poolFeeCommissionRatio = object.poolFeeCommissionRatio ?? "";
    message.poolCommissionAddress = object.poolCommissionAddress ?? undefined;
<<<<<<< HEAD
    message.userVaultNameMaxLength =
      object.userVaultNameMaxLength !== undefined &&
      object.userVaultNameMaxLength !== null
        ? Long.fromValue(object.userVaultNameMaxLength)
        : undefined;
    message.userVaultDescriptionMaxLength =
      object.userVaultDescriptionMaxLength !== undefined &&
      object.userVaultDescriptionMaxLength !== null
        ? Long.fromValue(object.userVaultDescriptionMaxLength)
        : undefined;
=======
>>>>>>> a8b6b95f
    message.userVaultMinOwnerDeposit =
      object.userVaultMinOwnerDeposit !== undefined &&
      object.userVaultMinOwnerDeposit !== null
        ? Coin.fromPartial(object.userVaultMinOwnerDeposit)
        : undefined;
    message.userVaultMinOwnerRatio = object.userVaultMinOwnerRatio ?? "";
    message.userVaultProfitShareCap = object.userVaultProfitShareCap ?? "";
    message.userVaultDepositFeeCap = object.userVaultDepositFeeCap ?? "";
    message.userVaultWithdrawalFeeCap = object.userVaultWithdrawalFeeCap ?? "";
    message.userVaultTradeCommissionRatio =
      object.userVaultTradeCommissionRatio ?? "";
    message.userVaultFeeCommissionRatio =
      object.userVaultFeeCommissionRatio ?? "";
    message.stalePriceAllowance =
      object.stalePriceAllowance !== undefined &&
      object.stalePriceAllowance !== null
        ? Duration.fromPartial(object.stalePriceAllowance)
        : undefined;
    return message;
  },
};

type Builtin =
  | Date
  | Function
  | Uint8Array
  | string
  | number
  | boolean
  | undefined;
export type DeepPartial<T> = T extends Builtin
  ? T
  : T extends Long
  ? string | number | Long
  : T extends Array<infer U>
  ? Array<DeepPartial<U>>
  : T extends ReadonlyArray<infer U>
  ? ReadonlyArray<DeepPartial<U>>
  : T extends {}
  ? { [K in keyof T]?: DeepPartial<T[K]> }
  : Partial<T>;

if (_m0.util.Long !== Long) {
  _m0.util.Long = Long as any;
  _m0.configure();
}<|MERGE_RESOLUTION|>--- conflicted
+++ resolved
@@ -34,12 +34,6 @@
    */
   poolFeeCommissionRatio: string;
   poolCommissionAddress: string;
-<<<<<<< HEAD
-  /** max length of the user vault's description */
-  userVaultNameMaxLength: Long;
-  userVaultDescriptionMaxLength: Long;
-=======
->>>>>>> a8b6b95f
   userVaultMinOwnerDeposit?: Coin;
   userVaultMinOwnerRatio: string;
   userVaultProfitShareCap: string;
@@ -61,11 +55,6 @@
   poolTradeCommissionRatio: string;
   poolFeeCommissionRatio: string;
   poolCommissionAddress?: string;
-<<<<<<< HEAD
-  userVaultNameMaxLength?: Long;
-  userVaultDescriptionMaxLength?: Long;
-=======
->>>>>>> a8b6b95f
   userVaultMinOwnerDeposit?: Coin;
   userVaultMinOwnerRatio: string;
   userVaultProfitShareCap: string;
@@ -82,11 +71,6 @@
   poolTradeCommissionRatio: "",
   poolFeeCommissionRatio: "",
   poolCommissionAddress: "",
-<<<<<<< HEAD
-  userVaultNameMaxLength: Long.UZERO,
-  userVaultDescriptionMaxLength: Long.UZERO,
-=======
->>>>>>> a8b6b95f
   userVaultMinOwnerRatio: "",
   userVaultProfitShareCap: "",
   userVaultDepositFeeCap: "",
@@ -147,37 +131,6 @@
     if (message.poolCommissionAddress !== "") {
       writer.uint32(82).string(message.poolCommissionAddress);
     }
-<<<<<<< HEAD
-    if (!message.userVaultNameMaxLength.isZero()) {
-      writer.uint32(88).uint64(message.userVaultNameMaxLength);
-    }
-    if (!message.userVaultDescriptionMaxLength.isZero()) {
-      writer.uint32(96).uint64(message.userVaultDescriptionMaxLength);
-    }
-    if (message.userVaultMinOwnerDeposit !== undefined) {
-      Coin.encode(
-        message.userVaultMinOwnerDeposit,
-        writer.uint32(106).fork()
-      ).ldelim();
-    }
-    if (message.userVaultMinOwnerRatio !== "") {
-      writer.uint32(114).string(message.userVaultMinOwnerRatio);
-    }
-    if (message.userVaultProfitShareCap !== "") {
-      writer.uint32(122).string(message.userVaultProfitShareCap);
-    }
-    if (message.userVaultDepositFeeCap !== "") {
-      writer.uint32(130).string(message.userVaultDepositFeeCap);
-    }
-    if (message.userVaultWithdrawalFeeCap !== "") {
-      writer.uint32(138).string(message.userVaultWithdrawalFeeCap);
-    }
-    if (message.userVaultTradeCommissionRatio !== "") {
-      writer.uint32(146).string(message.userVaultTradeCommissionRatio);
-    }
-    if (message.userVaultFeeCommissionRatio !== "") {
-      writer.uint32(154).string(message.userVaultFeeCommissionRatio);
-=======
     if (message.userVaultMinOwnerDeposit !== undefined) {
       Coin.encode(
         message.userVaultMinOwnerDeposit,
@@ -201,16 +154,11 @@
     }
     if (message.userVaultFeeCommissionRatio !== "") {
       writer.uint32(138).string(message.userVaultFeeCommissionRatio);
->>>>>>> a8b6b95f
     }
     if (message.stalePriceAllowance !== undefined) {
       Duration.encode(
         message.stalePriceAllowance,
-<<<<<<< HEAD
-        writer.uint32(162).fork()
-=======
         writer.uint32(146).fork()
->>>>>>> a8b6b95f
       ).ldelim();
     }
     return writer;
@@ -269,41 +217,11 @@
           message.poolCommissionAddress = reader.string();
           break;
         case 11:
-<<<<<<< HEAD
-          message.userVaultNameMaxLength = reader.uint64() as Long;
-          break;
-        case 12:
-          message.userVaultDescriptionMaxLength = reader.uint64() as Long;
-          break;
-        case 13:
-=======
->>>>>>> a8b6b95f
           message.userVaultMinOwnerDeposit = Coin.decode(
             reader,
             reader.uint32()
           );
           break;
-<<<<<<< HEAD
-        case 14:
-          message.userVaultMinOwnerRatio = reader.string();
-          break;
-        case 15:
-          message.userVaultProfitShareCap = reader.string();
-          break;
-        case 16:
-          message.userVaultDepositFeeCap = reader.string();
-          break;
-        case 17:
-          message.userVaultWithdrawalFeeCap = reader.string();
-          break;
-        case 18:
-          message.userVaultTradeCommissionRatio = reader.string();
-          break;
-        case 19:
-          message.userVaultFeeCommissionRatio = reader.string();
-          break;
-        case 20:
-=======
         case 12:
           message.userVaultMinOwnerRatio = reader.string();
           break;
@@ -323,7 +241,6 @@
           message.userVaultFeeCommissionRatio = reader.string();
           break;
         case 18:
->>>>>>> a8b6b95f
           message.stalePriceAllowance = Duration.decode(
             reader,
             reader.uint32()
@@ -389,19 +306,6 @@
       object.poolCommissionAddress !== null
         ? String(object.poolCommissionAddress)
         : "";
-<<<<<<< HEAD
-    message.userVaultNameMaxLength =
-      object.userVaultNameMaxLength !== undefined &&
-      object.userVaultNameMaxLength !== null
-        ? Long.fromString(object.userVaultNameMaxLength)
-        : Long.UZERO;
-    message.userVaultDescriptionMaxLength =
-      object.userVaultDescriptionMaxLength !== undefined &&
-      object.userVaultDescriptionMaxLength !== null
-        ? Long.fromString(object.userVaultDescriptionMaxLength)
-        : Long.UZERO;
-=======
->>>>>>> a8b6b95f
     message.userVaultMinOwnerDeposit =
       object.userVaultMinOwnerDeposit !== undefined &&
       object.userVaultMinOwnerDeposit !== null
@@ -482,17 +386,6 @@
       (obj.poolFeeCommissionRatio = message.poolFeeCommissionRatio);
     message.poolCommissionAddress !== undefined &&
       (obj.poolCommissionAddress = message.poolCommissionAddress);
-<<<<<<< HEAD
-    message.userVaultNameMaxLength !== undefined &&
-      (obj.userVaultNameMaxLength = (
-        message.userVaultNameMaxLength || Long.UZERO
-      ).toString());
-    message.userVaultDescriptionMaxLength !== undefined &&
-      (obj.userVaultDescriptionMaxLength = (
-        message.userVaultDescriptionMaxLength || Long.UZERO
-      ).toString());
-=======
->>>>>>> a8b6b95f
     message.userVaultMinOwnerDeposit !== undefined &&
       (obj.userVaultMinOwnerDeposit = message.userVaultMinOwnerDeposit
         ? Coin.toJSON(message.userVaultMinOwnerDeposit)
@@ -554,19 +447,6 @@
     message.poolTradeCommissionRatio = object.poolTradeCommissionRatio ?? "";
     message.poolFeeCommissionRatio = object.poolFeeCommissionRatio ?? "";
     message.poolCommissionAddress = object.poolCommissionAddress ?? "";
-<<<<<<< HEAD
-    message.userVaultNameMaxLength =
-      object.userVaultNameMaxLength !== undefined &&
-      object.userVaultNameMaxLength !== null
-        ? Long.fromValue(object.userVaultNameMaxLength)
-        : Long.UZERO;
-    message.userVaultDescriptionMaxLength =
-      object.userVaultDescriptionMaxLength !== undefined &&
-      object.userVaultDescriptionMaxLength !== null
-        ? Long.fromValue(object.userVaultDescriptionMaxLength)
-        : Long.UZERO;
-=======
->>>>>>> a8b6b95f
     message.userVaultMinOwnerDeposit =
       object.userVaultMinOwnerDeposit !== undefined &&
       object.userVaultMinOwnerDeposit !== null
@@ -659,43 +539,6 @@
         writer.uint32(82).fork()
       ).ldelim();
     }
-<<<<<<< HEAD
-    if (message.userVaultNameMaxLength !== undefined) {
-      UInt64Value.encode(
-        { value: message.userVaultNameMaxLength! },
-        writer.uint32(90).fork()
-      ).ldelim();
-    }
-    if (message.userVaultDescriptionMaxLength !== undefined) {
-      UInt64Value.encode(
-        { value: message.userVaultDescriptionMaxLength! },
-        writer.uint32(98).fork()
-      ).ldelim();
-    }
-    if (message.userVaultMinOwnerDeposit !== undefined) {
-      Coin.encode(
-        message.userVaultMinOwnerDeposit,
-        writer.uint32(106).fork()
-      ).ldelim();
-    }
-    if (message.userVaultMinOwnerRatio !== "") {
-      writer.uint32(114).string(message.userVaultMinOwnerRatio);
-    }
-    if (message.userVaultProfitShareCap !== "") {
-      writer.uint32(122).string(message.userVaultProfitShareCap);
-    }
-    if (message.userVaultDepositFeeCap !== "") {
-      writer.uint32(130).string(message.userVaultDepositFeeCap);
-    }
-    if (message.userVaultWithdrawalFeeCap !== "") {
-      writer.uint32(138).string(message.userVaultWithdrawalFeeCap);
-    }
-    if (message.userVaultTradeCommissionRatio !== "") {
-      writer.uint32(146).string(message.userVaultTradeCommissionRatio);
-    }
-    if (message.userVaultFeeCommissionRatio !== "") {
-      writer.uint32(154).string(message.userVaultFeeCommissionRatio);
-=======
     if (message.userVaultMinOwnerDeposit !== undefined) {
       Coin.encode(
         message.userVaultMinOwnerDeposit,
@@ -719,16 +562,11 @@
     }
     if (message.userVaultFeeCommissionRatio !== "") {
       writer.uint32(138).string(message.userVaultFeeCommissionRatio);
->>>>>>> a8b6b95f
     }
     if (message.stalePriceAllowance !== undefined) {
       Duration.encode(
         message.stalePriceAllowance,
-<<<<<<< HEAD
-        writer.uint32(162).fork()
-=======
         writer.uint32(146).fork()
->>>>>>> a8b6b95f
       ).ldelim();
     }
     return writer;
@@ -793,47 +631,11 @@
           ).value;
           break;
         case 11:
-<<<<<<< HEAD
-          message.userVaultNameMaxLength = UInt64Value.decode(
-            reader,
-            reader.uint32()
-          ).value;
-          break;
-        case 12:
-          message.userVaultDescriptionMaxLength = UInt64Value.decode(
-            reader,
-            reader.uint32()
-          ).value;
-          break;
-        case 13:
-=======
->>>>>>> a8b6b95f
           message.userVaultMinOwnerDeposit = Coin.decode(
             reader,
             reader.uint32()
           );
           break;
-<<<<<<< HEAD
-        case 14:
-          message.userVaultMinOwnerRatio = reader.string();
-          break;
-        case 15:
-          message.userVaultProfitShareCap = reader.string();
-          break;
-        case 16:
-          message.userVaultDepositFeeCap = reader.string();
-          break;
-        case 17:
-          message.userVaultWithdrawalFeeCap = reader.string();
-          break;
-        case 18:
-          message.userVaultTradeCommissionRatio = reader.string();
-          break;
-        case 19:
-          message.userVaultFeeCommissionRatio = reader.string();
-          break;
-        case 20:
-=======
         case 12:
           message.userVaultMinOwnerRatio = reader.string();
           break;
@@ -853,7 +655,6 @@
           message.userVaultFeeCommissionRatio = reader.string();
           break;
         case 18:
->>>>>>> a8b6b95f
           message.stalePriceAllowance = Duration.decode(
             reader,
             reader.uint32()
@@ -919,19 +720,6 @@
       object.poolCommissionAddress !== null
         ? String(object.poolCommissionAddress)
         : undefined;
-<<<<<<< HEAD
-    message.userVaultNameMaxLength =
-      object.userVaultNameMaxLength !== undefined &&
-      object.userVaultNameMaxLength !== null
-        ? Long.fromValue(object.userVaultNameMaxLength)
-        : undefined;
-    message.userVaultDescriptionMaxLength =
-      object.userVaultDescriptionMaxLength !== undefined &&
-      object.userVaultDescriptionMaxLength !== null
-        ? Long.fromValue(object.userVaultDescriptionMaxLength)
-        : undefined;
-=======
->>>>>>> a8b6b95f
     message.userVaultMinOwnerDeposit =
       object.userVaultMinOwnerDeposit !== undefined &&
       object.userVaultMinOwnerDeposit !== null
@@ -1010,14 +798,6 @@
       (obj.poolFeeCommissionRatio = message.poolFeeCommissionRatio);
     message.poolCommissionAddress !== undefined &&
       (obj.poolCommissionAddress = message.poolCommissionAddress);
-<<<<<<< HEAD
-    message.userVaultNameMaxLength !== undefined &&
-      (obj.userVaultNameMaxLength = message.userVaultNameMaxLength);
-    message.userVaultDescriptionMaxLength !== undefined &&
-      (obj.userVaultDescriptionMaxLength =
-        message.userVaultDescriptionMaxLength);
-=======
->>>>>>> a8b6b95f
     message.userVaultMinOwnerDeposit !== undefined &&
       (obj.userVaultMinOwnerDeposit = message.userVaultMinOwnerDeposit
         ? Coin.toJSON(message.userVaultMinOwnerDeposit)
@@ -1079,19 +859,6 @@
     message.poolTradeCommissionRatio = object.poolTradeCommissionRatio ?? "";
     message.poolFeeCommissionRatio = object.poolFeeCommissionRatio ?? "";
     message.poolCommissionAddress = object.poolCommissionAddress ?? undefined;
-<<<<<<< HEAD
-    message.userVaultNameMaxLength =
-      object.userVaultNameMaxLength !== undefined &&
-      object.userVaultNameMaxLength !== null
-        ? Long.fromValue(object.userVaultNameMaxLength)
-        : undefined;
-    message.userVaultDescriptionMaxLength =
-      object.userVaultDescriptionMaxLength !== undefined &&
-      object.userVaultDescriptionMaxLength !== null
-        ? Long.fromValue(object.userVaultDescriptionMaxLength)
-        : undefined;
-=======
->>>>>>> a8b6b95f
     message.userVaultMinOwnerDeposit =
       object.userVaultMinOwnerDeposit !== undefined &&
       object.userVaultMinOwnerDeposit !== null
