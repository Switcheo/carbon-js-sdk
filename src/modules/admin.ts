import {
  Any,
  MsgAddAsset,
  MsgAddRateStrategy,
  MsgRemoveRateStrategy,
  MsgSetInterestFee,
  MsgSetLiquidationFee,
  MsgSetStablecoinInterestRate,
  MsgUpdateAsset,
  MsgUpdateRateStrategy,
  SettlementPriceParams,
  MsgSetCompleteLiquidationThreshold,
  MsgSetMinimumCloseFactor,
  MsgSetSmallLiquidationSize,
} from "@carbon-sdk/codec";
import {
  MsgAuthorizeBridge,
  MsgBindToken,
  MsgCreateToken,
  MsgUpdateToken,
  MsgDeauthorizeBridge,
  MsgLinkToken,
  MsgSyncToken,
  MsgUnbindToken,
  MsgCreateGroup,
  MsgRegisterToGroup,
  MsgDeregisterFromGroup,
  MsgUpdateGroup,
  MsgUpdateGroupedTokenConfig,
} from "@carbon-sdk/codec/coin/tx";
import { Coin } from "@carbon-sdk/codec/cosmos/base/v1beta1/coin";
import { Description } from "@carbon-sdk/codec/cosmos/staking/v1beta1/staking";
import { MsgCreateValidator, MsgEditValidator } from "@carbon-sdk/codec/cosmos/staking/v1beta1/tx";
import { MsgSetGasCost, MsgSetMinGasPrice, MsgRemoveGasCost, MsgRemoveMinGasPrice } from "@carbon-sdk/codec/fee/tx";
import {
  MsgSetCommitmentCurve,
  MsgSetRewardCurve,
  MsgSetRewardsWeights,
  MsgUpdatePool,
} from "@carbon-sdk/codec/liquiditypool/tx";
import { MsgCreateMarket } from "@carbon-sdk/codec/market/tx";
import { MsgCreateOracle } from "@carbon-sdk/codec/oracle/tx";
import { MsgSetTradingFlag } from "@carbon-sdk/codec/order/tx";
import { CarbonWallet } from "@carbon-sdk/wallet";
import { CarbonTx } from "@carbon-sdk/util";
import BigNumber from "bignumber.js";
import Long from "long";
import BaseModule from "./base";

export class AdminModule extends BaseModule {
  public async createOracle(params: AdminModule.CreateOracleParams, opts?: CarbonTx.SignTxOpts) {
    const wallet = this.getWallet();

    const value = MsgCreateOracle.fromPartial({
      creator: wallet.bech32Address,
      createOracleParams: transfromCreateOracleParams(params, wallet.bech32Address),
    });

    return await wallet.sendTx(
      {
        typeUrl: CarbonTx.Types.MsgCreateOracle,
        value,
      },
      opts
    );
  }

  public async createToken(params: AdminModule.CreateTokenParams, opts?: CarbonTx.SignTxOpts) {
    const wallet = this.getWallet();

    const value = MsgCreateToken.fromPartial({
      creator: wallet.bech32Address,
      createTokenParams: transfromCreateTokenParams(params, wallet.bech32Address),
    });

    return await wallet.sendTx(
      {
        typeUrl: CarbonTx.Types.MsgCreateToken,
        value,
      },
      opts
    );
  }

  public async createTokens(params: AdminModule.CreateTokenParams[], opts?: CarbonTx.SignTxOpts) {
    const wallet = this.getWallet();

    const msgs = params.map((param) => {
      const value = MsgCreateToken.fromPartial({
        creator: wallet.bech32Address,
        createTokenParams: transfromCreateTokenParams(param, wallet.bech32Address),
      });

      return {
        typeUrl: CarbonTx.Types.MsgCreateToken,
        value,
      };
    });

    return await wallet.sendTxs(msgs, opts);
  }

  public async syncToken(params: AdminModule.SyncTokenParams, opts?: CarbonTx.SignTxOpts) {
    const wallet = this.getWallet();

    const value = MsgSyncToken.fromPartial(transfromSyncTokenParams(params, wallet.bech32Address));

    return await wallet.sendTx(
      {
        typeUrl: CarbonTx.Types.MsgSyncToken,
        value,
      },
      opts
    );
  }

  public async bindToken(params: AdminModule.BindTokenParams, opts?: CarbonTx.SignTxOpts) {
    const wallet = this.getWallet();

    const value = MsgBindToken.fromPartial({
      creator: wallet.bech32Address,
      sourceDenom: params.sourceDenom,
      wrappedDenom: params.wrappedDenom,
    });

    return await wallet.sendTx(
      {
        typeUrl: CarbonTx.Types.MsgBindToken,
        value,
      },
      opts
    );
  }

  public async unbindToken(params: AdminModule.UnbindTokenParams, opts?: CarbonTx.SignTxOpts) {
    const wallet = this.getWallet();

    const value = MsgUnbindToken.fromPartial({
      creator: wallet.bech32Address,
      wrappedDenom: params.wrappedDenom,
    });

    return await wallet.sendTx(
      {
        typeUrl: CarbonTx.Types.MsgUnbindToken,
        value,
      },
      opts
    );
  }

  public async updateToken(params: AdminModule.UpdateTokenParams, opts?: CarbonTx.SignTxOpts) {
    const wallet = this.getWallet();

    const value = MsgUpdateToken.fromPartial({
      updater: wallet.bech32Address,
      denom: params.denom,
      updateTokenParams: {
        name: params.name,
        symbol: params.symbol,
        decimals: params.decimals,
        isActive: params.isActive,
      },
    });

    return await wallet.sendTx(
      {
        typeUrl: CarbonTx.Types.MsgUpdateToken,
        value,
      },
      opts
    );
  }

  public async linkToken(params: AdminModule.LinkTokenParams, opts?: CarbonTx.SignTxOpts) {
    const wallet = this.getWallet();

    const value = MsgLinkToken.fromPartial({
      creator: wallet.bech32Address,
      denom: params.denom,
      bridgeAddress: params.bridgeAddress,
    });

    return await wallet.sendTx(
      {
        typeUrl: CarbonTx.Types.MsgLinkToken,
        value,
      },
      opts
    );
  }

  public async createMarket(params: AdminModule.CreateMarketParams, opts?: CarbonTx.SignTxOpts) {
    const wallet = this.getWallet();

    const value = MsgCreateMarket.fromPartial({
      creator: wallet.bech32Address,
      marketType: params.marketType,
      base: params.base,
      quote: params.quote,
      currentBasePriceUsd: params.currentBasePriceUsd.shiftedBy(18).toString(10), // types.Dec
      currentQuotePriceUsd: params.currentQuotePriceUsd.shiftedBy(18).toString(10), // types.Dec
      indexOracleId: params.indexOracleId ?? "",
      expiryTime: params.expiryTime ?? new Date(0),
    });

    return await wallet.sendTx(
      {
        typeUrl: CarbonTx.Types.MsgCreateMarket,
        value,
      },
      opts
    );
  }

  public async createMarkets(params: AdminModule.CreateMarketParams[], opts?: CarbonTx.SignTxOpts) {
    const wallet = this.getWallet();

    const msgs = params.map((param: AdminModule.CreateMarketParams) => {
      const value = MsgCreateMarket.fromPartial({
        creator: wallet.bech32Address,
        marketType: param.marketType,
        base: param.base,
        quote: param.quote,
        currentBasePriceUsd: param.currentBasePriceUsd.toString(10),
        currentQuotePriceUsd: param.currentQuotePriceUsd.toString(10),
        indexOracleId: param.indexOracleId ?? "",
        ...(param.expiryTime && { expiryTime: param.expiryTime }),
      });

      return {
        typeUrl: CarbonTx.Types.MsgCreateMarket,
        value,
      };
    });

    return await wallet.sendTxs(msgs, opts);
  }

  public async setRewardsWeights(params: AdminModule.SetRewardsWeightsParams[], opts?: CarbonTx.SignTxOpts) {
    const wallet = this.getWallet();

    const value = MsgSetRewardsWeights.fromPartial({
      creator: wallet.bech32Address,
      setRewardsWeightsParams: transfromSetRewardsWeightsParams(params),
    });

    return await wallet.sendTx(
      {
        typeUrl: CarbonTx.Types.MsgSetRewardsWeights,
        value,
      },
      opts
    );
  }

  public async setRewardCurve(params: AdminModule.SetRewardCurveParams, opts?: CarbonTx.SignTxOpts) {
    const wallet = this.getWallet();

    const value = MsgSetRewardCurve.fromPartial({
      creator: wallet.bech32Address,
      setRewardCurveParams: transfromSetRewardCurveParams(params),
    });

    return await wallet.sendTx(
      {
        typeUrl: CarbonTx.Types.MsgSetRewardCurve,
        value,
      },
      opts
    );
  }

  public async setCommitmentCurve(params: AdminModule.SetCommitmentCurveParams, opts?: CarbonTx.SignTxOpts) {
    const wallet = this.getWallet();

    const value = MsgSetCommitmentCurve.fromPartial({
      creator: wallet.bech32Address,
      setCommitmentCurveParams: transfromSetCommitmentCurveParams(params),
    });

    return await wallet.sendTx(
      {
        typeUrl: CarbonTx.Types.MsgSetCommitmentCurve,
        value,
      },
      opts
    );
  }

  public async updatePool(params: AdminModule.UpdatePoolParams, opts?: CarbonTx.SignTxOpts) {
    const wallet = this.getWallet();

    const value = MsgUpdatePool.fromPartial({
      creator: wallet.bech32Address,
      updatePoolParams: transfromUpdatePoolParams(params),
    });

    return await wallet.sendTx(
      {
        typeUrl: CarbonTx.Types.MsgUpdatePool,
        value,
      },
      opts
    );
  }

  public async setTradingFlag(params: AdminModule.SetTradingFlagParams, opts?: CarbonTx.SignTxOpts) {
    const wallet = this.getWallet();

    const value = MsgSetTradingFlag.fromPartial(transfromSetTradingFlagParams(params, wallet.bech32Address));

    return await wallet.sendTx(
      {
        typeUrl: CarbonTx.Types.MsgSetTradingFlag,
        value,
      },
      opts
    );
  }

  public async setMsgFee(params: AdminModule.SetMsgFeeParams) {
    throw new Error("deprecated");
  }

  public async setMsgGasCost(params: AdminModule.SetMsgGasCostParams, opts?: CarbonTx.SignTxOpts) {
    const wallet = this.getWallet();

    const value = MsgSetGasCost.fromPartial({
      creator: wallet.bech32Address,
      setGasCostParams: transfromSetMsgGasCostParams(params),
    });

    return await wallet.sendTx(
      {
        typeUrl: CarbonTx.Types.MsgSetGasCost,
        value,
      },
      opts
    );
  }

  public async setMinGasPrice(params: AdminModule.SetMinGasPriceParams, opts?: CarbonTx.SignTxOpts) {
    const wallet = this.getWallet();

    const value = MsgSetMinGasPrice.fromPartial({
      creator: wallet.bech32Address,
      setMinGasPriceParams: transfromSetMinGasPriceParams(params),
    });

    return await wallet.sendTx(
      {
        typeUrl: CarbonTx.Types.MsgSetMinGasPrice,
        value,
      },
      opts
    );
  }

  public async removeMsgGasCost(params: AdminModule.RemoveMsgGasCostParams, opts?: CarbonTx.SignTxOpts) {
    const wallet = this.getWallet();

    const value = MsgRemoveGasCost.fromPartial({
      creator: wallet.bech32Address,
      msgType: params.msgType,
    });

    return await wallet.sendTx(
      {
        typeUrl: CarbonTx.Types.MsgRemoveGasCost,
        value,
      },
      opts
    );
  }

  public async removeMinGasPrice(params: AdminModule.RemoveMinGasPriceParams, opts?: CarbonTx.SignTxOpts) {
    const wallet = this.getWallet();

    const value = MsgRemoveMinGasPrice.fromPartial({
      creator: wallet.bech32Address,
      denom: params.denom,
    });

    return await wallet.sendTx(
      {
        typeUrl: CarbonTx.Types.MsgRemoveMinGasPrice,
        value,
      },
      opts
    );
  }

  public async createValidator(params: AdminModule.CreateValidatorParams, opts?: CarbonTx.SignTxOpts) {
    const wallet = this.getWallet();

    const value = MsgCreateValidator.fromPartial({
      delegatorAddress: params.delegatorAddress,
      validatorAddress: params.validatorAddress,
      minSelfDelegation: params.minSelfDelegation.toString(10),
      description: params.description,
      pubkey: params.pubkey,
      ...(params.commission && {
        commission: {
          rate: params.commission.rate.shiftedBy(18).toString(10),
          maxRate: params.commission.maxRate.shiftedBy(18).toString(10),
          maxChangeRate: params.commission.maxChangeRate.shiftedBy(18).toString(10),
        },
      }),
      ...(params.value && {
        value: {
          denom: params.value.denom,
          amount: params.value.amount.toString(10),
        },
      }),
    });

    return await wallet.sendTx(
      {
        typeUrl: CarbonTx.Types.MsgCreateValidator,
        value,
      },
      opts
    );
  }

  public async editValidator(params: AdminModule.EditValidatorParams, opts?: CarbonTx.SignTxOpts) {
    const wallet = this.getWallet();

    const value = MsgEditValidator.fromPartial({
      description: params.description,
      validatorAddress: params.validatorAddress,
      commissionRate: params.commissionRate.shiftedBy(18).toString(10),
      minSelfDelegation: params.minSelfDelegation.toString(10),
    });

    return await wallet.sendTx(
      {
        typeUrl: CarbonTx.Types.MsgEditValidator,
        value,
      },
      opts
    );
  }

  public async authorizeBridge(params: AdminModule.AuthorizeBridgeParams, opts?: CarbonTx.SignTxOpts) {
    const wallet = this.getWallet();

    const value = MsgAuthorizeBridge.fromPartial({
      creator: wallet.bech32Address,
      bridgeId: new Long(params.bridgeId),
      chainId: new Long(params.chainId),
      chainName: params.chainName,
    });

    return await wallet.sendTx(
      {
        typeUrl: CarbonTx.Types.MsgAuthorizeBridge,
        value,
      },
      opts
    );
  }

  public async deauthorizeBridge(params: AdminModule.DeauthorizeBridgeParams, opts?: CarbonTx.SignTxOpts) {
    const wallet = this.getWallet();

    const value = MsgDeauthorizeBridge.fromPartial({
      initiator: wallet.bech32Address,
      bridgeId: new Long(params.bridgeId),
      chainId: new Long(params.chainId),
    });

    return await wallet.sendTx(
      {
        typeUrl: CarbonTx.Types.MsgDeauthorizeBridge,
        value,
      },
      opts
    );
  }

  public async addRateStrategy(params: AdminModule.AddRateStrategyParams, opts?: CarbonTx.SignTxOpts) {
    const wallet = this.getWallet();

    const value = MsgAddRateStrategy.fromPartial({
      creator: wallet.bech32Address,
      rateStrategyParams: {
        name: params.rateStrategy.name,
        optimalUsage: params.rateStrategy.optimalUsage.toString(10),
        baseVariableBorrowRate: params.rateStrategy.baseVariableBorrowRate.toString(10),
        variableRateSlope1: params.rateStrategy.variableRateSlope1.toString(10),
        variableRateSlope2: params.rateStrategy.variableRateSlope2.toString(10),
        baseStableBorrowRate: params.rateStrategy.baseStableBorrowRate.toString(10),
        stableRateSlope1: params.rateStrategy.stableRateSlope1.toString(10),
        stableRateSlope2: params.rateStrategy.stableRateSlope2.toString(10),
        optimalStableToTotalDebtRatio: params.rateStrategy.optimalStableToTotalDebtRatio.toString(10),
      },
    });

    return await wallet.sendTx(
      {
        typeUrl: CarbonTx.Types.MsgAddRateStrategy,
        value,
      },
      opts
    );
  }

  public async updateRateStrategy(params: AdminModule.UpdateRateStrategyParams, opts?: CarbonTx.SignTxOpts) {
    const wallet = this.getWallet();

    const value = MsgUpdateRateStrategy.fromPartial({
      creator: wallet.bech32Address,
      rateStrategyParams: {
        name: params.rateStrategy.name,
        optimalUsage: params.rateStrategy.optimalUsage.toString(10),
        baseVariableBorrowRate: params.rateStrategy.baseVariableBorrowRate.toString(10),
        variableRateSlope1: params.rateStrategy.variableRateSlope1.toString(10),
        variableRateSlope2: params.rateStrategy.variableRateSlope2.toString(10),
        baseStableBorrowRate: params.rateStrategy.baseStableBorrowRate.toString(10),
        stableRateSlope1: params.rateStrategy.stableRateSlope1.toString(10),
        stableRateSlope2: params.rateStrategy.stableRateSlope2.toString(10),
        optimalStableToTotalDebtRatio: params.rateStrategy.optimalStableToTotalDebtRatio.toString(10),
      },
    });

    return await wallet.sendTx(
      {
        typeUrl: CarbonTx.Types.MsgUpdateRateStrategy,
        value,
      },
      opts
    );
  }

  public async removeRateStrategy(params: AdminModule.RemoveRateStrategyParams, opts?: CarbonTx.SignTxOpts) {
    const wallet = this.getWallet();

    const value = MsgRemoveRateStrategy.fromPartial({
      creator: wallet.bech32Address,
      name: params.name,
    });

    return await wallet.sendTx(
      {
        typeUrl: CarbonTx.Types.MsgRemoveRateStrategy,
        value,
      },
      opts
    );
  }

  public async addAsset(params: AdminModule.AddAssetParams, opts?: CarbonTx.SignTxOpts) {
    const wallet = this.getWallet();

    const value = MsgAddAsset.fromPartial({
      creator: wallet.bech32Address,
      assetParams: {
        denom: params.asset.denom,
        oracleId: params.asset.oracleId,
        rateStrategyName: params.asset.rateStrategyName,
        loanToValue: params.asset.loanToValue.toString(10),
        liquidationThreshold: params.asset.liquidationThreshold.toString(10),
        liquidationDiscount: params.asset.liquidationDiscount.toString(10),
        supplyCap: params.asset.supplyCap.toString(10),
        borrowCap: params.asset.borrowCap.toString(10),
      },
    });

    return await wallet.sendTx(
      {
        typeUrl: CarbonTx.Types.MsgAddAsset,
        value,
      },
      opts
    );
  }

  public async updateAsset(params: AdminModule.UpdateAssetParams, opts?: CarbonTx.SignTxOpts) {
    const wallet = this.getWallet();

    const value = MsgUpdateAsset.fromPartial({
      creator: wallet.bech32Address,
      assetParams: {
<<<<<<< HEAD
        denom: params.asset.denom,
        rateStrategyName: params.asset.rateStrategyName,
        loanToValue: params.asset.loanToValue.toString(10),
        liquidationThreshold: params.asset.liquidationThreshold.toString(10),
        liquidationDiscount: params.asset.liquidationDiscount.toString(10),
        supplyCap: params.asset.supplyCap.toString(10),
        borrowCap: params.asset.borrowCap.toString(10),
=======
        denom: params.denom,
        rateStrategyName: params.rateStrategyName,
        allowRepayStablecoinInterestDebt: params.allowRepayStablecoinInterestDebt,
        loanToValue: params.loanToValue.toString(10),
        liquidationThreshold: params.liquidationThreshold.toString(10),
        liquidationDiscount: params.liquidationDiscount.toString(10),
        supplyCap: params.supplyCap.toString(10),
        borrowCap: params.borrowCap.toString(10),
>>>>>>> b14e37a1
      },
    });

    return await wallet.sendTx(
      {
        typeUrl: CarbonTx.Types.MsgUpdateAsset,
        value,
      },
      opts
    );
  }

  public async setLiquidationFee(params: AdminModule.SetLiquidationFeeParams, opts?: CarbonTx.SignTxOpts) {
    const wallet = this.getWallet();

    const value = MsgSetLiquidationFee.fromPartial({
      creator: wallet.bech32Address,
      liquidationFee: params.liquidationFee.toString(10),
    });

    return await wallet.sendTx(
      {
        typeUrl: CarbonTx.Types.MsgSetLiquidationFee,
        value,
      },
      opts
    );
  }

  public async setInterestFee(params: AdminModule.SetInterestFeeParams, opts?: CarbonTx.SignTxOpts) {
    const wallet = this.getWallet();

    const value = MsgSetInterestFee.fromPartial({
      creator: wallet.bech32Address,
      interestFee: params.interestFee.toString(10),
    });

    return await wallet.sendTx(
      {
        typeUrl: CarbonTx.Types.MsgSetInterestFee,
        value,
      },
      opts
    );
  }

  public async setStableCoinInterestRate(params: AdminModule.SetStableCoinInterestRateParams, opts?: CarbonTx.SignTxOpts) {
    const wallet = this.getWallet();

    const value = MsgSetStablecoinInterestRate.fromPartial({
      creator: wallet.bech32Address,
      stablecoinInterestRate: params.stablecoinInterestRate.toString(10),
    });

    return await wallet.sendTx(
      {
        typeUrl: CarbonTx.Types.MsgSetStablecoinInterestRate,
        value,
      },
      opts
    );
  }

  public async setCompleteLiquidationThreshold(params: AdminModule.SetCompleteLiquidationThresholdParams, opts?: CarbonTx.SignTxOpts) {
    const wallet = this.getWallet();
    const value = MsgSetCompleteLiquidationThreshold.fromPartial({
      creator: wallet.bech32Address,
      completeLiquidationThreshold: params.completeLiquidationThreshold.shiftedBy(18).toString(10),
    });

    return await wallet.sendTx(
      {
        typeUrl: CarbonTx.Types.MsgSetCompleteLiquidationThreshold,
        value,
      },
      opts
    );
  }

  public async setMinimumCloseFactor(params: AdminModule.SetMinimumCloseFactorParams, opts?: CarbonTx.SignTxOpts) {
    const wallet = this.getWallet();
    const value = MsgSetMinimumCloseFactor.fromPartial({
      creator: wallet.bech32Address,
      minimumCloseFactor: params.minimumCloseFactor.shiftedBy(18).toString(10),
    });

    return await wallet.sendTx(
      {
        typeUrl: CarbonTx.Types.MsgSetMinimumCloseFactor,
        value,
      },
      opts
    );
  }

  public async setSmallLiquidationSize(params: AdminModule.SetSmallLiquidationSizeParams, opts?: CarbonTx.SignTxOpts) {
    const wallet = this.getWallet();
    const value = MsgSetSmallLiquidationSize.fromPartial({
      creator: wallet.bech32Address,
      smallLiquidationSize: params.smallLiquidationSize.shiftedBy(18).toString(10),
    });

    return await wallet.sendTx(
      {
        typeUrl: CarbonTx.Types.MsgSetSmallLiquidationSize,
        value,
      },
      opts
    );
  }

  public async createNewGroup(params: AdminModule.CreateNewGroupParams, opts?: CarbonTx.SignTxOpts) {
    const wallet = this.getWallet();
    const value = MsgCreateGroup.fromPartial({
      creator: params.creator ?? wallet.bech32Address,
      name: params.name,
      chequeTokenSymbol: params.chequeTokenSymbol,
      oracleId: params.oracleId,
    });

    return await wallet.sendTx(
      {
        typeUrl: CarbonTx.Types.MsgCreateGroup,
        value,
      },
      opts
    );
  }

  public async updateGroup(params: AdminModule.UpdateGroupParams, opts?: CarbonTx.SignTxOpts) {
    const wallet = this.getWallet();
    const value = MsgUpdateGroup.fromPartial({
      creator: params.creator ?? wallet.bech32Address,
      groupId: params.groupId,
      updateGroupParams: params.updateGroupParams
    });

    return await wallet.sendTx(
      {
        typeUrl: CarbonTx.Types.MsgUpdateGroup,
        value,
      },
      opts
    );
  }

  public async registerToGroup(params: AdminModule.RegisterDeregisterToGroupParams, opts?: CarbonTx.SignTxOpts) {
    const wallet = this.getWallet();
    const value = MsgRegisterToGroup.fromPartial({
      creator: params.creator ?? wallet.bech32Address,
      groupId: params.groupId,
      denom: params.denom,
    });

    return await wallet.sendTx(
      {
        typeUrl: CarbonTx.Types.MsgRegisterToGroup,
        value,
      },
      opts
    );
  }

  public async deregisterFromGroup(params: AdminModule.RegisterDeregisterToGroupParams, opts?: CarbonTx.SignTxOpts) {
    const wallet = this.getWallet();
    const value = MsgDeregisterFromGroup.fromPartial({
      creator: params.creator ?? wallet.bech32Address,
      groupId: params.groupId,
      denom: params.denom,
    });

    return await wallet.sendTx(
      {
        typeUrl: CarbonTx.Types.MsgDeregisterFromGroup,
        value,
      },
      opts
    );
  }

  public async updateGroupConfig(params: AdminModule.UpdateGroupConfigParams, opts?: CarbonTx.SignTxOpts) {
    const wallet = this.getWallet();
    const value = MsgUpdateGroupedTokenConfig.fromPartial({
      creator: params.creator ?? wallet.bech32Address,
      denom: params.denom,
      updateGroupedTokenConfigParams: params.updateGroupedTokenConfigParams,
    });

    return await wallet.sendTx(
      {
        typeUrl: CarbonTx.Types.MsgUpdateGroupedTokenConfig,
        value,
      },
      opts
    );
  }
}

export namespace AdminModule {
  export interface AuthorizeBridgeParams {
    bridgeId: number;
    chainId: number;
    chainName: string;
  }

  export interface DeauthorizeBridgeParams {
    initiator: string;
    bridgeId: number;
    chainId: number;
  }

  export interface CreateOracleParams {
    id: string;
    description: string;
    minTurnoutPercentage: number;
    maxResultAge: number;
    securityType: string;
    resultStrategy: string;
    resolution: number;
    spec: string;
  }

  export interface CreateTokenParams {
    creator: string;
    name: string;
    symbol: string;
    decimals: number;
    chainId: number;
    bridgeId: number;
    bridgeAddress: string;
    tokenAddress: string;
  }

  export interface UpdateTokenParams {
    denom: string;
    name?: string;
    symbol?: string;
    decimals?: number;
    isActive?: boolean;
  }

  export interface SyncTokenParams {
    denom: string;
  }

  export interface BindTokenParams {
    sourceDenom: string;
    wrappedDenom: string;
  }

  export interface LinkTokenParams {
    denom: string;
    bridgeAddress: string;
  }

  export interface UnbindTokenParams {
    wrappedDenom: string;
  }

  export interface CreateMarketParams {
    marketType: string;
    base: string;
    quote: string;
    currentBasePriceUsd: BigNumber;
    currentQuotePriceUsd: BigNumber;

    /** futures only */
    indexOracleId?: string;
    expiryTime?: Date;
  }

  export interface CreateVaultTypeParams {
    collateralDenom: string;
    debtDenom: string;
    collateralizationRatio: BigNumber;
  }

  export interface LinkPoolParams {
    poolId: number;
    market: string;
  }

  export interface UnlinkPoolParams {
    poolId: number;
  }

  export interface UpdatePoolParams {
    poolId: number;
    swapFee: BigNumber;
    numQuotes: number;
  }

  export interface SetRewardsWeightsParams {
    poolId: number;
    weight: number;
  }

  export interface SetRewardCurveParams {
    startTime: Date;
    initialRewardBps: number;
    reductionMultiplierBps: number;
    reductionIntervalSeconds: number;
    reductions: number;
    finalRewardBps: number;
  }

  export interface SetCommitmentCurveParams {
    maxDuration: number;
    maxRewardMultiplier: number;
  }

  export interface ChangeNumQuotesParams {
    poolId: number;
    numQuotes: number;
  }

  export interface SetTradingFlagParams {
    isEnabled: boolean;
    blockchain: string;
  }

  export interface SetMsgFeeParams {
    msgType: string;
    fee: BigNumber;
  }

  export interface SetMsgGasCostParams {
    msgType: string;
    gasCost: BigNumber;
  }

  export interface SetMinGasPriceParams {
    denom: string;
    gasPrice: BigNumber;
  }

  export interface RemoveMsgGasCostParams {
    msgType: string;
  }
  export interface RemoveMinGasPriceParams {
    denom: string;
  }

  export interface SetMsgGasCostParams {
    msgType: string;
    gasCost: BigNumber;
  }

  export interface CreateValidatorParams {
    description?: Description;
    commission?: {
      rate: BigNumber;
      maxRate: BigNumber;
      maxChangeRate: BigNumber;
    };
    minSelfDelegation: BigNumber;
    delegatorAddress: string;
    validatorAddress: string;
    pubkey?: Any;
    value?: {
      denom: string;
      amount: BigNumber;
    };
  }

  export interface EditValidatorParams {
    description?: Description;
    validatorAddress: string;
    commissionRate: BigNumber;
    minSelfDelegation: BigNumber;
  }
  export interface RateStrategy {
    name: string;
    optimalUsage: BigNumber;
    baseVariableBorrowRate: BigNumber;
    variableRateSlope1: BigNumber;
    variableRateSlope2: BigNumber;
    baseStableBorrowRate: BigNumber;
    stableRateSlope1: BigNumber;
    stableRateSlope2: BigNumber;
    optimalStableToTotalDebtRatio: BigNumber;
  }
  export interface Asset {
    denom: string;
    oracleId: string;
    rateStrategyName: string;
    loanToValue: BigNumber;
    liquidationThreshold: BigNumber;
    liquidationDiscount: BigNumber;
    supplyCap: BigNumber;
    borrowCap: BigNumber;
  }
  export interface AddRateStrategyParams {
    rateStrategy: RateStrategy;
  }
  export interface UpdateRateStrategyParams {
    rateStrategy: RateStrategy;
  }
  export interface RemoveRateStrategyParams {
    name: string;
  }
  export interface AddAssetParams {
    asset: Asset;
  }
  export interface UpdateAssetParams {
    denom: string;
    rateStrategyName?: string;
    allowRepayStablecoinInterestDebt?: boolean;
    loanToValue: BigNumber;
    liquidationThreshold: BigNumber;
    liquidationDiscount: BigNumber;
    supplyCap: BigNumber;
    borrowCap: BigNumber;
  }
  export interface SetLiquidationFeeParams {
    liquidationFee: BigNumber;
  }

  export interface SetInterestFeeParams {
    interestFee: BigNumber;
  }

  export interface SetStableCoinInterestRateParams {
    stablecoinInterestRate: BigNumber;
  }

  export interface SetCompleteLiquidationThresholdParams {
    completeLiquidationThreshold: BigNumber;
  }

  export interface SetMinimumCloseFactorParams {
    minimumCloseFactor: BigNumber;
  }

  export interface SetSmallLiquidationSizeParams {
    smallLiquidationSize: BigNumber;
  }

  export interface CreateRewardSchemeParams {
    rewardDenom: string;
    assetDenom: string;
    rewardType: string;
    rewardAmountPerSecond: BigNumber;
    startTime?: Date;
    endTime?: Date;
  }

  export interface UpdateRewardSchemeParams {
    rewardSchemeId: number;
    rewardDenom?: string;
    assetDenom?: string;
    rewardType?: string;
    rewardAmountPerSecond: BigNumber;
    startTime?: Date;
    endTime?: Date;
  }

  export interface AddRewardReserveParams {
    creator?: string;
    rewardSchemeId: number;
    amount: BigNumber;
    denom: string;
  }

  export interface CreateNewGroupParams {
    creator?: string;
    name: string;
    chequeTokenSymbol: string;
    oracleId: string;
  }

  export interface UpdateGroupParams {
    creator?: string;
    groupId?: string;
    updateGroupParams?: GroupName;
  }

  export interface GroupName {
    name: string
  }

  export interface RegisterDeregisterToGroupParams {
    creator?: string;
    groupId: string;
    denom: string;
  }

  export interface UpdateGroupConfigParams {
    creator?: string;
    denom: string;
    updateGroupedTokenConfigParams: IsGroupActive;
  }

  export interface IsGroupActive {
    isActive: boolean
  }
}

export function transfromCreateOracleParams(msg: AdminModule.CreateOracleParams, address: string) {
  return {
    creator: address,
    id: msg.id,
    description: msg.description,
    minTurnoutPercentage: new Long(msg.minTurnoutPercentage),
    maxResultAge: new Long(msg.maxResultAge),
    securityType: msg.securityType,
    resultStrategy: msg.resultStrategy,
    resolution: new Long(msg.resolution),
    spec: msg.spec,
  };
}

export function transfromCreateTokenParams(msg: AdminModule.CreateTokenParams, address: string) {
  return {
    creator: address,
    name: msg.name,
    symbol: msg.symbol,
    decimals: new Long(msg.decimals),
    chainId: new Long(msg.chainId),
    bridgeId: new Long(msg.bridgeId),
    bridgeAddress: msg.bridgeAddress,
    tokenAddress: msg.tokenAddress,
  };
}

export function transfromSyncTokenParams(msg: AdminModule.SyncTokenParams, address: string) {
  return {
    syncer: address,
    denom: msg.denom,
  };
}

export function transfromLinkPoolParams(msg: AdminModule.LinkPoolParams) {
  return {
    poolId: new Long(msg.poolId),
    market: msg.market,
  };
}

export function transfromUnlinkPoolParams(msg: AdminModule.UnlinkPoolParams) {
  return {
    poolId: new Long(msg.poolId),
  };
}

export function transfromSetRewardsWeightsParams(msg: AdminModule.SetRewardsWeightsParams[]) {
  const weights = msg.map((param) => {
    return {
      poolId: new Long(param.poolId),
      weight: param.weight.toString(10),
    };
  });

  return {
    weights: weights,
  };
}

export function transfromSetRewardCurveParams(msg: AdminModule.SetRewardCurveParams) {
  return {
    startTime: msg.startTime,
    initialRewardBps: msg.initialRewardBps,
    reductionMultiplierBps: msg.reductionMultiplierBps,
    reductionIntervalSeconds: new Long(msg.reductionIntervalSeconds),
    reductions: msg.reductions,
    finalRewardBps: msg.finalRewardBps,
  };
}

export function transfromSetCommitmentCurveParams(msg: AdminModule.SetCommitmentCurveParams) {
  return {
    maxDuration: new Long(msg.maxDuration),
    maxRewardMultiplier: msg.maxRewardMultiplier,
  };
}

export function transfromUpdatePoolParams(msg: AdminModule.UpdatePoolParams) {
  return {
    poolId: new Long(msg.poolId),
    numQuotes: new Long(msg.numQuotes),
    swapFee: msg.swapFee.shiftedBy(18).toString(10),
  };
}

export function transfromSetTradingFlagParams(msg: AdminModule.SetTradingFlagParams, address: string) {
  return {
    creator: address,
    isEnabled: msg.isEnabled,
    blockchain: msg.blockchain,
  };
}

export function transfromSetMsgGasCostParams(msg: AdminModule.SetMsgGasCostParams) {
  return {
    msgType: msg.msgType,
    gasCost: msg.gasCost.toString(10),
  };
}

export function transfromSetMinGasPriceParams(msg: AdminModule.SetMinGasPriceParams) {
  return {
    denom: msg.denom,
    gasPrice: new BigNumber(msg.gasPrice).shiftedBy(18).toString(10),
  };
}

export function transformSetSettlementPriceParams(msg: SettlementPriceParams) {
  return {
    market: msg.market,
    settlementPrice: new BigNumber(msg.settlementPrice).shiftedBy(18).toString(10),
  };
}

export function transformCommunityPoolSpendAmount(amount: Coin[]) {
  const amounts = amount.map((param) => {
    return {
      denom: param.denom,
      amount: new BigNumber(param.amount).toString(10),
    } as Coin;
  });
  return amounts;
}<|MERGE_RESOLUTION|>--- conflicted
+++ resolved
@@ -583,15 +583,6 @@
     const value = MsgUpdateAsset.fromPartial({
       creator: wallet.bech32Address,
       assetParams: {
-<<<<<<< HEAD
-        denom: params.asset.denom,
-        rateStrategyName: params.asset.rateStrategyName,
-        loanToValue: params.asset.loanToValue.toString(10),
-        liquidationThreshold: params.asset.liquidationThreshold.toString(10),
-        liquidationDiscount: params.asset.liquidationDiscount.toString(10),
-        supplyCap: params.asset.supplyCap.toString(10),
-        borrowCap: params.asset.borrowCap.toString(10),
-=======
         denom: params.denom,
         rateStrategyName: params.rateStrategyName,
         allowRepayStablecoinInterestDebt: params.allowRepayStablecoinInterestDebt,
@@ -600,7 +591,6 @@
         liquidationDiscount: params.liquidationDiscount.toString(10),
         supplyCap: params.supplyCap.toString(10),
         borrowCap: params.borrowCap.toString(10),
->>>>>>> b14e37a1
       },
     });
 
