--- conflicted
+++ resolved
@@ -16,16 +16,16 @@
 
 export interface MsgProcessCrossChainTxResponse {}
 
-<<<<<<< HEAD
+/** MsgCreateEmitEvent was removed, but leaving this as legacy record */
 export interface MsgCreateEmitEvent {
   creator: string;
   toChainId: Long;
   crossChainId: Long;
-=======
+}
+
 export interface MsgToggleEmitZionEvents {
   creator: string;
   toggleTo: boolean;
->>>>>>> a997ee23
 }
 
 const baseMsgProcessCrossChainTx: object = {
@@ -211,7 +211,6 @@
   },
 };
 
-<<<<<<< HEAD
 const baseMsgCreateEmitEvent: object = {
   creator: "",
   toChainId: Long.UZERO,
@@ -221,48 +220,24 @@
 export const MsgCreateEmitEvent = {
   encode(
     message: MsgCreateEmitEvent,
-=======
-const baseMsgToggleEmitZionEvents: object = { creator: "", toggleTo: false };
-
-export const MsgToggleEmitZionEvents = {
-  encode(
-    message: MsgToggleEmitZionEvents,
->>>>>>> a997ee23
     writer: _m0.Writer = _m0.Writer.create()
   ): _m0.Writer {
     if (message.creator !== "") {
       writer.uint32(10).string(message.creator);
     }
-<<<<<<< HEAD
     if (!message.toChainId.isZero()) {
       writer.uint32(16).uint64(message.toChainId);
     }
     if (!message.crossChainId.isZero()) {
       writer.uint32(24).uint64(message.crossChainId);
-=======
-    if (message.toggleTo === true) {
-      writer.uint32(16).bool(message.toggleTo);
->>>>>>> a997ee23
     }
     return writer;
   },
 
-<<<<<<< HEAD
   decode(input: _m0.Reader | Uint8Array, length?: number): MsgCreateEmitEvent {
     const reader = input instanceof _m0.Reader ? input : new _m0.Reader(input);
     let end = length === undefined ? reader.len : reader.pos + length;
     const message = { ...baseMsgCreateEmitEvent } as MsgCreateEmitEvent;
-=======
-  decode(
-    input: _m0.Reader | Uint8Array,
-    length?: number
-  ): MsgToggleEmitZionEvents {
-    const reader = input instanceof _m0.Reader ? input : new _m0.Reader(input);
-    let end = length === undefined ? reader.len : reader.pos + length;
-    const message = {
-      ...baseMsgToggleEmitZionEvents,
-    } as MsgToggleEmitZionEvents;
->>>>>>> a997ee23
     while (reader.pos < end) {
       const tag = reader.uint32();
       switch (tag >>> 3) {
@@ -270,14 +245,10 @@
           message.creator = reader.string();
           break;
         case 2:
-<<<<<<< HEAD
           message.toChainId = reader.uint64() as Long;
           break;
         case 3:
           message.crossChainId = reader.uint64() as Long;
-=======
-          message.toggleTo = reader.bool();
->>>>>>> a997ee23
           break;
         default:
           reader.skipType(tag & 7);
@@ -287,20 +258,12 @@
     return message;
   },
 
-<<<<<<< HEAD
   fromJSON(object: any): MsgCreateEmitEvent {
     const message = { ...baseMsgCreateEmitEvent } as MsgCreateEmitEvent;
-=======
-  fromJSON(object: any): MsgToggleEmitZionEvents {
-    const message = {
-      ...baseMsgToggleEmitZionEvents,
-    } as MsgToggleEmitZionEvents;
->>>>>>> a997ee23
     message.creator =
       object.creator !== undefined && object.creator !== null
         ? String(object.creator)
         : "";
-<<<<<<< HEAD
     message.toChainId =
       object.toChainId !== undefined && object.toChainId !== null
         ? Long.fromString(object.toChainId)
@@ -333,7 +296,60 @@
       object.crossChainId !== undefined && object.crossChainId !== null
         ? Long.fromValue(object.crossChainId)
         : Long.UZERO;
-=======
+    return message;
+  },
+};
+
+const baseMsgToggleEmitZionEvents: object = { creator: "", toggleTo: false };
+
+export const MsgToggleEmitZionEvents = {
+  encode(
+    message: MsgToggleEmitZionEvents,
+    writer: _m0.Writer = _m0.Writer.create()
+  ): _m0.Writer {
+    if (message.creator !== "") {
+      writer.uint32(10).string(message.creator);
+    }
+    if (message.toggleTo === true) {
+      writer.uint32(16).bool(message.toggleTo);
+    }
+    return writer;
+  },
+
+  decode(
+    input: _m0.Reader | Uint8Array,
+    length?: number
+  ): MsgToggleEmitZionEvents {
+    const reader = input instanceof _m0.Reader ? input : new _m0.Reader(input);
+    let end = length === undefined ? reader.len : reader.pos + length;
+    const message = {
+      ...baseMsgToggleEmitZionEvents,
+    } as MsgToggleEmitZionEvents;
+    while (reader.pos < end) {
+      const tag = reader.uint32();
+      switch (tag >>> 3) {
+        case 1:
+          message.creator = reader.string();
+          break;
+        case 2:
+          message.toggleTo = reader.bool();
+          break;
+        default:
+          reader.skipType(tag & 7);
+          break;
+      }
+    }
+    return message;
+  },
+
+  fromJSON(object: any): MsgToggleEmitZionEvents {
+    const message = {
+      ...baseMsgToggleEmitZionEvents,
+    } as MsgToggleEmitZionEvents;
+    message.creator =
+      object.creator !== undefined && object.creator !== null
+        ? String(object.creator)
+        : "";
     message.toggleTo =
       object.toggleTo !== undefined && object.toggleTo !== null
         ? Boolean(object.toggleTo)
@@ -356,7 +372,6 @@
     } as MsgToggleEmitZionEvents;
     message.creator = object.creator ?? "";
     message.toggleTo = object.toggleTo ?? false;
->>>>>>> a997ee23
     return message;
   },
 };
@@ -367,13 +382,8 @@
   Process(
     request: MsgProcessCrossChainTx
   ): Promise<MsgProcessCrossChainTxResponse>;
-<<<<<<< HEAD
-  ProcessMsgCreateEmitEvent(
-    request: MsgCreateEmitEvent
-=======
   ProcessToggleEmitZionEvents(
     request: MsgToggleEmitZionEvents
->>>>>>> a997ee23
   ): Promise<MsgProcessCrossChainTxResponse>;
 }
 
@@ -382,12 +392,8 @@
   constructor(rpc: Rpc) {
     this.rpc = rpc;
     this.Process = this.Process.bind(this);
-<<<<<<< HEAD
-    this.ProcessMsgCreateEmitEvent = this.ProcessMsgCreateEmitEvent.bind(this);
-=======
     this.ProcessToggleEmitZionEvents =
       this.ProcessToggleEmitZionEvents.bind(this);
->>>>>>> a997ee23
   }
   Process(
     request: MsgProcessCrossChainTx
@@ -403,15 +409,6 @@
     );
   }
 
-<<<<<<< HEAD
-  ProcessMsgCreateEmitEvent(
-    request: MsgCreateEmitEvent
-  ): Promise<MsgProcessCrossChainTxResponse> {
-    const data = MsgCreateEmitEvent.encode(request).finish();
-    const promise = this.rpc.request(
-      "Switcheo.carbon.ccm.Msg",
-      "ProcessMsgCreateEmitEvent",
-=======
   ProcessToggleEmitZionEvents(
     request: MsgToggleEmitZionEvents
   ): Promise<MsgProcessCrossChainTxResponse> {
@@ -419,7 +416,6 @@
     const promise = this.rpc.request(
       "Switcheo.carbon.ccm.Msg",
       "ProcessToggleEmitZionEvents",
->>>>>>> a997ee23
       data
     );
     return promise.then((data) =>
