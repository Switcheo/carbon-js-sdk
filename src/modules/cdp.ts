--- conflicted
+++ resolved
@@ -731,11 +731,7 @@
     return bnOrZero(balanceRsp.balance?.amount);
   }
 
-<<<<<<< HEAD
-  public async getCdpToActualRatio(cdpDenom: string, owedAmount: BigNumber) {
-=======
   public async getCdpToActualRatio(cdpDenom: string, interestFee?: BigNumber) {
->>>>>>> 6c2f475e
     const sdk = this.sdkProvider;
     const denom = this.getUnderlyingDenom(cdpDenom);
     const cdpAddress = this.getCdpModuleAddress();
@@ -746,15 +742,11 @@
     if (!cdpAmountRsp) throw new Error("unable to retrieve cdp token supply");
     const cdpAmount = bnOrZero(cdpAmountRsp.amount);
     if (!balanceRsp.balance) throw new Error("unable to retrieve cdp module balance");
-<<<<<<< HEAD
-    
-=======
     if (!interestFee) {
        const cdpParamsRsp = await this.sdkProvider.query.cdp.Params(QueryParamsRequest.fromPartial({}));
        interestFee = bnOrZero(cdpParamsRsp.params?.interestFee);
     }
     const owedAmount = await this.getTotalTokenDebt(denom, undefined, interestFee);
->>>>>>> 6c2f475e
     const actualAmount = bnOrZero(balanceRsp.balance.amount).plus(owedAmount);
     if (!owedAmount) throw new Error("unable to retrieve total token debt");
     return cdpAmount.div(actualAmount);
@@ -806,21 +798,6 @@
     const sdk = this.sdkProvider;
     const network = sdk.getConfig().network;
     const collateralPoolAddress = SWTHAddress.getModuleAddress("collateral_pool", network);
-<<<<<<< HEAD
-
-    const collateralPoolBalancesPromise = sdk.query.bank.AllBalances({ address: collateralPoolAddress });
-    const cdpParamsPromise = sdk.query.cdp.Params(QueryParamsRequest.fromPartial({}));
-    const [collateralPoolBalancesResponse, cdpParamsResponse] = await Promise.all([collateralPoolBalancesPromise, cdpParamsPromise])
-
-    const cdpTokenBalances: Coin[] = (collateralPoolBalancesResponse?.balances ?? []).filter(balance => tokenClient.isCdpToken(balance.denom))
-    const interestFee: BigNumber = bnOrZero(cdpParamsResponse.params?.interestFee);
-
-    const cdpTokenBalancePromises: Promise<BigNumber>[] = cdpTokenBalances.map(balance => (
-      this.getTokenTotalDebt(balance.denom, interestFee)
-        .then(totalOwed => this.getCdpToActualRatio(this.getUnderlyingDenom(balance.denom), totalOwed))
-        .then(ratio => this.getCdpTokenUsdVal(balance.denom, bnOrZero(balance.amount), ratio))
-        .then((val) => bnOrZero(val))
-=======
     const collateralPoolBalancesPromise = this.sdkProvider.query.bank.AllBalances({ address: collateralPoolAddress });
     const cdpParamsPromise = this.sdkProvider.query.cdp.Params(QueryParamsRequest.fromPartial({}));
     const [collateralPoolBalances, cdpParams] = await Promise.all([collateralPoolBalancesPromise, cdpParamsPromise]);
@@ -832,20 +809,13 @@
       this.getCdpToActualRatio(balance.denom, interestFee)
         .then((ratio) => bnOrZero(balance.amount).div(ratio))
         .then(actualAmount => this.getTokenUsdVal(this.getUnderlyingDenom(balance.denom), actualAmount))
->>>>>>> 6c2f475e
         .catch((err) => {
         console.error(err);
           return BN_ZERO
         })
     ))
-<<<<<<< HEAD
-
-    const cdpBalances = await Promise.all(cdpTokenBalancePromises);
-    const totalCollateralsUsdValue = cdpBalances.reduce((prev: BigNumber, curr: BigNumber) => (prev.plus(curr)), BN_ZERO);
-=======
     const cdpBalances = (await Promise.all(cdpTokenBalancePromises)) ?? []
     const totalCollateralsUsdValue = cdpBalances.reduce((prev: BigNumber, curr: BigNumber) => (prev.plus(curr)), BN_ZERO)
->>>>>>> 6c2f475e
 
     return totalCollateralsUsdValue;
   }
@@ -868,11 +838,6 @@
     return amount.multipliedBy(twap).shiftedBy(-decimals);
   }
 
-<<<<<<< HEAD
-  public async getTokenTotalDebt(denom: string, interestFee: BigNumber) {
-    const debtInfoRsp = await this.sdkProvider.query.cdp.TokenDebt(QueryTokenDebtRequest.fromPartial({ denom }));
-    const debtInfo = debtInfoRsp.debtInfo;
-=======
   public async getTotalTokenDebt(denom: string, debtInfo?: DebtInfo, interestFee?: BigNumber) {
     if (!debtInfo) {
       const debtInfoRsp = await this.sdkProvider.query.cdp.TokenDebt(QueryTokenDebtRequest.fromPartial({ denom }));
@@ -884,7 +849,6 @@
        interestFee = bnOrZero(cdpParamsRsp.params?.interestFee);
     }
     if (!interestFee) throw new Error("unable to retrieve interest fee");
->>>>>>> 6c2f475e
     if (!debtInfo) throw new Error("unable to retrieve debt info");
 
     const cimRsp = await this.recalculateCIM(denom);
