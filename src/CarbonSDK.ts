--- conflicted
+++ resolved
@@ -9,12 +9,8 @@
   NetworkConfigs,
 } from "@carbon-sdk/constant";
 import { GenericUtils, NetworkUtils } from "@carbon-sdk/util";
-<<<<<<< HEAD
-import { Tendermint34Client } from "@cosmjs/tendermint-rpc";
-=======
 import { Tendermint34Client, HttpBatchClient } from "@cosmjs/tendermint-rpc";
 import { CarbonQueryClient, ETHClient, HydrogenClient, InsightsQueryClient, NEOClient, TokenClient, ZILClient } from "./clients";
->>>>>>> a00cfb10
 import * as clients from "./clients";
 import N3Client from "./clients/N3Client";
 import {
@@ -47,6 +43,7 @@
 import { MetaMask } from "./provider/metamask/MetaMask";
 import { SWTHAddressOptions } from "./util/address";
 import { ethers } from "ethers";
+import GrpcQueryClient from "./clients/GrpcQueryClient";
 export { CarbonTx } from "@carbon-sdk/util";
 export { CarbonSigner, CarbonSignerTypes, CarbonWallet, CarbonWalletGenericOpts, CarbonWalletInitOpts } from "@carbon-sdk/wallet";
 export { DenomPrefix } from "./constant";
@@ -58,6 +55,8 @@
   evmChainId?: string;
   token?: TokenClient;
   config?: Partial<NetworkConfig>;
+  grpcQueryClient?: GrpcQueryClient;
+  useTmAbciQuery?: boolean;
   defaultTimeoutBlocks?: number; // tx mempool ttl (timeoutHeight)
 }
 export interface CarbonSDKInitOpts {
@@ -136,7 +135,6 @@
     this.tmClient = opts.tmClient;
     this.chainId = opts.chainId ?? CarbonChainIDs[this.network] ?? CarbonChainIDs[Network.MainNet];
     this.evmChainId = opts.evmChainId ?? CarbonEvmChainIDs[this.network] ?? CarbonEvmChainIDs[Network.MainNet];
-<<<<<<< HEAD
 
     let grpcClient: GrpcQueryClient | undefined;
     if (opts.useTmAbciQuery !== true && this.networkConfig.grpcUrl) {
@@ -147,9 +145,6 @@
       tmClient: this.tmClient,
       grpcClient,
     });
-=======
-    this.query = new CarbonQueryClient(opts.tmClient);
->>>>>>> a00cfb10
     this.insights = new InsightsQueryClient(this.networkConfig);
     this.token = opts.token ?? TokenClient.instance(this.query, this);
     this.hydrogen = new HydrogenClient(this.networkConfig, this.token);
