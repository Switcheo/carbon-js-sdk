--- conflicted
+++ resolved
@@ -1,10 +1,6 @@
 {
   "name": "carbon-js-sdk",
-<<<<<<< HEAD
-  "version": "0.3.56-rc.6",
-=======
   "version": "0.3.59",
->>>>>>> 1ab72bbe
   "description": "TypeScript SDK for Carbon blockchain",
   "main": "lib/index.js",
   "types": "lib/index.d.ts",
