import { AddressUtils, AminoTypesMap, CarbonSDK, CarbonTx, Models, SupportedEip6963Provider } from "@carbon-sdk/index";
import { ETH_SECP256K1_TYPE, parseChainId, populateEvmTransactionDetails } from "@carbon-sdk/util/ethermint";
import { CarbonSigner, CarbonSignerTypes } from "@carbon-sdk/wallet";
import { Algo, EncodeObject, makeSignDoc as makeProtoSignDoc, TxBodyEncodeObject } from "@cosmjs/proto-signing";
import { ethers } from "ethers";
import { parseEvmError } from "../metamask/error";
import { DirectSignResponse } from "@keplr-wallet/types";
import { AuthInfo, TxBody } from "cosmjs-types/cosmos/tx/v1beta1/tx";
import { TxTypes, registry } from "@carbon-sdk/codec";
import { StdFee } from "@cosmjs/stargate";
import { SWTHAddressOptions } from "@carbon-sdk/util/address";
import { AminoMsg, makeSignDoc } from "@cosmjs/amino";
import { constructEIP712Tx } from "@carbon-sdk/util/eip712";
import { signTransactionWrapper } from "@carbon-sdk/util/provider";
import { legacyConstructEIP712Tx } from "@carbon-sdk/util/legacyEIP712";
import { carbonNetworkFromChainId } from "@carbon-sdk/util/network";
import { BlockchainV2, getBlockchainFromChainV2 } from "@carbon-sdk/util/blockchain";
import { BASE_MAINNET, BASE_TESTNET, CarbonEvmChainIDs, EVMChain, MANTLE_MAINNET, MANTLE_TESTNET, Network, OP_MAINNET, OP_TESTNET, RequestArguments, SyncResult } from "@carbon-sdk/constant";
import { Eip6963Provider } from "../eip6963Provider";
import { ARBITRUM_MAINNET, ARBITRUM_TESTNET, BSC_MAINNET, BSC_TESTNET, CARBON_EVM_DEVNET, CARBON_EVM_LOCALHOST, CARBON_EVM_MAINNET, CARBON_EVM_TESTNET, ETH_MAINNET, ETH_TESTNET, ChangeNetworkParam, OKC_MAINNET, OKC_TESTNET, POLYGON_MAINNET, POLYGON_TESTNET } from "../../constant";
import { appendHexPrefix } from "@carbon-sdk/util/generic";

export interface RainbowKitWalletOpts {
  publicKeyMessage?: string
  publicKeyBase64: string;
  walletProvider: SupportedEip6963Provider;
}

interface RainbowkitAPI {
  chainId: string | null;
  request: (args: RequestArguments) => Promise<unknown>;
  on: (eventName: string, listener: (...args: unknown[]) => void) => any;
}

class RainbowKitAccount extends Eip6963Provider {
  private provider: unknown
  private blockchain: EVMChain = 'Ethereum';

  static createRainbowKitSigner(rainbowKit: RainbowKitAccount, evmChainId: string, pubKeyBase64: string, addressOptions: SWTHAddressOptions): CarbonSigner {
    const evmHexAddress = AddressUtils.ETHAddress.publicKeyToAddress(Buffer.from(pubKeyBase64, "base64"), addressOptions)

    const signDirect = async (_: string, doc: Models.Tx.SignDoc): Promise<DirectSignResponse> => {
      const txBody = TxBody.decode(doc.bodyBytes)
      const authInfo = AuthInfo.decode(doc.authInfoBytes)
      const msgs: EncodeObject[] = txBody.messages.map(message => {
        const msg = registry.decode({ ...message })
        return {
          typeUrl: message.typeUrl,
          value: msg,
        }
      })
      const fee: StdFee = {
        amount: authInfo.fee?.amount ?? [],
        gas: authInfo.fee?.gasLimit.toString() ?? "0",
      }
      const aminoMsgs = msgs.map(msg => AminoTypesMap.toAmino(msg))
      const { sig, signedDoc } = await rainbowKit.signEip712(
        evmHexAddress,
        doc.accountNumber.toString(),
        evmChainId,
        aminoMsgs,
        fee,
        txBody.memo,
        authInfo.signerInfos[0].sequence.toString())
      const signedTxBody = {
        messages: msgs,
        memo: signedDoc.memo,
      };
      const signedTxBodyEncodeObject: TxBodyEncodeObject = {
        typeUrl: "/cosmos.tx.v1beta1.TxBody",
        value: signedTxBody,
      };
      const signedTxBodyBytes = registry.encode(signedTxBodyEncodeObject);
      const signDoc = makeProtoSignDoc(signedTxBodyBytes, doc.authInfoBytes, signedDoc.chain_id, parseInt(signedDoc.account_number));
      const sigBz = Uint8Array.from(Buffer.from(sig, 'hex'))

      return {
        signed: signDoc,
        signature: {
          pub_key: {
            type: ETH_SECP256K1_TYPE,
            value: pubKeyBase64,
          },
          // Remove recovery `v` from signature
          signature: Buffer.from(sigBz.slice(0, -1)).toString('base64'),
        },
      }
    };

    const signAmino = async (_: string, doc: CarbonTx.StdSignDoc) => {
      const { account_number, msgs, fee, memo, sequence } = doc
      const { sig, signedDoc } = await rainbowKit.signEip712(
        evmHexAddress,
        account_number,
        evmChainId,
        msgs,
        fee,
        memo,
        sequence)
      const sigBz = Uint8Array.from(Buffer.from(sig, 'hex'))

      return {
        signed: signedDoc,
        signature: {
          pub_key: {
            type: ETH_SECP256K1_TYPE,
            value: pubKeyBase64,
          },
          // Remove recovery `v` from signature
          signature: Buffer.from(sigBz.slice(0, -1)).toString('base64'),
        },
      }
    }

    const signLegacyEip712 = async (signerAddress: string, doc: CarbonTx.StdSignDoc) => {
      const { account_number, chain_id, msgs, fee, memo, sequence } = doc

      // Only MsgMergeAccount will have an Eth address signer, other generic transaction will be cosmos address signer
      // FeePayer here is only used for legacy EIP-712
      const feePayer = AminoTypesMap.fromAmino(msgs[0]).typeUrl === TxTypes.MsgMergeAccount ? AddressUtils.ETHAddress.publicKeyToBech32Address(Buffer.from(pubKeyBase64, "base64"), addressOptions) : signerAddress

      const { sig, signedDoc } = await rainbowKit.signEip712(
        evmHexAddress,
        account_number,
        chain_id,
        msgs,
        fee,
        memo,
        sequence,
        feePayer)
      return {
        signed: signedDoc,
        signature: {
          pub_key: {
            type: ETH_SECP256K1_TYPE,
            value: pubKeyBase64,
          },
          signature: Buffer.from(sig, 'hex').toString('base64'),
        },
        feePayer,
      }
    };

    const getAccounts = async () => {
      const address = await rainbowKit.defaultAccount()
      return [
        {
          // Possible to change to "ethsecp256k1" ?
          algo: "secp256k1" as Algo,
          address,
          pubkey: Uint8Array.from(Buffer.from(pubKeyBase64, 'base64')),
        },
      ]
    }

    const sendEvmTransaction = async (api: CarbonSDK, req: ethers.providers.TransactionRequest): Promise<string> => {
      try {
        const request = await populateEvmTransactionDetails(api, req)
        const response = await rainbowKit!.sendEvmTransaction(request)
        return response
      }
      catch (error) {
        console.error(error)
        throw (parseEvmError(error as Error))
      }
    }

    const signMessage = async (address: string, message: string) => {
      return rainbowKit.personalSign(address, message)
    }

    return {
      type: CarbonSignerTypes.BrowserInjected,
      legacyEip712SignMode: rainbowKit.legacyEip712SignMode,
      signDirect,
      signAmino,
      getAccounts,
      signLegacyEip712,
      sendEvmTransaction,
      signMessage,
    }
  }

  constructor(provider: unknown, public readonly legacyEip712SignMode: boolean = false) {
    super()
    this.provider = provider
  }

  private getApi(): RainbowkitAPI {
    return this.provider as RainbowkitAPI
  }

  async defaultAccount() {
    const rainbowKitAPI = this.getApi();
    const accounts = (await rainbowKitAPI.request({ method: "eth_requestAccounts" })) as string[];
    const [defaultAccount] = accounts;

    if (!defaultAccount) {
      throw new Error("No default account, please create one first");
    }

    return defaultAccount;
  }

  async syncBlockchain(): Promise<SyncResult> {
    const rainbowKitApi = this.getApi()
    const chainIdHex = (await rainbowKitApi?.request({ method: "eth_chainId" })) as string;
    const chainId = chainIdHex ? parseInt(chainIdHex, 16) : undefined;
    const blockchain = getBlockchainFromChainV2(chainId) as EVMChain;
    this.blockchain = blockchain!;

    return { chainId, blockchain };
  }

  static getRequiredChainId(network: Network, blockchain: BlockchainV2 = 'Ethereum') {
    if (blockchain === "Carbon") {
      return Number(parseChainId(CarbonEvmChainIDs[network]))
    }
    const isMainnet = network === Network.MainNet
    switch (blockchain) {
      case 'Binance Smart Chain':
        return isMainnet ? 56 : 97;
      case 'Mantle':
        return isMainnet ? 5000 : 5003;
      case 'Arbitrum':
        return isMainnet ? 42161 : 421611;
      case 'Polygon':
        return isMainnet ? 137 : 80001;
      case 'OKC':
        return isMainnet ? 66 : 65;
      case 'OP':
        return isMainnet ? 10 : 11155420;
      case 'Base':
        return isMainnet ? 8453 : 84532;
      default:
        // Fallback to Ethereum chain ID
        return isMainnet ? 1 : 5;
    }
  }

  static getCarbonEvmNetworkParams(network: Network): ChangeNetworkParam {
    switch (network) {
      case Network.LocalHost:
        return CARBON_EVM_LOCALHOST;
      case Network.DevNet:
        return CARBON_EVM_DEVNET;
      case Network.TestNet:
        return CARBON_EVM_TESTNET;
      default:
        return CARBON_EVM_MAINNET;
    }
  }

  static getNetworkParams(network: Network, blockchain: EVMChain = 'Ethereum'): ChangeNetworkParam {
    if (blockchain === 'Carbon') {
      return RainbowKitAccount.getCarbonEvmNetworkParams(network)
    }

    const isMainnet = network === Network.MainNet

    switch (blockchain) {
      case 'Binance Smart Chain':
        return isMainnet ? BSC_MAINNET : BSC_TESTNET
      case 'Arbitrum':
        return isMainnet ? ARBITRUM_MAINNET : ARBITRUM_TESTNET
      case 'Polygon':
        return isMainnet ? POLYGON_MAINNET : POLYGON_TESTNET
      case 'OKC':
        return isMainnet ? OKC_MAINNET : OKC_TESTNET
      case 'Mantle':
        return isMainnet ? MANTLE_MAINNET : MANTLE_TESTNET
      case 'OP':
        return isMainnet ? OP_MAINNET : OP_TESTNET
      case 'Base':
        return isMainnet ? BASE_MAINNET : BASE_TESTNET
      default:
        // metamask should come with Ethereum configs
        return isMainnet ? ETH_MAINNET : ETH_TESTNET
    }
  }

  async isChangeNetworkRequired(blockchain: EVMChain, network: CarbonSDK.Network): Promise<boolean> {
    const rainbowKitNetwork = await this.syncBlockchain()
    const requiredChainId = RainbowKitAccount.getRequiredChainId(network, blockchain)
    return rainbowKitNetwork.chainId !== requiredChainId
  }

  async changeNetworkIfRequired(blockchain: EVMChain, network: CarbonSDK.Network) {
    const required = await this.isChangeNetworkRequired(blockchain, network);
    if (!required) return;

    const rainbowKitApi = this.getApi();
    const requiredChainId = `0x${RainbowKitAccount.getRequiredChainId(network, blockchain).toString(16)}`
    try {
      await rainbowKitApi.request({ method: 'wallet_switchEthereumChain', params: [{ chainId: requiredChainId }] });
      await this.syncBlockchain();
    } catch (err) {
      // This error code indicates that the chain has not been added.
      try {
        await rainbowKitApi.request({
          method: 'wallet_addEthereumChain',
          params: [RainbowKitAccount.getNetworkParams(network, blockchain)],
        });
        await this.syncBlockchain();
      } catch (err) {
        throw new Error(`Please switch to ${blockchain} network on the wallet.`);
      }
    }
  }

  async verifyNetworkAndConnectedAccount(evmHexAddress: string, evmChainId: string) {
    await this.verifyNetwork(evmChainId);
    await this.verifyConnectedAccount(evmHexAddress);
  }

  async verifyConnectedAccount(address: string) {
    const rainbowKitApi = this.getApi();
    const accounts = (await rainbowKitApi.request({ method: "eth_requestAccounts" })) as string[];
    if (!accounts.find(acc => acc.toLowerCase() === address?.toLowerCase()))
      throw new Error(`${address} not connected`);
  }

  async verifyNetwork(evmChainId: string) {
    const network = carbonNetworkFromChainId(evmChainId);
    await this.changeNetworkIfRequired("Carbon", network);
  }

  async signEip712(evmHexAddress: string, accountNumber: string, evmChainId: string, msgs: readonly AminoMsg[], fee: StdFee, memo: string, sequence: string, feePayer: string = ''): Promise<{sig: string, signedDoc: CarbonTx.StdSignDoc}> {
    const { chainId } = await this.syncBlockchain()
    const walletChainId = chainId ? `carbon_${chainId.toString()}-1` : ''
    const api = this.getApi()
    if (walletChainId !== evmChainId) {
        memo += "|CROSSCHAIN-SIGNING|signed-chain-id:" + walletChainId + ";" + "carbon-chain-id:" + evmChainId
    }
    const stdSignDoc = makeSignDoc(msgs, fee, evmChainId, memo, accountNumber, sequence)
<<<<<<< HEAD
    const eip712Tx = this.legacyEip712SignMode ? legacyConstructEIP712Tx({ ...stdSignDoc, fee: { ...fee, feePayer } }) : constructEIP712Tx(stdSignDoc)

    const ethereum = this.getApi()

    return await signTransactionWrapper(async () => {
      const signature = await ethereum.request({
=======
    const eip712Tx = this.legacyEip712SignMode ? legacyConstructEIP712Tx({ ...stdSignDoc, fee: { ...fee, feePayer } }) : constructEIP712Tx(stdSignDoc, walletChainId)
    const sig = await signTransactionWrapper(async () => {
      const signature = (await api.request({
>>>>>>> 6f3856de
        method: 'eth_signTypedData_v4',
        params: [
          evmHexAddress,
          JSON.stringify(eip712Tx),
        ],
      })) as string
      return signature.split('0x')[1]
    })
    return {sig, signedDoc: stdSignDoc}
  }

  async personalSign(address: string, message: string): Promise<string> {
    const api = this.getApi();
    const ethAddress = ethers.utils.getAddress(address);
    return (await api.request({
      method: "personal_sign",
      params: [appendHexPrefix(Buffer.from(message, "utf-8").toString("hex")), ethAddress],
    })) as string;
  }

  async sendEvmTransaction(req: ethers.providers.TransactionRequest) {
    const ethereum = this.getApi();
    const tx = {
      from: req.from,
      to: req.to,
      value: req.value,
      gasPrice: req.gasPrice,
      gas: req.gasLimit,
      data: req.data,
      // type can only be 0 or 1 or 2
      type: `0x${req.type}`,
      chainId: req.chainId,
    }
    const txHash = (await ethereum.request({
      method: "eth_sendTransaction",
      params: [tx],
    })) as string
    return txHash
  }
}

export default RainbowKitAccount;<|MERGE_RESOLUTION|>--- conflicted
+++ resolved
@@ -325,26 +325,17 @@
     await this.changeNetworkIfRequired("Carbon", network);
   }
 
-  async signEip712(evmHexAddress: string, accountNumber: string, evmChainId: string, msgs: readonly AminoMsg[], fee: StdFee, memo: string, sequence: string, feePayer: string = ''): Promise<{sig: string, signedDoc: CarbonTx.StdSignDoc}> {
+  async signEip712(evmHexAddress: string, accountNumber: string, evmChainId: string, msgs: readonly AminoMsg[], fee: StdFee, memo: string, sequence: string, feePayer: string = ''): Promise<{ sig: string, signedDoc: CarbonTx.StdSignDoc }> {
     const { chainId } = await this.syncBlockchain()
     const walletChainId = chainId ? `carbon_${chainId.toString()}-1` : ''
     const api = this.getApi()
     if (walletChainId !== evmChainId) {
-        memo += "|CROSSCHAIN-SIGNING|signed-chain-id:" + walletChainId + ";" + "carbon-chain-id:" + evmChainId
+      memo += "|CROSSCHAIN-SIGNING|signed-chain-id:" + walletChainId + ";" + "carbon-chain-id:" + evmChainId
     }
     const stdSignDoc = makeSignDoc(msgs, fee, evmChainId, memo, accountNumber, sequence)
-<<<<<<< HEAD
-    const eip712Tx = this.legacyEip712SignMode ? legacyConstructEIP712Tx({ ...stdSignDoc, fee: { ...fee, feePayer } }) : constructEIP712Tx(stdSignDoc)
-
-    const ethereum = this.getApi()
-
-    return await signTransactionWrapper(async () => {
-      const signature = await ethereum.request({
-=======
     const eip712Tx = this.legacyEip712SignMode ? legacyConstructEIP712Tx({ ...stdSignDoc, fee: { ...fee, feePayer } }) : constructEIP712Tx(stdSignDoc, walletChainId)
     const sig = await signTransactionWrapper(async () => {
       const signature = (await api.request({
->>>>>>> 6f3856de
         method: 'eth_signTypedData_v4',
         params: [
           evmHexAddress,
@@ -353,7 +344,7 @@
       })) as string
       return signature.split('0x')[1]
     })
-    return {sig, signedDoc: stdSignDoc}
+    return { sig, signedDoc: stdSignDoc }
   }
 
   async personalSign(address: string, message: string): Promise<string> {
