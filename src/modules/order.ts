--- conflicted
+++ resolved
@@ -33,11 +33,7 @@
           typeUrl: CarbonTx.Types.MsgSetLeverage,
           value: MsgSetLeverage.fromPartial({
             creator: wallet.bech32Address,
-<<<<<<< HEAD
-            marketId: param.market,
-=======
             marketId: param.marketId,
->>>>>>> 96213f44
             leverage: param.leverage.shiftedBy(18).toString(10),
           }),
         }
@@ -49,11 +45,7 @@
           creator: wallet.bech32Address,
           isPostOnly: param.isPostOnly,
           isReduceOnly: param.isReduceOnly,
-<<<<<<< HEAD
-          marketId: param.market,
-=======
           marketId: param.marketId,
->>>>>>> 96213f44
           orderType: param.orderType,
           price: param.price?.shiftedBy(18).toString(10),
           quantity: param.quantity.toString(10),
@@ -152,11 +144,7 @@
 
     const value = MsgCancelAll.fromPartial({
       creator: wallet.bech32Address,
-<<<<<<< HEAD
-      marketId: params.market,
-=======
       marketId: params.marketId,
->>>>>>> 96213f44
     });
 
     return await wallet.sendTx(
