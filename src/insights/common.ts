--- conflicted
+++ resolved
@@ -13,13 +13,10 @@
   "user/total": "/user/total",
   "user/growth": "/user/growth",
   "user/volume": "/user/:address/volume",
-<<<<<<< HEAD
   "user/pnl": "/user/:address/pnl",
   "user/balance/graph": "/user/:address/balance/graph",
   "user/pnl/graph": "/user/:address/pnl/graph",
-=======
   "user/connected/wallet": "/user/connected/wallet",
->>>>>>> 96213f44
 
 
   // Pool api
