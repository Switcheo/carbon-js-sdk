/* eslint-disable */
import Long from "long";
import _m0 from "protobufjs/minimal";
import { MarketLeverageRecord } from "./leverage";
import { Params } from "./params";

export const protobufPackage = "Switcheo.carbon.leverage";

/** GenesisState defines the leverage module's genesis state. */
export interface GenesisState {
  /**
   * this line is used by starport scaffolding # genesis/proto/state
   * this line is used by starport scaffolding # ibc/genesis/proto
   */
  marketLeverageRecords: MarketLeverageRecord[];
  params?: Params;
}

function createBaseGenesisState(): GenesisState {
<<<<<<< HEAD
  return { marketLeverageRecords: [], params: undefined };
=======
  return { marketLeverageRecords: [] };
>>>>>>> b49d57b8
}

export const GenesisState = {
  encode(message: GenesisState, writer: _m0.Writer = _m0.Writer.create()): _m0.Writer {
    for (const v of message.marketLeverageRecords) {
      MarketLeverageRecord.encode(v!, writer.uint32(10).fork()).ldelim();
    }
    if (message.params !== undefined) {
      Params.encode(message.params, writer.uint32(18).fork()).ldelim();
    }
    return writer;
  },

  decode(input: _m0.Reader | Uint8Array, length?: number): GenesisState {
    const reader = input instanceof _m0.Reader ? input : _m0.Reader.create(input);
    let end = length === undefined ? reader.len : reader.pos + length;
    const message = createBaseGenesisState();
    while (reader.pos < end) {
      const tag = reader.uint32();
      switch (tag >>> 3) {
        case 1:
          if (tag !== 10) {
            break;
          }

          message.marketLeverageRecords.push(MarketLeverageRecord.decode(reader, reader.uint32()));
          continue;
<<<<<<< HEAD
        case 2:
          if (tag !== 18) {
            break;
          }

          message.params = Params.decode(reader, reader.uint32());
          continue;
      }
      if ((tag & 7) === 4 || tag === 0) {
        break;
      }
=======
      }
      if ((tag & 7) === 4 || tag === 0) {
        break;
      }
>>>>>>> b49d57b8
      reader.skipType(tag & 7);
    }
    return message;
  },

  fromJSON(object: any): GenesisState {
    return {
      marketLeverageRecords: Array.isArray(object?.marketLeverageRecords)
        ? object.marketLeverageRecords.map((e: any) => MarketLeverageRecord.fromJSON(e))
        : [],
<<<<<<< HEAD
      params: isSet(object.params) ? Params.fromJSON(object.params) : undefined,
=======
>>>>>>> b49d57b8
    };
  },

  toJSON(message: GenesisState): unknown {
    const obj: any = {};
    if (message.marketLeverageRecords) {
      obj.marketLeverageRecords = message.marketLeverageRecords.map((e) =>
        e ? MarketLeverageRecord.toJSON(e) : undefined
      );
    } else {
      obj.marketLeverageRecords = [];
    }
    message.params !== undefined && (obj.params = message.params ? Params.toJSON(message.params) : undefined);
    return obj;
  },

  create(base?: DeepPartial<GenesisState>): GenesisState {
    return GenesisState.fromPartial(base ?? {});
  },

  fromPartial(object: DeepPartial<GenesisState>): GenesisState {
    const message = createBaseGenesisState();
    message.marketLeverageRecords = object.marketLeverageRecords?.map((e) => MarketLeverageRecord.fromPartial(e)) || [];
<<<<<<< HEAD
    message.params = (object.params !== undefined && object.params !== null)
      ? Params.fromPartial(object.params)
      : undefined;
=======
>>>>>>> b49d57b8
    return message;
  },
};

type Builtin = Date | Function | Uint8Array | string | number | boolean | undefined;

export type DeepPartial<T> = T extends Builtin ? T
  : T extends Long ? string | number | Long : T extends Array<infer U> ? Array<DeepPartial<U>>
  : T extends ReadonlyArray<infer U> ? ReadonlyArray<DeepPartial<U>>
  : T extends {} ? { [K in keyof T]?: DeepPartial<T[K]> }
  : Partial<T>;

if (_m0.util.Long !== Long) {
  _m0.util.Long = Long as any;
  _m0.configure();
}

function isSet(value: any): boolean {
  return value !== null && value !== undefined;
}<|MERGE_RESOLUTION|>--- conflicted
+++ resolved
@@ -17,11 +17,7 @@
 }
 
 function createBaseGenesisState(): GenesisState {
-<<<<<<< HEAD
-  return { marketLeverageRecords: [], params: undefined };
-=======
   return { marketLeverageRecords: [] };
->>>>>>> b49d57b8
 }
 
 export const GenesisState = {
@@ -49,24 +45,10 @@
 
           message.marketLeverageRecords.push(MarketLeverageRecord.decode(reader, reader.uint32()));
           continue;
-<<<<<<< HEAD
-        case 2:
-          if (tag !== 18) {
-            break;
-          }
-
-          message.params = Params.decode(reader, reader.uint32());
-          continue;
       }
       if ((tag & 7) === 4 || tag === 0) {
         break;
       }
-=======
-      }
-      if ((tag & 7) === 4 || tag === 0) {
-        break;
-      }
->>>>>>> b49d57b8
       reader.skipType(tag & 7);
     }
     return message;
@@ -77,10 +59,6 @@
       marketLeverageRecords: Array.isArray(object?.marketLeverageRecords)
         ? object.marketLeverageRecords.map((e: any) => MarketLeverageRecord.fromJSON(e))
         : [],
-<<<<<<< HEAD
-      params: isSet(object.params) ? Params.fromJSON(object.params) : undefined,
-=======
->>>>>>> b49d57b8
     };
   },
 
@@ -104,12 +82,6 @@
   fromPartial(object: DeepPartial<GenesisState>): GenesisState {
     const message = createBaseGenesisState();
     message.marketLeverageRecords = object.marketLeverageRecords?.map((e) => MarketLeverageRecord.fromPartial(e)) || [];
-<<<<<<< HEAD
-    message.params = (object.params !== undefined && object.params !== null)
-      ? Params.fromPartial(object.params)
-      : undefined;
-=======
->>>>>>> b49d57b8
     return message;
   },
 };
