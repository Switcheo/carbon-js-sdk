import {
  ChainInfoExplorerTmRpc,
  ChainIds,
  ChannelSet,
  DefaultGasPriceStep,
  EmbedChainInfosInit,
  GasPriceStep,
  ibcWhitelist,
  AssetListObj,
  swthChannels,
  swthIbcWhitelist,
  ibcNetworkRegex,
} from "@carbon-sdk/constant";
import { KeplrAccount } from "@carbon-sdk/provider";
import { Hash } from "@keplr-wallet/crypto";
<<<<<<< HEAD
import { AppCurrency } from "@keplr-wallet/types";
import { BlockchainV2 } from "./blockchain";
=======
import { AppCurrency, CW20Currency, Secret20Currency } from "@keplr-wallet/types";
import { Blockchain } from "./blockchain";
>>>>>>> adea8fd6
import { SimpleMap } from "./type";

// Create IBC minimal denom
export function makeIBCMinimalDenom(sourceChannelId: string, coinMinimalDenom: string): string {
  const sourceChannelIdProcess =
    sourceChannelId.indexOf("transfer/") === 0 ? sourceChannelId.split("/").splice(1).join("/") : sourceChannelId;
  return (
    "ibc/" +
    Buffer.from(Hash.sha256(Buffer.from(`transfer/${sourceChannelIdProcess}/${coinMinimalDenom}`)))
      .toString("hex")
      .toUpperCase()
  );
}

export const EmbedChainInfos = Object.values(EmbedChainInfosInit).reduce(
  (prev: SimpleMap<ChainInfoExplorerTmRpc>, chainInfo: ChainInfoExplorerTmRpc) => {
    if (swthIbcWhitelist.includes(chainInfo.chainId)) {
      const chainChannels = swthChannels[chainInfo.chainId]?.ibc;
      chainInfo.currencies.push({
        ...KeplrAccount.SWTH_CURRENCY,
        coinMinimalDenom: makeIBCMinimalDenom(chainChannels?.dstChannel ?? "channel-0", KeplrAccount.SWTH_CURRENCY.coinMinimalDenom),
      });
    }
    prev[chainInfo.chainId] = chainInfo;
    return prev;
  },
  {}
);

export const totalAssetObj: AssetListObj = Object.values(EmbedChainInfos).reduce(
  (prev: AssetListObj, chainInfo: ChainInfoExplorerTmRpc) => {
    if (!ibcWhitelist.includes(chainInfo.chainId)) return prev;

    const newAssetObj = prev;
    const assetsObj: SimpleMap<AppCurrency> = {};
    const channelsObj = swthChannels[chainInfo.chainId];
    chainInfo.currencies.forEach((currency: AppCurrency) => {
      const channelSet: ChannelSet | undefined = currency.hasOwnProperty('type') && channelsObj.cw20
        ? channelsObj.cw20 as ChannelSet
        : channelsObj.ibc;
      let ibcAddr = currency.coinDenom.toLowerCase() === "swth"
        ? currency.coinMinimalDenom
        : makeIBCMinimalDenom(channelSet?.sourceChannel ?? "channel-0", currency.coinMinimalDenom);

      // TODO: Remove when implementing dynamic ibc chain info
      if (currency.coinMinimalDenom === "ibc/D189335C6E4A68B513C10AB227BF1C1D38C746766278BA3EEB4FB14124F1D858") {
        ibcAddr = "ibc/7FBDBEEEBA9C50C4BCDF7BF438EAB99E64360833D240B32655C96E319559E911";
      }
      assetsObj[ibcAddr] = currency;
    });
    newAssetObj[chainInfo.chainId] = assetsObj;
    return newAssetObj;
  },
  {}
);

export const ChainIdBlockchainMap: SimpleMap<BlockchainV2> = {
  [ChainIds.Osmosis]: "Osmosis",
  [ChainIds.Terra]: "Terra",
  [ChainIds.CosmosHub]: "Cosmos Hub",
  [ChainIds.Juno]: "Juno",
  [ChainIds.Evmos]: "Evmos",
  [ChainIds.Axelar]: "Axelar",
  [ChainIds.Stride]: "Stride",
  [ChainIds.Kujira]: "Kujira",
  [ChainIds.Terra2]: "Terra (CW20)",
  [ChainIds.Quicksilver]: "Quicksilver",
  [ChainIds.Comdex]: "Comdex",
  [ChainIds.StafiHub]: "Stafihub",
  [ChainIds.Persistence]: "Persistence Core",
  [ChainIds.Stargaze]: "Stargaze",
  [ChainIds.Canto]: "Canto",
  [ChainIds.OmniFlixHub]: "Omniflix Hub",
  [ChainIds.Agoric]: "Agoric",
};

export const getIbcChainFromBlockchain = (blockchain: BlockchainV2 | undefined): ChainIds | undefined => {
  let ibcChain: ChainIds | undefined = undefined;
  Object.entries(ChainIdBlockchainMap).forEach(([key, value]) => {
    if (blockchain && blockchain.includes(value)) {
      ibcChain = key as ChainIds;
    }
  });
  return ibcChain;
};

export const BlockchainMap = Object.values(EmbedChainInfos).reduce(
  (prev: SimpleMap<string | undefined>, chainInfo: ChainInfoExplorerTmRpc) => {
    if (!ibcWhitelist.includes(chainInfo.chainId)) {
      return prev;
    }
    const newPrev = prev;
    const channelsObj = swthChannels[chainInfo.chainId];
    chainInfo.currencies.forEach((currency: AppCurrency) => {
      // TODO: Remove when implementing dynamic ibc chain info
      if (currency.coinMinimalDenom === "ibc/D189335C6E4A68B513C10AB227BF1C1D38C746766278BA3EEB4FB14124F1D858") {
        newPrev["ibc/7FBDBEEEBA9C50C4BCDF7BF438EAB99E64360833D240B32655C96E319559E911"] = ChainIdBlockchainMap[chainInfo.chainId];
        return;
      }

      if (currency.coinDenom.toLowerCase() === "swth") {
        newPrev[currency.coinMinimalDenom] = ChainIdBlockchainMap[chainInfo.chainId];
      } else {
        const channelSet: ChannelSet | undefined = currency.hasOwnProperty('type') && channelsObj.cw20
          ? channelsObj.cw20 as ChannelSet
          : channelsObj.ibc;
        const ibcAddr = makeIBCMinimalDenom(channelSet?.sourceChannel ?? "channel-0", currency.coinMinimalDenom);
        newPrev[ibcAddr] = ChainIdBlockchainMap[chainInfo.chainId];
      }
    });
    return newPrev;
  },
  {}
);

export interface ChainIdOutput {
  identifier: string;
  version: number;
}

export const parseChainId = (chainId: string): ChainIdOutput => {
  const chainArr = chainId.match(ibcNetworkRegex);
  return {
    identifier: chainArr?.[1] ?? "",
    version: parseInt(chainArr?.[2] ?? "0"),
  };
};

export const calculateMaxFee = (gasStep: GasPriceStep = DefaultGasPriceStep, gas: number = 0): number => {
  return gasStep.high * gas;
};

export const isCw20Token = (currency: AppCurrency): boolean => {
  if (!currency.hasOwnProperty("type")) return false;

  const depositCurrency = currency as CW20Currency | Secret20Currency;
  return depositCurrency.type === "cw20";
};<|MERGE_RESOLUTION|>--- conflicted
+++ resolved
@@ -13,13 +13,8 @@
 } from "@carbon-sdk/constant";
 import { KeplrAccount } from "@carbon-sdk/provider";
 import { Hash } from "@keplr-wallet/crypto";
-<<<<<<< HEAD
-import { AppCurrency } from "@keplr-wallet/types";
+import { AppCurrency, CW20Currency, Secret20Currency } from "@keplr-wallet/types";
 import { BlockchainV2 } from "./blockchain";
-=======
-import { AppCurrency, CW20Currency, Secret20Currency } from "@keplr-wallet/types";
-import { Blockchain } from "./blockchain";
->>>>>>> adea8fd6
 import { SimpleMap } from "./type";
 
 // Create IBC minimal denom
