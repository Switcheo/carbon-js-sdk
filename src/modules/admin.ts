import { Carbon } from "@carbon-sdk/CarbonSDK";
import { Coin } from "@carbon-sdk/codec/cosmos/base/v1beta1/coin";
import { Description } from "@carbon-sdk/codec/cosmos/staking/v1beta1/staking";
import { MsgCreateValidator, MsgEditValidator } from "@carbon-sdk/codec/cosmos/staking/v1beta1/tx";
import { CarbonTx } from "@carbon-sdk/util";
import BigNumber from "bignumber.js";
import Long from "long";
import BaseModule from "./base";
import { Any } from "@carbon-sdk/codec";

export class AdminModule extends BaseModule {
  public async createOracle(params: AdminModule.CreateOracleParams, opts?: CarbonTx.SignTxOpts) {
    const wallet = this.getWallet();

    const value = Carbon.Oracle.MsgCreateOracle.fromPartial({
      creator: wallet.bech32Address,
      createOracleParams: transfromCreateOracleParams(params, wallet.bech32Address),
    });

    return await wallet.sendTx(
      {
        typeUrl: CarbonTx.Types.MsgCreateOracle,
        value,
      },
      opts
    );
  }

  public async createToken(params: AdminModule.CreateTokenParams, opts?: CarbonTx.SignTxOpts) {
    const wallet = this.getWallet();

    const value = Carbon.Coin.MsgCreateToken.fromPartial({
      creator: wallet.bech32Address,
      createTokenParams: transfromCreateTokenParams(params, wallet.bech32Address),
    });

    return await wallet.sendTx(
      {
        typeUrl: CarbonTx.Types.MsgCreateToken,
        value,
      },
      opts
    );
  }

  public async createTokens(params: AdminModule.CreateTokenParams[], opts?: CarbonTx.SignTxOpts) {
    const wallet = this.getWallet();

    const msgs = params.map((param) => {
      const value = Carbon.Coin.MsgCreateToken.fromPartial({
        creator: wallet.bech32Address,
        createTokenParams: transfromCreateTokenParams(param, wallet.bech32Address),
      });

      return {
        typeUrl: CarbonTx.Types.MsgCreateToken,
        value,
      };
    });

    return await wallet.sendTxs(msgs, opts);
  }

  public async syncToken(params: AdminModule.SyncTokenParams, opts?: CarbonTx.SignTxOpts) {
    const wallet = this.getWallet();

    const value = Carbon.Coin.MsgSyncToken.fromPartial(transfromSyncTokenParams(params, wallet.bech32Address));

    return await wallet.sendTx(
      {
        typeUrl: CarbonTx.Types.MsgSyncToken,
        value,
      },
      opts
    );
  }

  public async bindToken(params: AdminModule.BindTokenParams, opts?: CarbonTx.SignTxOpts) {
    const wallet = this.getWallet();

    const value = Carbon.Coin.MsgBindToken.fromPartial({
      creator: wallet.bech32Address,
      sourceDenom: params.sourceDenom,
      wrappedDenom: params.wrappedDenom,
    });

    return await wallet.sendTx(
      {
        typeUrl: CarbonTx.Types.MsgBindToken,
        value,
      },
      opts
    );
  }

  public async unbindToken(params: AdminModule.UnbindTokenParams, opts?: CarbonTx.SignTxOpts) {
    const wallet = this.getWallet();

    const value = Carbon.Coin.MsgUnbindToken.fromPartial({
      creator: wallet.bech32Address,
      wrappedDenom: params.wrappedDenom,
    });

    return await wallet.sendTx(
      {
        typeUrl: CarbonTx.Types.MsgUnbindToken,
        value,
      },
      opts
    );
  }

  public async updateToken(params: AdminModule.UpdateTokenParams, opts?: CarbonTx.SignTxOpts) {
    const wallet = this.getWallet();

    const value = Carbon.Coin.MsgUpdateToken.fromPartial({
      updater: wallet.bech32Address,
      denom: params.denom,
      updateTokenParams: {
        name: params.name,
        symbol: params.symbol,
        decimals: params.decimals,
        isActive: params.isActive,
      },
    });

    return await wallet.sendTx(
      {
        typeUrl: CarbonTx.Types.MsgUpdateToken,
        value,
      },
      opts
    );
  }

  public async linkToken(params: AdminModule.LinkTokenParams, opts?: CarbonTx.SignTxOpts) {
    const wallet = this.getWallet();

    const value = Carbon.Coin.MsgLinkToken.fromPartial({
      creator: wallet.bech32Address,
      denom: params.denom,
      bridgeAddress: params.bridgeAddress,
    });

    return await wallet.sendTx(
      {
        typeUrl: CarbonTx.Types.MsgLinkToken,
        value,
      },
      opts
    );
  }

  public async createMarket(params: AdminModule.CreateMarketParams, opts?: CarbonTx.SignTxOpts) {
    const wallet = this.getWallet();

    const value = Carbon.Market.MsgCreateMarket.fromPartial({
      creator: wallet.bech32Address,
      marketType: params.marketType,
      base: params.base,
      quote: params.quote,
      currentBasePriceUsd: params.currentBasePriceUsd.shiftedBy(18).toString(10), // types.Dec
      currentQuotePriceUsd: params.currentQuotePriceUsd.shiftedBy(18).toString(10), // types.Dec
      indexOracleId: params.indexOracleId ?? "",
      expiryTime: params.expiryTime ?? new Date(0),
    });

    return await wallet.sendTx(
      {
        typeUrl: CarbonTx.Types.MsgCreateMarket,
        value,
      },
      opts
    );
  }

  public async createMarkets(params: AdminModule.CreateMarketParams[], opts?: CarbonTx.SignTxOpts) {
    const wallet = this.getWallet();

    const msgs = params.map((param: AdminModule.CreateMarketParams) => {
      const value = Carbon.Market.MsgCreateMarket.fromPartial({
        creator: wallet.bech32Address,
        marketType: param.marketType,
        base: param.base,
        quote: param.quote,
        currentBasePriceUsd: param.currentBasePriceUsd.toString(10),
        currentQuotePriceUsd: param.currentQuotePriceUsd.toString(10),
        indexOracleId: param.indexOracleId ?? "",
        ...(param.expiryTime && { expiryTime: param.expiryTime }),
      });

      return {
        typeUrl: CarbonTx.Types.MsgCreateMarket,
        value,
      };
    });

    return await wallet.sendTxs(msgs, opts);
  }

  public async setRewardsWeights(params: AdminModule.SetRewardsWeightsParams[], opts?: CarbonTx.SignTxOpts) {
    const wallet = this.getWallet();

    const value = Carbon.Liquiditypool.MsgSetRewardsWeights.fromPartial({
      creator: wallet.bech32Address,
      setRewardsWeightsParams: transfromSetRewardsWeightsParams(params),
    });

    return await wallet.sendTx(
      {
        typeUrl: CarbonTx.Types.MsgSetRewardsWeights,
        value,
      },
      opts
    );
  }

  public async setRewardCurve(params: AdminModule.SetRewardCurveParams, opts?: CarbonTx.SignTxOpts) {
    const wallet = this.getWallet();

    const value = Carbon.Liquiditypool.MsgSetRewardCurve.fromPartial({
      creator: wallet.bech32Address,
      setRewardCurveParams: transfromSetRewardCurveParams(params),
    });

    return await wallet.sendTx(
      {
        typeUrl: CarbonTx.Types.MsgSetRewardCurve,
        value,
      },
      opts
    );
  }

  public async setCommitmentCurve(params: AdminModule.SetCommitmentCurveParams, opts?: CarbonTx.SignTxOpts) {
    const wallet = this.getWallet();

    const value = Carbon.Liquiditypool.MsgSetCommitmentCurve.fromPartial({
      creator: wallet.bech32Address,
      setCommitmentCurveParams: transfromSetCommitmentCurveParams(params),
    });

    return await wallet.sendTx(
      {
        typeUrl: CarbonTx.Types.MsgSetCommitmentCurve,
        value,
      },
      opts
    );
  }

  public async updatePool(params: AdminModule.UpdatePoolParams, opts?: CarbonTx.SignTxOpts) {
    const wallet = this.getWallet();

    const value = Carbon.Liquiditypool.MsgUpdatePool.fromPartial({
      creator: wallet.bech32Address,
      updatePoolParams: transfromUpdatePoolParams(params),
    });

    return await wallet.sendTx(
      {
        typeUrl: CarbonTx.Types.MsgUpdatePool,
        value,
      },
      opts
    );
  }

  public async setTradingFlag(params: AdminModule.SetTradingFlagParams, opts?: CarbonTx.SignTxOpts) {
    const wallet = this.getWallet();

    const value = Carbon.Order.MsgSetTradingFlag.fromPartial(transfromSetTradingFlagParams(params, wallet.bech32Address));

    return await wallet.sendTx(
      {
        typeUrl: CarbonTx.Types.MsgSetTradingFlag,
        value,
      },
      opts
    );
  }

  public async setMsgFee() {
    throw new Error("deprecated");
  }

  public async setMsgGasCost(params: AdminModule.SetMsgGasCostParams, opts?: CarbonTx.SignTxOpts) {
    const wallet = this.getWallet();

    const value = Carbon.Fee.MsgSetGasCost.fromPartial({
      creator: wallet.bech32Address,
      setGasCostParams: transfromSetMsgGasCostParams(params),
    });

    return await wallet.sendTx(
      {
        typeUrl: CarbonTx.Types.MsgSetGasCost,
        value,
      },
      opts
    );
  }

  public async setMinGasPrice(params: AdminModule.SetMinGasPriceParams, opts?: CarbonTx.SignTxOpts) {
    const wallet = this.getWallet();

    const value = Carbon.Fee.MsgSetMinGasPrice.fromPartial({
      creator: wallet.bech32Address,
      setMinGasPriceParams: transfromSetMinGasPriceParams(params),
    });

    return await wallet.sendTx(
      {
        typeUrl: CarbonTx.Types.MsgSetMinGasPrice,
        value,
      },
      opts
    );
  }

  public async removeMsgGasCost(params: AdminModule.RemoveMsgGasCostParams, opts?: CarbonTx.SignTxOpts) {
    const wallet = this.getWallet();

    const value = Carbon.Fee.MsgRemoveGasCost.fromPartial({
      creator: wallet.bech32Address,
      msgType: params.msgType,
    });

    return await wallet.sendTx(
      {
        typeUrl: CarbonTx.Types.MsgRemoveGasCost,
        value,
      },
      opts
    );
  }

  public async removeMinGasPrice(params: AdminModule.RemoveMinGasPriceParams, opts?: CarbonTx.SignTxOpts) {
    const wallet = this.getWallet();

    const value = Carbon.Fee.MsgRemoveMinGasPrice.fromPartial({
      creator: wallet.bech32Address,
      denom: params.denom,
    });

    return await wallet.sendTx(
      {
        typeUrl: CarbonTx.Types.MsgRemoveMinGasPrice,
        value,
      },
      opts
    );
  }

  public async createValidator(params: AdminModule.CreateValidatorParams, opts?: CarbonTx.SignTxOpts) {
    const wallet = this.getWallet();

    const value = MsgCreateValidator.fromPartial({
      delegatorAddress: params.delegatorAddress,
      validatorAddress: params.validatorAddress,
      minSelfDelegation: params.minSelfDelegation.toString(10),
      description: params.description,
      pubkey: params.pubkey,
      ...(params.commission && {
        commission: {
          rate: params.commission.rate.shiftedBy(18).toString(10),
          maxRate: params.commission.maxRate.shiftedBy(18).toString(10),
          maxChangeRate: params.commission.maxChangeRate.shiftedBy(18).toString(10),
        },
      }),
      ...(params.value && {
        value: {
          denom: params.value.denom,
          amount: params.value.amount.toString(10),
        },
      }),
    });

    return await wallet.sendTx(
      {
        typeUrl: CarbonTx.Types.MsgCreateValidator,
        value,
      },
      opts
    );
  }

  public async editValidator(params: AdminModule.EditValidatorParams, opts?: CarbonTx.SignTxOpts) {
    const wallet = this.getWallet();

    const value = MsgEditValidator.fromPartial({
      description: params.description,
      validatorAddress: params.validatorAddress,
      commissionRate: params.commissionRate.shiftedBy(18).toString(10),
      minSelfDelegation: params.minSelfDelegation.toString(10),
    });

    return await wallet.sendTx(
      {
        typeUrl: CarbonTx.Types.MsgEditValidator,
        value,
      },
      opts
    );
  }

  public async authorizeBridge(params: AdminModule.AuthorizeBridgeParams, opts?: CarbonTx.SignTxOpts) {
    const wallet = this.getWallet();

    const value = Carbon.Coin.MsgAuthorizeBridge.fromPartial({
      creator: wallet.bech32Address,
      bridgeId: new Long(params.bridgeId),
      chainId: new Long(params.chainId),
      chainName: params.chainName,
    });

    return await wallet.sendTx(
      {
        typeUrl: CarbonTx.Types.MsgAuthorizeBridge,
        value,
      },
      opts
    );
  }

  public async deauthorizeBridge(params: AdminModule.DeauthorizeBridgeParams, opts?: CarbonTx.SignTxOpts) {
    const wallet = this.getWallet();

    const value = Carbon.Coin.MsgDeauthorizeBridge.fromPartial({
      initiator: wallet.bech32Address,
      bridgeId: new Long(params.bridgeId),
      chainId: new Long(params.chainId),
    });

    return await wallet.sendTx(
      {
        typeUrl: CarbonTx.Types.MsgDeauthorizeBridge,
        value,
      },
      opts
    );
  }

  public async addRateStrategy(params: AdminModule.AddRateStrategyParams, opts?: CarbonTx.SignTxOpts) {
    const wallet = this.getWallet();

    const value = Carbon.Cdp.MsgAddRateStrategy.fromPartial({
      creator: wallet.bech32Address,
      rateStrategyParams: {
        name: params.rateStrategy.name,
        optimalUsage: params.rateStrategy.optimalUsage.toString(10),
        baseVariableBorrowRate: params.rateStrategy.baseVariableBorrowRate.toString(10),
        variableRateSlope1: params.rateStrategy.variableRateSlope1.toString(10),
        variableRateSlope2: params.rateStrategy.variableRateSlope2.toString(10),
        baseStableBorrowRate: params.rateStrategy.baseStableBorrowRate.toString(10),
        stableRateSlope1: params.rateStrategy.stableRateSlope1.toString(10),
        stableRateSlope2: params.rateStrategy.stableRateSlope2.toString(10),
        optimalStableToTotalDebtRatio: params.rateStrategy.optimalStableToTotalDebtRatio.toString(10),
      },
    });

    return await wallet.sendTx(
      {
        typeUrl: CarbonTx.Types.MsgAddRateStrategy,
        value,
      },
      opts
    );
  }

  public async updateRateStrategy(params: AdminModule.UpdateRateStrategyParams, opts?: CarbonTx.SignTxOpts) {
    const wallet = this.getWallet();

    const value = Carbon.Cdp.MsgUpdateRateStrategy.fromPartial({
      creator: wallet.bech32Address,
      rateStrategyParams: {
        name: params.rateStrategy.name,
        optimalUsage: params.rateStrategy.optimalUsage.toString(10),
        baseVariableBorrowRate: params.rateStrategy.baseVariableBorrowRate.toString(10),
        variableRateSlope1: params.rateStrategy.variableRateSlope1.toString(10),
        variableRateSlope2: params.rateStrategy.variableRateSlope2.toString(10),
        baseStableBorrowRate: params.rateStrategy.baseStableBorrowRate.toString(10),
        stableRateSlope1: params.rateStrategy.stableRateSlope1.toString(10),
        stableRateSlope2: params.rateStrategy.stableRateSlope2.toString(10),
        optimalStableToTotalDebtRatio: params.rateStrategy.optimalStableToTotalDebtRatio.toString(10),
      },
    });

    return await wallet.sendTx(
      {
        typeUrl: CarbonTx.Types.MsgUpdateRateStrategy,
        value,
      },
      opts
    );
  }

  public async removeRateStrategy(params: AdminModule.RemoveRateStrategyParams, opts?: CarbonTx.SignTxOpts) {
    const wallet = this.getWallet();

    const value = Carbon.Cdp.MsgRemoveRateStrategy.fromPartial({
      creator: wallet.bech32Address,
      name: params.name,
    });

    return await wallet.sendTx(
      {
        typeUrl: CarbonTx.Types.MsgRemoveRateStrategy,
        value,
      },
      opts
    );
  }

  public async addAsset(params: AdminModule.AddAssetParams, opts?: CarbonTx.SignTxOpts) {
    const wallet = this.getWallet();

    const value = Carbon.Cdp.MsgAddAsset.fromPartial({
      creator: wallet.bech32Address,
      assetParams: {
        denom: params.asset.denom,
        oracleId: params.asset.oracleId,
        rateStrategyName: params.asset.rateStrategyName,
        loanToValue: params.asset.loanToValue.toString(10),
        liquidationThreshold: params.asset.liquidationThreshold.toString(10),
        liquidationDiscount: params.asset.liquidationDiscount.toString(10),
        allowRepayStablecoinInterestDebt: params.asset.allowRepayStablecoinInterestDebt,
        supplyCap: params.asset.supplyCap.toString(10),
        borrowCap: params.asset.borrowCap.toString(10),
      },
    });

    return await wallet.sendTx(
      {
        typeUrl: CarbonTx.Types.MsgAddAsset,
        value,
      },
      opts
    );
  }

  public async updateAsset(params: AdminModule.UpdateAssetParams, opts?: CarbonTx.SignTxOpts) {
    const wallet = this.getWallet();

    const value = Carbon.Cdp.MsgUpdateAsset.fromPartial({
      creator: wallet.bech32Address,
      assetParams: {
        denom: params.denom,
        rateStrategyName: params.rateStrategyName,
        allowRepayStablecoinInterestDebt: params.allowRepayStablecoinInterestDebt,
        loanToValue: params.loanToValue.toString(10),
        liquidationThreshold: params.liquidationThreshold.toString(10),
        liquidationDiscount: params.liquidationDiscount.toString(10),
        supplyCap: params.supplyCap.toString(10),
        borrowCap: params.borrowCap.toString(10),
      },
    });

    return await wallet.sendTx(
      {
        typeUrl: CarbonTx.Types.MsgUpdateAsset,
        value,
      },
      opts
    );
  }

  public async setLiquidationFee(params: AdminModule.SetLiquidationFeeParams, opts?: CarbonTx.SignTxOpts) {
    const wallet = this.getWallet();

    const value = Carbon.Cdp.MsgSetLiquidationFee.fromPartial({
      creator: wallet.bech32Address,
      liquidationFee: params.liquidationFee.toString(10),
    });

    return await wallet.sendTx(
      {
        typeUrl: CarbonTx.Types.MsgSetLiquidationFee,
        value,
      },
      opts
    );
  }

  public async setInterestFee(params: AdminModule.SetInterestFeeParams, opts?: CarbonTx.SignTxOpts) {
    const wallet = this.getWallet();

    const value = Carbon.Cdp.MsgSetInterestFee.fromPartial({
      creator: wallet.bech32Address,
      interestFee: params.interestFee.toString(10),
    });

    return await wallet.sendTx(
      {
        typeUrl: CarbonTx.Types.MsgSetInterestFee,
        value,
      },
      opts
    );
  }

  public async setCompleteLiquidationThreshold(params: AdminModule.SetCompleteLiquidationThresholdParams, opts?: CarbonTx.SignTxOpts) {
    const wallet = this.getWallet();
    const value = Carbon.Cdp.MsgSetCompleteLiquidationThreshold.fromPartial({
      creator: wallet.bech32Address,
      completeLiquidationThreshold: params.completeLiquidationThreshold.shiftedBy(18).toString(10),
    });

    return await wallet.sendTx(
      {
        typeUrl: CarbonTx.Types.MsgSetCompleteLiquidationThreshold,
        value,
      },
      opts
    );
  }

  public async setMinimumCloseFactor(params: AdminModule.SetMinimumCloseFactorParams, opts?: CarbonTx.SignTxOpts) {
    const wallet = this.getWallet();
    const value = Carbon.Cdp.MsgSetMinimumCloseFactor.fromPartial({
      creator: wallet.bech32Address,
      minimumCloseFactor: params.minimumCloseFactor.shiftedBy(18).toString(10),
    });

    return await wallet.sendTx(
      {
        typeUrl: CarbonTx.Types.MsgSetMinimumCloseFactor,
        value,
      },
      opts
    );
  }

  public async setSmallLiquidationSize(params: AdminModule.SetSmallLiquidationSizeParams, opts?: CarbonTx.SignTxOpts) {
    const wallet = this.getWallet();
    const value = Carbon.Cdp.MsgSetSmallLiquidationSize.fromPartial({
      creator: wallet.bech32Address,
      smallLiquidationSize: params.smallLiquidationSize.shiftedBy(18).toString(10),
    });

    return await wallet.sendTx(
      {
        typeUrl: CarbonTx.Types.MsgSetSmallLiquidationSize,
        value,
      },
      opts
    );
  }

  public async createNewGroup(params: AdminModule.CreateNewGroupParams, opts?: CarbonTx.SignTxOpts) {
    const wallet = this.getWallet();
    const value = Carbon.Coin.MsgCreateGroup.fromPartial({
      creator: params.creator ?? wallet.bech32Address,
      name: params.name,
      chequeTokenSymbol: params.chequeTokenSymbol,
      oracleId: params.oracleId,
    });

    return await wallet.sendTx(
      {
        typeUrl: CarbonTx.Types.MsgCreateGroup,
        value,
      },
      opts
    );
  }

  public async updateGroup(params: AdminModule.UpdateGroupParams, opts?: CarbonTx.SignTxOpts) {
    const wallet = this.getWallet();
    const value = Carbon.Coin.MsgUpdateGroup.fromPartial({
      creator: params.creator ?? wallet.bech32Address,
      groupId: params.groupId,
      updateGroupParams: params.updateGroupParams,
    });

    return await wallet.sendTx(
      {
        typeUrl: CarbonTx.Types.MsgUpdateGroup,
        value,
      },
      opts
    );
  }

  public async registerToGroup(params: AdminModule.RegisterDeregisterToGroupParams, opts?: CarbonTx.SignTxOpts) {
    const wallet = this.getWallet();
    const value = Carbon.Coin.MsgRegisterToGroup.fromPartial({
      creator: params.creator ?? wallet.bech32Address,
      groupId: params.groupId,
      denom: params.denom,
    });

    return await wallet.sendTx(
      {
        typeUrl: CarbonTx.Types.MsgRegisterToGroup,
        value,
      },
      opts
    );
  }

  public async deregisterFromGroup(params: AdminModule.RegisterDeregisterToGroupParams, opts?: CarbonTx.SignTxOpts) {
    const wallet = this.getWallet();
    const value = Carbon.Coin.MsgDeregisterFromGroup.fromPartial({
      creator: params.creator ?? wallet.bech32Address,
      groupId: params.groupId,
      denom: params.denom,
    });

    return await wallet.sendTx(
      {
        typeUrl: CarbonTx.Types.MsgDeregisterFromGroup,
        value,
      },
      opts
    );
  }

  public async updateGroupConfig(params: AdminModule.UpdateGroupConfigParams, opts?: CarbonTx.SignTxOpts) {
    const wallet = this.getWallet();
    const value = Carbon.Coin.MsgUpdateGroupedTokenConfig.fromPartial({
      creator: params.creator ?? wallet.bech32Address,
      denom: params.denom,
      updateGroupedTokenConfigParams: params.updateGroupedTokenConfigParams,
    });

    return await wallet.sendTx(
      {
        typeUrl: CarbonTx.Types.MsgUpdateGroupedTokenConfig,
        value,
      },
      opts
    );
  }
}

export namespace AdminModule {
  export interface AuthorizeBridgeParams {
    bridgeId: number;
    chainId: number;
    chainName: string;
  }

  export interface DeauthorizeBridgeParams {
    initiator: string;
    bridgeId: number;
    chainId: number;
  }

  export interface CreateOracleParams {
    id: string;
    description: string;
    minTurnoutPercentage: number;
    maxResultAge: number;
    securityType: string;
    resultStrategy: string;
    resolution: number;
    spec: string;
  }

  export interface CreateTokenParams {
    creator: string;
    name: string;
    symbol: string;
    decimals: number;
    chainId: number;
    bridgeId: number;
    bridgeAddress: string;
    tokenAddress: string;
  }

  export interface UpdateTokenParams {
    denom: string;
    name?: string;
    symbol?: string;
    decimals?: number;
    isActive?: boolean;
  }

  export interface SyncTokenParams {
    denom: string;
  }

  export interface BindTokenParams {
    sourceDenom: string;
    wrappedDenom: string;
  }

  export interface LinkTokenParams {
    denom: string;
    bridgeAddress: string;
  }

  export interface UnbindTokenParams {
    wrappedDenom: string;
  }

  export interface CreateMarketParams {
    marketType: string;
    base: string;
    quote: string;
    currentBasePriceUsd: BigNumber;
    currentQuotePriceUsd: BigNumber;

    /** futures only */
    indexOracleId?: string;
    expiryTime?: Date;
  }

  export interface CreateVaultTypeParams {
    collateralDenom: string;
    debtDenom: string;
    collateralizationRatio: BigNumber;
  }

  export interface LinkPoolParams {
    poolId: number;
    market: string;
  }

  export interface UnlinkPoolParams {
    poolId: number;
  }

  export interface UpdatePoolParams {
    poolId: number;
    swapFee: BigNumber;
    numQuotes: number;
  }

  export interface SetRewardsWeightsParams {
    poolId: number;
    weight: number;
  }

  export interface SetRewardCurveParams {
    startTime: Date;
    initialRewardBps: number;
    reductionMultiplierBps: number;
    reductionIntervalSeconds: number;
    reductions: number;
    finalRewardBps: number;
  }

  export interface SetCommitmentCurveParams {
    maxDuration: number;
    maxRewardMultiplier: number;
  }

  export interface ChangeNumQuotesParams {
    poolId: number;
    numQuotes: number;
  }

  export interface SetTradingFlagParams {
    isEnabled: boolean;
    blockchain: string;
  }

  export interface SetMsgFeeParams {
    msgType: string;
    fee: BigNumber;
  }

  export interface SetMsgGasCostParams {
    msgType: string;
    gasCost: BigNumber;
  }

  export interface SetMinGasPriceParams {
    denom: string;
    gasPrice: BigNumber;
  }

  export interface RemoveMsgGasCostParams {
    msgType: string;
  }
  export interface RemoveMinGasPriceParams {
    denom: string;
  }

  export interface SetMsgGasCostParams {
    msgType: string;
    gasCost: BigNumber;
  }

  export interface CreateValidatorParams {
    description?: Description;
    commission?: {
      rate: BigNumber;
      maxRate: BigNumber;
      maxChangeRate: BigNumber;
    };
    minSelfDelegation: BigNumber;
    delegatorAddress: string;
    validatorAddress: string;
    pubkey?: Any;
    value?: {
      denom: string;
      amount: BigNumber;
    };
  }

  export interface EditValidatorParams {
    description?: Description;
    validatorAddress: string;
    commissionRate: BigNumber;
    minSelfDelegation: BigNumber;
  }
  export interface RateStrategy {
    name: string;
    optimalUsage: BigNumber;
    baseVariableBorrowRate: BigNumber;
    variableRateSlope1: BigNumber;
    variableRateSlope2: BigNumber;
    baseStableBorrowRate: BigNumber;
    stableRateSlope1: BigNumber;
    stableRateSlope2: BigNumber;
    optimalStableToTotalDebtRatio: BigNumber;
  }
  export interface Asset {
    denom: string;
    oracleId: string;
    rateStrategyName: string;
    loanToValue: BigNumber;
    liquidationThreshold: BigNumber;
    liquidationDiscount: BigNumber;
    supplyCap: BigNumber;
    borrowCap: BigNumber;
    allowRepayStablecoinInterestDebt: boolean;
  }
  export interface AddRateStrategyParams {
    rateStrategy: RateStrategy;
  }
  export interface UpdateRateStrategyParams {
    rateStrategy: RateStrategy;
  }
  export interface RemoveRateStrategyParams {
    name: string;
  }
  export interface AddAssetParams {
    asset: Asset;
  }
  export interface UpdateAssetParams {
    denom: string;
    rateStrategyName?: string;
    allowRepayStablecoinInterestDebt?: boolean;
    loanToValue: BigNumber;
    liquidationThreshold: BigNumber;
    liquidationDiscount: BigNumber;
    supplyCap: BigNumber;
    borrowCap: BigNumber;
  }
  export interface SetLiquidationFeeParams {
    liquidationFee: BigNumber;
  }

  export interface SetInterestFeeParams {
    interestFee: BigNumber;
  }

  export interface SetStableCoinInterestRateParams {
    stablecoinInterestRate: BigNumber;
  }

  export interface SetCompleteLiquidationThresholdParams {
    completeLiquidationThreshold: BigNumber;
  }

  export interface SetMinimumCloseFactorParams {
    minimumCloseFactor: BigNumber;
  }

  export interface SetSmallLiquidationSizeParams {
    smallLiquidationSize: BigNumber;
  }

  export interface CreateRewardSchemeParams {
    rewardDenom: string;
    assetDenom: string;
    rewardType: string;
    rewardAmountPerSecond: BigNumber;
    startTime?: Date;
    endTime?: Date;
  }

  export interface UpdateRewardSchemeParams {
    rewardSchemeId: number;
    rewardDenom?: string;
    assetDenom?: string;
    rewardType?: string;
    rewardAmountPerSecond: BigNumber;
    startTime?: Date;
    endTime?: Date;
  }

  export interface AddRewardReserveParams {
    creator?: string;
    rewardSchemeId: number;
    amount: BigNumber;
    denom: string;
  }

  export interface CreateNewGroupParams {
    creator?: string;
    name: string;
    chequeTokenSymbol: string;
    oracleId: string;
  }

  export interface UpdateGroupParams {
    creator?: string;
    groupId?: string;
    updateGroupParams?: GroupName;
  }

  export interface GroupName {
    name: string
  }

  export interface RegisterDeregisterToGroupParams {
    creator?: string;
    groupId: string;
    denom: string;
  }

  export interface UpdateGroupConfigParams {
    creator?: string;
    denom: string;
    updateGroupedTokenConfigParams: IsGroupActive;
  }

  export interface IsGroupActive {
    isActive: boolean
  }
}

export function transfromCreateOracleParams(msg: AdminModule.CreateOracleParams, address: string) {
  return {
    creator: address,
    id: msg.id,
    description: msg.description,
    minTurnoutPercentage: new Long(msg.minTurnoutPercentage),
    maxResultAge: new Long(msg.maxResultAge),
    securityType: msg.securityType,
    resultStrategy: msg.resultStrategy,
    resolution: new Long(msg.resolution),
    spec: msg.spec,
  };
}

export function transfromCreateTokenParams(msg: AdminModule.CreateTokenParams, address: string) {
  return {
    creator: address,
    name: msg.name,
    symbol: msg.symbol,
    decimals: new Long(msg.decimals),
    chainId: new Long(msg.chainId),
    bridgeId: new Long(msg.bridgeId),
    bridgeAddress: msg.bridgeAddress,
    tokenAddress: msg.tokenAddress,
  };
}

export function transfromSyncTokenParams(msg: AdminModule.SyncTokenParams, address: string) {
  return {
    syncer: address,
    denom: msg.denom,
  };
}

export function transfromLinkPoolParams(msg: AdminModule.LinkPoolParams) {
  return {
    poolId: new Long(msg.poolId),
    market: msg.market,
  };
}

export function transfromUnlinkPoolParams(msg: AdminModule.UnlinkPoolParams) {
  return {
    poolId: new Long(msg.poolId),
  };
}

export function transfromSetRewardsWeightsParams(msg: AdminModule.SetRewardsWeightsParams[]) {
  const weights = msg.map((param) => {
    return {
      poolId: new Long(param.poolId),
      weight: param.weight.toString(10),
    };
  });

  return {
    weights: weights,
  };
}

export function transfromSetRewardCurveParams(msg: AdminModule.SetRewardCurveParams) {
  return {
    startTime: msg.startTime,
    initialRewardBps: msg.initialRewardBps,
    reductionMultiplierBps: msg.reductionMultiplierBps,
    reductionIntervalSeconds: new Long(msg.reductionIntervalSeconds),
    reductions: msg.reductions,
    finalRewardBps: msg.finalRewardBps,
  };
}

export function transfromSetCommitmentCurveParams(msg: AdminModule.SetCommitmentCurveParams) {
  return {
    maxDuration: new Long(msg.maxDuration),
    maxRewardMultiplier: msg.maxRewardMultiplier,
  };
}

export function transfromUpdatePoolParams(msg: AdminModule.UpdatePoolParams) {
  return {
    poolId: new Long(msg.poolId),
    numQuotes: new Long(msg.numQuotes),
    swapFee: msg.swapFee.shiftedBy(18).toString(10),
  };
}

export function transfromSetTradingFlagParams(msg: AdminModule.SetTradingFlagParams, address: string) {
  return {
    creator: address,
    isEnabled: msg.isEnabled,
    blockchain: msg.blockchain,
  };
}

export function transfromSetMsgGasCostParams(msg: AdminModule.SetMsgGasCostParams) {
  return {
    msgType: msg.msgType,
    gasCost: msg.gasCost.toString(10),
  };
}

export function transfromSetMinGasPriceParams(msg: AdminModule.SetMinGasPriceParams) {
  return {
    denom: msg.denom,
    gasPrice: new BigNumber(msg.gasPrice).shiftedBy(18).toString(10),
  };
}

export function transformSetSettlementPriceParams(msg: Carbon.Pricing.SettlementPriceParams) {
  return {
<<<<<<< HEAD
    market: msg.marketId,
=======
    marketId: msg.marketId,
>>>>>>> 96213f44
    settlementPrice: new BigNumber(msg.settlementPrice).shiftedBy(18).toString(10),
  };
}

export function transformCommunityPoolSpendAmount(amount: Coin[]) {
  const amounts = amount.map((param) => {
    return {
      denom: param.denom,
      amount: new BigNumber(param.amount).toString(10),
    } as Coin;
  });
  return amounts;
}<|MERGE_RESOLUTION|>--- conflicted
+++ resolved
@@ -1145,11 +1145,7 @@
 
 export function transformSetSettlementPriceParams(msg: Carbon.Pricing.SettlementPriceParams) {
   return {
-<<<<<<< HEAD
-    market: msg.marketId,
-=======
     marketId: msg.marketId,
->>>>>>> 96213f44
     settlementPrice: new BigNumber(msg.settlementPrice).shiftedBy(18).toString(10),
   };
 }
