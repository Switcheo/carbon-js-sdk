import tokenClient from "@carbon-sdk/clients/TokenClient";
<<<<<<< HEAD
import { Carbon } from "@carbon-sdk/CarbonSDK";
import { Params } from "@carbon-sdk/codec/cdp/params";
import { QueryBalanceRequest, QuerySupplyOfRequest } from "@carbon-sdk/codec/cosmos/bank/v1beta1/query";
=======
import {
  AssetParams,
  DebtInfo,
  MsgWithdrawFromGroup,
  QueryCdpParamsRequest,
  QueryTokenPriceRequest,
  QueryTokenPriceAllRequest,
  RateStrategyParams,
  StablecoinDebtInfo,
  TokenPrice,
  QueryRateStrategyAllRequest
} from "@carbon-sdk/codec";
import { Params } from "@carbon-sdk/codec/cdp/params";
import {
  QueryAccountDebtAllRequest,
  QueryAccountStablecoinRequest,
  QueryAssetRequest,
  QueryParamsRequest,
  QueryRateStrategyRequest,
  QueryStablecoinDebtRequest,
  QueryTokenDebtRequest
} from "@carbon-sdk/codec/cdp/query";
import {
  MsgBorrowAsset, MsgClaimRewards,
  MsgCreateRewardScheme, MsgLiquidateCollateral,
  MsgLiquidateCollateralWithCdpTokens,
  MsgLiquidateCollateralWithCollateral,
  MsgLiquidateCollateralWithStablecoin, MsgLiquidateCollateralWithStablecoinAndInterestInCdpTokens,
  MsgLiquidateCollateralWithStablecoinAndInterestInCollateral, MsgLockCollateral,
  MsgMintStablecoin,
  MsgRepayAsset,
  MsgRepayAssetWithCdpTokens,
  MsgRepayAssetWithCollateral,
  MsgReturnStablecoin, MsgReturnStablecoinWithInterestInCdpTokens,
  MsgReturnStablecoinWithInterestInCollateral, MsgSupplyAsset,
  MsgSupplyAssetAndLockCollateral,
  MsgUnlockCollateral,
  MsgUnlockCollateralAndWithdrawAsset,
  MsgUpdateRateStrategy, MsgUpdateRewardScheme, MsgWithdrawAsset,
  MsgAddEModeCategory, MsgUpdateEModeCategory, MsgChangeAccountEMode,
} from "@carbon-sdk/codec/cdp/tx";
import { QueryBalanceRequest, QuerySupplyOfRequest, QueryTotalSupplyRequest } from "@carbon-sdk/codec/cosmos/bank/v1beta1/query";
import { PageRequest } from "@carbon-sdk/codec/cosmos/base/query/v1beta1/pagination";
>>>>>>> c449ca8c
import { Network } from "@carbon-sdk/constant";
import { CarbonTx } from "@carbon-sdk/util";
import { SimpleMap } from "@carbon-sdk/util/type";
import { SWTHAddress } from "@carbon-sdk/util/address";
import { bnOrZero, BN_10000, BN_ONE, BN_ZERO } from "@carbon-sdk/util/number";
import { BigNumber } from "bignumber.js";
<<<<<<< HEAD
=======
import Long from "long";
import { Debt, QueryAccountCollateralAllRequest, QueryAssetAllRequest, QueryTokenDebtAllRequest } from "./../codec/cdp/query";
>>>>>>> c449ca8c
import BaseModule from "./base";
import { Coin } from "@carbon-sdk/codec/cosmos/base/v1beta1/coin";

export class CDPModule extends BaseModule {
  private cdpModuleAddress: string | undefined;

  public async supplyAsset(params: CDPModule.SupplyAssetParams, opts?: CarbonTx.SignTxOpts) {
    const wallet = this.getWallet();

    const value = Carbon.Cdp.MsgSupplyAsset.fromPartial({
      creator: wallet.bech32Address,
      denom: params.denom,
      amount: params.amount.toString(10),
    });

    return await wallet.sendTx(
      {
        typeUrl: CarbonTx.Types.MsgSupplyAsset,
        value,
      },
      opts
    );
  }

  public async withdrawAsset(params: CDPModule.WithdrawAssetParams, opts?: CarbonTx.SignTxOpts) {
    const wallet = this.getWallet();

    const value = Carbon.Cdp.MsgWithdrawAsset.fromPartial({
      creator: wallet.bech32Address,
      cdpDenom: params.cdpDenom,
      amount: params.amount.toString(10),
    });

    return await wallet.sendTx(
      {
        typeUrl: CarbonTx.Types.MsgWithdrawAsset,
        value,
      },
      opts
    );
  }

  public async lockCollateral(params: CDPModule.LockCollateralParams, opts?: CarbonTx.SignTxOpts) {
    const wallet = this.getWallet();

    const value = Carbon.Cdp.MsgLockCollateral.fromPartial({
      creator: wallet.bech32Address,
      cdpDenom: params.cdpDenom,
      amount: params.amount.toString(10),
    });

    return await wallet.sendTx(
      {
        typeUrl: CarbonTx.Types.MsgLockCollateral,
        value,
      },
      opts
    );
  }

  public async unlockCollateral(params: CDPModule.UnlockCollateralParams, opts?: CarbonTx.SignTxOpts) {
    const wallet = this.getWallet();

    const value = Carbon.Cdp.MsgUnlockCollateral.fromPartial({
      creator: wallet.bech32Address,
      cdpDenom: params.cdpDenom,
      amount: params.amount.toString(10),
    });

    return await wallet.sendTx(
      {
        typeUrl: CarbonTx.Types.MsgUnlockCollateral,
        value,
      },
      opts
    );
  }

  public async borrowAsset(params: CDPModule.BorrowAssetParams, opts?: CarbonTx.SignTxOpts) {
    const wallet = this.getWallet();

    const value = Carbon.Cdp.MsgBorrowAsset.fromPartial({
      creator: wallet.bech32Address,
      denom: params.denom,
      amount: params.amount.toString(10),
    });

    return await wallet.sendTx(
      {
        typeUrl: CarbonTx.Types.MsgBorrowAsset,
        value,
      },
      opts
    );
  }

  public async supplyAssetAndLockCollateral(params: CDPModule.SupplyAssetAndLockCollateralParams, opts?: CarbonTx.SignTxOpts) {
    const wallet = this.getWallet();

    const value = Carbon.Cdp.MsgSupplyAssetAndLockCollateral.fromPartial({
      creator: wallet.bech32Address,
      denom: params.denom,
      supplyAmount: params.supplyAmount.toString(10),
      lockAmount: params.lockAmount.toString(10),
    });

    return await wallet.sendTx(
      {
        typeUrl: CarbonTx.Types.MsgSupplyAssetAndLockCollateral,
        value,
      },
      opts
    );
  }

  public async unlockCollateralAndWithdrawAsset(params: CDPModule.UnlockCollateralAndWithdrawAssetParams, opts?: CarbonTx.SignTxOpts) {
    const wallet = this.getWallet();

    const value = Carbon.Cdp.MsgUnlockCollateralAndWithdrawAsset.fromPartial({
      creator: wallet.bech32Address,
      cdpDenom: params.cdpDenom,
      unlockAmount: params.unlockAmount.toString(10),
      withdrawAmount: params.withdrawAmount.toString(10),
    });

    return await wallet.sendTx(
      {
        typeUrl: CarbonTx.Types.MsgUnlockCollateralAndWithdrawAsset,
        value,
      },
      opts
    );
  }

  public async liquidateCollateral(params: CDPModule.LiquidateCollateralParams, opts?: CarbonTx.SignTxOpts) {
    const wallet = this.getWallet();

    const value = Carbon.Cdp.MsgLiquidateCollateral.fromPartial({
      creator: wallet.bech32Address,
      debtor: params.debtor,
      collateralDenom: params.collateralDenom,
      minCollateralAmount: params.minCollateralAmount.toString(10),
      debtDenom: params.debtDenom,
      debtAmount: params.debtAmount.toString(10),
    });

    return await wallet.sendTx(
      {
        typeUrl: CarbonTx.Types.MsgLiquidateCollateral,
        value,
      },
      opts
    );
  }

  public async liquidateCollateralWithCdpTokens(params: CDPModule.LiquidateCollateralWithCdpTokensParams, opts?: CarbonTx.SignTxOpts) {
    const wallet = this.getWallet();
    const value = Carbon.Cdp.MsgLiquidateCollateralWithCdpTokens.fromPartial({
      creator: wallet.bech32Address,
      debtor: params.debtor,
      collateralDenom: params.collateralDenom,
      minCollateralAmount: params.minCollateralAmount.toString(10),
      debtDenom: params.debtDenom,
      debtAmount: params.debtAmount.toString(10),
      debtCollateralDenom: params.debtCollateralDenom,
      debtCollateralAmount: params.debtCollateralAmount.toString(10),
    });

    return await wallet.sendTx(
      {
        typeUrl: CarbonTx.Types.MsgLiquidateCollateralWithCdpTokens,
        value,
      },
      opts
    );
  }

  public async liquidateCollateralWithCollateral(params: CDPModule.LiquidateCollateralWithCollateralParams, opts?: CarbonTx.SignTxOpts) {
    const wallet = this.getWallet();
    const value = Carbon.Cdp.MsgLiquidateCollateralWithCollateral.fromPartial({
      creator: wallet.bech32Address,
      debtor: params.debtor,
      collateralDenom: params.collateralDenom,
      minCollateralAmount: params.minCollateralAmount.toString(10),
      debtDenom: params.debtDenom,
      debtAmount: params.debtAmount.toString(10),
      debtCollateralDenom: params.debtCollateralDenom,
      debtCollateralAmount: params.debtCollateralAmount.toString(10),
    });

    return await wallet.sendTx(
      {
        typeUrl: CarbonTx.Types.MsgLiquidateCollateralWithCollateral,
        value,
      },
      opts
    );
  }

  public async liquidateCollateralWithStablecoin(params: CDPModule.LiquidateCollateralWithStablecoinParams, opts?: CarbonTx.SignTxOpts) {
    const wallet = this.getWallet();
    const value = Carbon.Cdp.MsgLiquidateCollateralWithStablecoin.fromPartial({
      creator: wallet.bech32Address,
      debtor: params.debtor,
      collateralDenom: params.collateralDenom,
      minCollateralAmount: params.minCollateralAmount.toString(10),
      debtDenom: params.debtDenom,
      debtAmount: params.debtAmount.toString(10),
      interestDenom: params.interestDenom,
      interestAmount: params.interestAmount.toString(10),
    });

    return await wallet.sendTx(
      {
        typeUrl: CarbonTx.Types.MsgLiquidateCollateralWithStablecoin,
        value,
      },
      opts
    );
  }

  public async repayAsset(params: CDPModule.RepayAssetParams, opts?: CarbonTx.SignTxOpts) {
    const wallet = this.getWallet();

    const value = Carbon.Cdp.MsgRepayAsset.fromPartial({
      creator: wallet.bech32Address,
      denom: params.denom,
      amount: params.amount.toString(10),
      debtor: params.debtor,
    });

    return await wallet.sendTx(
      {
        typeUrl: CarbonTx.Types.MsgRepayAsset,
        value,
      },
      opts
    );
  }

  /**
   * Uses grouped token balance to repay for existing CDP asset debt.
   * Calls 2 msg in 1 tx, MsgWithdrawFromGroup and MsgRepayAsset.
   * Ensure that grouped token balance is sufficient.
   */
  public async repayAssetWithGroupedToken(params: CDPModule.RepayAssetWithGroupedToken, opts?: CarbonTx.SignTxOpts) {
    const wallet = this.getWallet();
    const debtor = params.debtor ? params.debtor : wallet.bech32Address;

    return await wallet.sendTxs([{
      typeUrl: CarbonTx.Types.MsgWithdrawFromGroup,
      value: Carbon.Coin.MsgWithdrawFromGroup.fromPartial({
        creator: wallet.bech32Address,
        sourceCoin: {
          amount: params.amount.toString(10),
          denom: params.denom,
        },
      }),
    }, {
      typeUrl: CarbonTx.Types.MsgRepayAsset,
      value: Carbon.Cdp.MsgRepayAsset.fromPartial({
        creator: wallet.bech32Address,
        debtor: debtor,
        denom: params.denom,
        amount: params.amount.toString(10),
      }),
    }], opts);
  }

  public async repayAssetWithCdpTokens(params: CDPModule.RepayAssetWithCdpTokensParams, opts?: CarbonTx.SignTxOpts) {
    const wallet = this.getWallet();
    const debtor = params.debtor ? params.debtor : wallet.bech32Address;

    const value = Carbon.Cdp.MsgRepayAssetWithCdpTokens.fromPartial({
      creator: wallet.bech32Address,
      debtor: debtor,
      debtDenom: params.debtDenom,
      cdpDenom: params.cdpDenom,
      cdpAmount: params.cdpAmount.toString(10),
    });

    return await wallet.sendTx(
      {
        typeUrl: CarbonTx.Types.MsgRepayAssetWithCdpTokens,
        value,
      },
      opts
    );
  }

  public async repayAssetWithCollateral(params: CDPModule.RepayAssetWithCollateralParams, opts?: CarbonTx.SignTxOpts) {
    const wallet = this.getWallet();
    const debtor = params.debtor ? params.debtor : wallet.bech32Address;

    const value = Carbon.Cdp.MsgRepayAssetWithCollateral.fromPartial({
      creator: wallet.bech32Address,
      debtor: debtor,
      debtDenom: params.debtDenom,
      cdpDenom: params.cdpDenom,
      cdpAmount: params.cdpAmount.toString(10),
    });

    return await wallet.sendTx(
      {
        typeUrl: CarbonTx.Types.MsgRepayAssetWithCollateral,
        value,
      },
      opts
    );
  }

  public async mintStablecoin(params: CDPModule.MintStablecoinParams, opts?: CarbonTx.SignTxOpts) {
    const wallet = this.getWallet();

    const value = Carbon.Cdp.MsgMintStablecoin.fromPartial({
      creator: wallet.bech32Address,
      amount: params.amount.toString(10),
    });

    return await wallet.sendTx(
      {
        typeUrl: CarbonTx.Types.MsgMintStablecoin,
        value,
      },
      opts
    );
  }

  public async returnStablecoin(params: CDPModule.ReturnStablecoinParams, opts?: CarbonTx.SignTxOpts) {
    const wallet = this.getWallet();

    const value = Carbon.Cdp.MsgReturnStablecoin.fromPartial({
      creator: wallet.bech32Address,
      principalAmount: params.principalAmount.toString(10),
      interestDenom: params.interestDenom,
      interestAmount: params.interestAmount.toString(10),
      debtor: params.debtor,
    });

    return await wallet.sendTx(
      {
        typeUrl: CarbonTx.Types.MsgReturnStablecoin,
        value,
      },
      opts
    );
  }

  public async updateRateStrategy(params: CDPModule.UpdateRateStrategyParams, opts?: CarbonTx.SignTxOpts) {
    const wallet = this.getWallet();
    const value = Carbon.Cdp.MsgUpdateRateStrategy.fromPartial({
      creator: wallet.bech32Address,
      rateStrategyParams: params.rateStrategyParams,
    });

    return await wallet.sendTx(
      {
        typeUrl: CarbonTx.Types.MsgUpdateRateStrategy,
        value,
      },
      opts
    );
  }

  public async claimRewards(opts?: CarbonTx.SignTxOpts) {
    const wallet = this.getWallet();
    const value = Carbon.Cdp.MsgClaimRewards.fromPartial({
      creator: wallet.bech32Address,
    });

    return await wallet.sendTx(
      {
        typeUrl: CarbonTx.Types.MsgClaimRewards,
        value,
      },
      opts
    );
  }

  public async createRewardScheme(params: CDPModule.CreateRewardSchemeParams, opts?: CarbonTx.SignTxOpts) {
    const wallet = this.getWallet();
    const value = Carbon.Cdp.MsgCreateRewardScheme.fromPartial({
      creator: wallet.bech32Address,
      createRewardSchemeParams: {
        rewardDenom: params.rewardDenom,
        rewardType: params.rewardType,
        assetDenom: params.assetDenom,
        rewardAmountPerSecond: params.rewardAmountPerSecond.toString(10),
        startTime: params.startTime,
        endTime: params.endTime,
      },
    });

    return await wallet.sendTx(
      {
        typeUrl: CarbonTx.Types.MsgCreateRewardScheme,
        value,
      },
      opts
    );
  }

  public async updateRewardScheme(params: CDPModule.UpdateRewardSchemeParams, opts?: CarbonTx.SignTxOpts) {
    const wallet = this.getWallet();
    const value = Carbon.Cdp.MsgUpdateRewardScheme.fromPartial({
      updator: wallet.bech32Address,
      updateRewardSchemeParams: {
        rewardSchemeId: params.rewardSchemeId,
        rewardDenom: params.rewardDenom,
        rewardType: params.rewardType,
        assetDenom: params.assetDenom,
        rewardAmountPerSecond: params.rewardAmountPerSecond ? params.rewardAmountPerSecond.toString(10) : undefined,
        startTime: params.startTime,
        endTime: params.endTime,
      },
    });

    return await wallet.sendTx(
      {
        typeUrl: CarbonTx.Types.MsgUpdateRewardScheme,
        value,
      },
      opts
    );
  }

  public async returnStablecoinWithInterestInCdpTokens(
    params: CDPModule.ReturnStablecoinWithInterestInCdpTokensParams,
    opts?: CarbonTx.SignTxOpts
  ) {
    const wallet = this.getWallet();
    const value = Carbon.Cdp.MsgReturnStablecoinWithInterestInCdpTokens.fromPartial({
      creator: wallet.bech32Address,
      principalAmount: params.principalAmount.toString(10),
      interestCdpDenom: params.interestCdpDenom,
      interestCdpAmount: params.interestCdpAmount.toString(10),
      debtor: params.debtor,
    });
    return await wallet.sendTx(
      {
        typeUrl: CarbonTx.Types.MsgReturnStablecoinWithInterestInCdpTokens,
        value,
      },
      opts
    );
  }

  public async returnStablecoinWithInterestInCollateral(
    params: CDPModule.ReturnStablecoinWithInterestInCollateralParams,
    opts?: CarbonTx.SignTxOpts
  ) {
    const wallet = this.getWallet();
    const value = Carbon.Cdp.MsgReturnStablecoinWithInterestInCollateral.fromPartial({
      creator: wallet.bech32Address,
      principalAmount: params.principalAmount.toString(10),
      interestCdpDenom: params.interestCdpDenom,
      interestCdpAmount: params.interestCdpAmount.toString(10),
      debtor: params.debtor,
    });
    return await wallet.sendTx(
      {
        typeUrl: CarbonTx.Types.MsgReturnStablecoinWithInterestInCollateral,
        value,
      },
      opts
    );
  }

  public async liquidateCollateralWithStablecoinAndInterestInCdpTokens(
    params: CDPModule.LiquidateCollateralWithStablecoinAndInterestInCdpTokensParams,
    opts?: CarbonTx.SignTxOpts
  ) {
    const wallet = this.getWallet();
    const value = Carbon.Cdp.MsgLiquidateCollateralWithStablecoinAndInterestInCdpTokens.fromPartial({
      creator: wallet.bech32Address,
      debtor: params.debtor,
      collateralDenom: params.collateralDenom,
      minCollateralAmount: params.minCollateralAmount.toString(10),
      debtDenom: params.debtDenom,
      debtAmount: params.debtAmount.toString(10),
      interestCdpDenom: params.interestCdpDenom,
      interestCdpAmount: params.interestCdpAmount.toString(10),
    });
    return await wallet.sendTx(
      {
        typeUrl: CarbonTx.Types.MsgLiquidateCollateralWithStablecoinAndInterestInCdpTokens,
        value,
      },
      opts
    );
  }

  public async liquidateCollateralWithStablecoinAndInterestInCollateral(
    params: CDPModule.LiquidateCollateralWithStablecoinAndInterestInCollateralParams,
    opts?: CarbonTx.SignTxOpts
  ) {
    const wallet = this.getWallet();
    const value = Carbon.Cdp.MsgLiquidateCollateralWithStablecoinAndInterestInCollateral.fromPartial({
      creator: wallet.bech32Address,
      debtor: params.debtor,
      collateralDenom: params.collateralDenom,
      minCollateralAmount: params.minCollateralAmount.toString(10),
      debtDenom: params.debtDenom,
      debtAmount: params.debtAmount.toString(10),
      interestCdpDenom: params.interestCdpDenom,
      interestCdpAmount: params.interestCdpAmount.toString(10),
    });
    return await wallet.sendTx(
      {
        typeUrl: CarbonTx.Types.MsgLiquidateCollateralWithStablecoinAndInterestInCollateral,
        value,
      },
      opts
    );
  }

  public async addEModeCategory(
    params: CDPModule.AddEModeCategoryParams,
    opts?: CarbonTx.SignTxOpts
  ) {
    const wallet = this.getWallet();
    const value = Carbon.Cdp.MsgAddEModeCategory.fromPartial({
      creator: wallet.bech32Address,
      eModeCategory: {
        name: params.eModeCategory?.name,
        denoms: params.eModeCategory?.denoms,
        loanToValue: params.eModeCategory?.loanToValue.toString(10),
        liquidationThreshold: params.eModeCategory?.liquidationThreshold.toString(10),
        liquidationDiscount: params.eModeCategory?.liquidationDiscount.toString(10),
        isActive: params.eModeCategory?.isActive,
      },
    });
    return await wallet.sendTx(
      {
        typeUrl: CarbonTx.Types.MsgAddEModeCategory,
        value,
      },
      opts
    );
  }

  public async updateEModeCategory(
    params: CDPModule.UpdateEModeCategoryParams,
    opts?: CarbonTx.SignTxOpts
  ) {
    const wallet = this.getWallet();
    const value = Carbon.Cdp.MsgUpdateEModeCategory.fromPartial({
      creator: wallet.bech32Address,
      eModeCategoryName: params.eModeCategoryName,
      updateEModeCategoryParams: {
        denoms: params.updateEModeCategoryParams?.denoms,
        loanToValue: params.updateEModeCategoryParams?.loanToValue?.toNumber(),
        liquidationThreshold: params.updateEModeCategoryParams?.liquidationThreshold?.toNumber(),
        liquidationDiscount: params.updateEModeCategoryParams?.liquidationDiscount?.toNumber(),
        isActive: params.updateEModeCategoryParams?.isActive,
      }
    });
    return await wallet.sendTx(
      {
        typeUrl: CarbonTx.Types.MsgUpdateEModeCategory,
        value,
      },
      opts
    );
  }

  public async setAccountEMode(
    params: CDPModule.SetAccountEModeParams,
    opts?: CarbonTx.SignTxOpts
  ) {
    const wallet = this.getWallet();
    const value = Carbon.Cdp.MsgSetAccountEMode.fromPartial({
      creator: wallet.bech32Address,
      eModeCategoryName: params.eModeCategoryName,
    });
    return await wallet.sendTx(
      {
        typeUrl: CarbonTx.Types.MsgSetAccountEMode,
        value,
      },
      opts
    );
  }

  public async removeAccountEMode(
    opts?: CarbonTx.SignTxOpts
  ) {
    const wallet = this.getWallet();
    const value = Carbon.Cdp.MsgRemoveAccountEMode.fromPartial({
      creator: wallet.bech32Address,
    });
    return await wallet.sendTx(
      {
        typeUrl: CarbonTx.Types.MsgRemoveAccountEMode,
        value,
      },
      opts
    );
  }

  // start of cdp calculations

  public async getAccountData(account: string) {
    const sdk = this.sdkProvider;
    const debtInfoPromise = sdk.query.cdp.TokenDebtAll(Carbon.Cdp.QueryTokenDebtAllRequest.fromPartial({}));
    const collateralsPromise = sdk.query.cdp.AccountCollateralAll(Carbon.Cdp.QueryAccountCollateralAllRequest.fromPartial({ address: account }));
    const assetParamsPromise = sdk.query.cdp.AssetAll(Carbon.Cdp.QueryAssetAllRequest.fromPartial({}));
    const debtsPromise = sdk.query.cdp.AccountDebtAll(Carbon.Cdp.QueryAccountDebtAllRequest.fromPartial({ address: account }));
    // add stablecoin debt
    const stablecoinDebtInfoPromise = sdk.query.cdp.StablecoinDebt(Carbon.Cdp.QueryStablecoinDebtRequest.fromPartial({}));
    const [debtInfoResponse, collateralsRsp, assetParamsRsp, debtsRsp, stablecoinDebtInfoRsp] = await Promise.all([debtInfoPromise, collateralsPromise, assetParamsPromise, debtsPromise, stablecoinDebtInfoPromise]);
    const debtInfos = debtInfoResponse.debtInfosAll;
    const collaterals = collateralsRsp.collaterals;
    const assetParams = assetParamsRsp.assetParamsAll;

    let totalCollateralsUsd = BN_ZERO;
    let availableBorrowsUsd = BN_ZERO;
    let currLiquidationThreshold = BN_ZERO;
    for (let i = 0; i < collaterals.length; i++) {
      const amount = bnOrZero(collaterals[i].collateralAmount);
      if (amount.isZero()) {
        continue; // no collateral for denom
      }
      const denom = collaterals[i].denom;
      const debtInfo = debtInfos.find((d) => d.denom === denom);
      if (!debtInfo) {
        continue; // no debt for denom
      }
      const collateralUsdVal = await this.getCdpTokenUsdVal(collaterals[i].cdpDenom, amount);
      if (!collateralUsdVal) {
        continue;
      }
      const assetParam = assetParams.find((a) => a.denom === denom);
      if (!assetParam) {
        continue;
      }
      const ltv = bnOrZero(assetParam.loanToValue).div(BN_10000);
      const availableBorrowUsd = collateralUsdVal.times(ltv);
      const liquidationThreshold = bnOrZero(assetParam.liquidationThreshold).div(BN_10000);
      const liquidationThresholdVal = collateralUsdVal.times(liquidationThreshold);
      totalCollateralsUsd = totalCollateralsUsd.plus(collateralUsdVal);
      availableBorrowsUsd = availableBorrowsUsd.plus(availableBorrowUsd);
      currLiquidationThreshold = currLiquidationThreshold.plus(liquidationThresholdVal);
    }

    // add token debts
    const debts = debtsRsp.debts;
    let totalDebtsUsd = BN_ZERO;
    const debtsUsdRequests = [];
    for (let i = 0; i < debts.length; i++) {
      const amount = bnOrZero(debts[i].principalDebt);
      const denom = debts[i].denom;
      if (amount.isZero()) {
        continue;
      }
      const debtInfo = debtInfos.find((d) => d.denom === denom);
      if (!debtInfo) {
        continue;
      }
      debtsUsdRequests.push(this.getTotalAccountTokenDebtUsdVal(account, denom, debts[i], debtInfo));
    }
    Promise.all(debtsUsdRequests).then((debtUsdVals) => {
      debtUsdVals.forEach((val) => {
        if (!val) return
        totalDebtsUsd = totalDebtsUsd.plus(val)
      })
    })
    const stablecoinDebtInfo = stablecoinDebtInfoRsp.stablecoinDebtInfo;

    let stablecoinDebtUsd = BN_ZERO;
    if (stablecoinDebtInfo) {
      const accountStablecoin = await sdk.query.cdp.AccountStablecoin({ address: account });
      const stablecoinDecimals = (await this.sdkProvider.getTokenClient().getDecimals(stablecoinDebtInfo.denom)) ?? BN_ZERO;
      const stablecoinDebtAmount = bnOrZero(accountStablecoin.principalDebt).plus(bnOrZero(accountStablecoin.interestDebt));
      stablecoinDebtUsd = stablecoinDebtAmount.shiftedBy(-stablecoinDecimals);

      totalDebtsUsd = totalDebtsUsd.plus(stablecoinDebtUsd);
    }

    const healthFactor = currLiquidationThreshold.div(totalDebtsUsd);

    return {
      TotalCollateralsUsd: totalCollateralsUsd,
      AvailableBorrowsUsd: availableBorrowsUsd,
      CurrLiquidationThreshold: currLiquidationThreshold,
      TotalDebtsUsd: totalDebtsUsd,
      TotalStablecoinDebtsUsd: stablecoinDebtUsd,
      HealthFactor: healthFactor,
    };
  }

  public async getAssetBorrowableSupply(denom: string) {
    const sdk = this.sdkProvider;
    const cdpAddress = this.getCdpModuleAddress();
    const balanceRsp = await sdk.query.bank.Balance(QueryBalanceRequest.fromPartial({ address: cdpAddress, denom }));
    return bnOrZero(balanceRsp.balance?.amount);
  }

  public async getCdpToActualRatio(cdpDenom: string, interestFee?: BigNumber) {
    const sdk = this.sdkProvider;
    const denom = this.getUnderlyingDenom(cdpDenom);
    const cdpAddress = this.getCdpModuleAddress();
    const supplyPromise = sdk.query.bank.SupplyOf(QuerySupplyOfRequest.fromPartial({ denom: cdpDenom }));
    const balancePromise = sdk.query.bank.Balance(QueryBalanceRequest.fromPartial({ address: cdpAddress, denom }));
    const debtInfoPromise = sdk.query.cdp.TokenDebt(QueryTokenDebtRequest.fromPartial({ denom }));
    const [supplyRsp, balanceRsp, debtInfoRsp] = await Promise.all([supplyPromise, balancePromise, debtInfoPromise]);
    const cdpAmountRsp = supplyRsp.amount;
    if (!cdpAmountRsp) throw new Error("unable to retrieve cdp token supply");
    const cdpAmount = bnOrZero(cdpAmountRsp.amount);
    if (!balanceRsp.balance) throw new Error("unable to retrieve cdp module balance");
    const debtInfo = debtInfoRsp.debtInfo;
    if (!debtInfo) throw new Error("unable to retrieve debt info");
    const owedAmount = await this.getTotalTokenDebt(denom, debtInfo, interestFee);
    const actualAmount = bnOrZero(balanceRsp.balance.amount).plus(owedAmount);
    if (!owedAmount) throw new Error("unable to retrieve total token debt");
    return cdpAmount.div(actualAmount);
  }

  public async getTotalAccountTokenDebtUsdVal(account: string, denom: string, debt?: Carbon.Cdp.Debt, debtInfo?: Carbon.Cdp.DebtInfo) {
    const amount = await this.getTotalAccountTokenDebt(account, denom, debt, debtInfo);
    return await this.getTokenUsdVal(denom, amount);
  }

  public async getModuleTotalDebtUsdVal() {
    const sdk = this.sdkProvider;
    let totalDebt = new BigNumber(0);

    // get token debts
    const allDebtsRes = await this.sdkProvider.query.cdp.TokenDebtAll({});
    const allDebts = allDebtsRes.debtInfosAll;
    const debtAmtRequests = []
    for (let i = 0; i < allDebts.length; i++) {
      const denom = allDebts[i].denom;
      const interest = bnOrZero(allDebts[i].totalAccumulatedInterest);
      const principal = bnOrZero(allDebts[i].totalPrincipal);
      const debtAmt = interest.plus(principal);
      debtAmtRequests.push(this.getTokenUsdVal(denom, debtAmt));
    }
    await Promise.all(debtAmtRequests).then((debtUsdVals) => {
      debtUsdVals.forEach((debtUsdVal) => {
        if (!debtUsdVal) {
          return;
        }
        totalDebt = totalDebt.plus(debtUsdVal);
      });
    });

    // get stablecoin debt
    const stablecoinDebtRes = await this.sdkProvider.query.cdp.StablecoinDebt({});
    if (stablecoinDebtRes.stablecoinDebtInfo) {
      const debtInfo = stablecoinDebtRes.stablecoinDebtInfo;
      const debtAmt = bnOrZero(debtInfo.totalPrincipal).plus(bnOrZero(debtInfo.totalAccumulatedInterest));
      const stablecoinDecimals = (await sdk.getTokenClient().getDecimals(debtInfo.denom)) ?? 0;
      const debtUsdVal = debtAmt.shiftedBy(-stablecoinDecimals);
      totalDebt = totalDebt.plus(debtUsdVal);
    }

    return totalDebt;
  }

  public async getModuleTotalCollateralUsdVal() {
    const sdk = this.sdkProvider;
    const network = sdk.getConfig().network;
    const collateralPoolAddress = SWTHAddress.getModuleAddress("collateral_pool", network);
    const cdpModuleBalancesAddress = this.getCdpModuleAddress();

    const maxPageLimit = { pagination: PageRequest.fromPartial({ limit: new Long(10000) }) };
    const collateralPoolBalancePromise = sdk.query.bank.AllBalances({ ...maxPageLimit, address: collateralPoolAddress });
    const cdpModuleBalancesPromise = sdk.query.bank.AllBalances({ ...maxPageLimit, address: cdpModuleBalancesAddress });
    const totalSupplyPromise = sdk.query.bank.TotalSupply(QueryTotalSupplyRequest.fromPartial({ ...maxPageLimit }));
    const cdpParamsPromise = sdk.query.cdp.Params(QueryParamsRequest.fromPartial({}));
    const tokenPriceAllPromise = sdk.query.pricing.TokenPriceAll(QueryTokenPriceAllRequest.fromPartial({ ...maxPageLimit }));
    const debtInfosPromise = sdk.query.cdp.TokenDebtAll(QueryTokenDebtAllRequest.fromPartial({ ...maxPageLimit }));
    const assetParamsPromise = sdk.query.cdp.AssetAll(QueryAssetAllRequest.fromPartial({ ...maxPageLimit }));
    const rateStrategyPromise = sdk.query.cdp.RateStrategyAll(QueryRateStrategyAllRequest.fromPartial({ ...maxPageLimit }));

    const [collateralPoolBalances, totalSupply, cdpParams, tokenPriceAll, debtInfosAll, assetParamsAll, rateStrategies, cdpModuleBalances] = await Promise.all([collateralPoolBalancePromise, totalSupplyPromise, cdpParamsPromise, tokenPriceAllPromise, debtInfosPromise, assetParamsPromise, rateStrategyPromise, cdpModuleBalancesPromise]);
    const interestFee = bnOrZero(cdpParams.params?.interestFee);
    if (!interestFee) throw new Error("unable to retrieve interest fee");
    const tokenPrices = tokenPriceAll.tokenPrices;
    if (!tokenPrices) throw new Error("unable to retrieve token prices");

    const moduleBalancesMap = cdpModuleBalances.balances.reduce((prev: SimpleMap<Coin>, moduleBalance: Coin) => {
      if (!prev[moduleBalance.denom]) {
        prev[moduleBalance.denom] = moduleBalance;
      }
      return prev;
    }, {});
    const cdpTokenBalances: Coin[] = (collateralPoolBalances?.balances ?? []).filter(balance => tokenClient.isCdpToken(balance.denom))

    const cdpTokensBalancePromises = cdpTokenBalances.map(token => {
      const underlyingDenom = this.getUnderlyingDenom(token.denom);
      const tokenPrice = tokenPrices.find((price) => price.denom === underlyingDenom);
      const supply = totalSupply.supply.find((supply) => supply.denom === token.denom)?.amount;
      const balance = moduleBalancesMap[underlyingDenom].amount;
      const debtInfo = debtInfosAll.debtInfosAll.find((debtInfo) => debtInfo.denom === underlyingDenom);

      const assetParam = assetParamsAll.assetParamsAll.find((assetParam) => assetParam.denom === underlyingDenom);
      const rateStrategy = rateStrategies.rateStrategyParamsAll.find((rateStrategy) => rateStrategy.name === assetParam?.rateStrategyName);

      if (!debtInfo || !supply || !tokenPrice || !rateStrategy || !balance) throw new Error("unable to retrieve token info");

      const apy = CDPModule.calculateInterestAPY(debtInfo, rateStrategy);
      const newInterestRate = CDPModule.calculateInterestForTimePeriod(apy, debtInfo.lastUpdatedTime ?? new Date(0), new Date());
      return this.getTotalTokenDebt(underlyingDenom, debtInfo, interestFee, newInterestRate)
        .then((totalDebt) => {
          const ratio = bnOrZero(supply).div(bnOrZero(balance).plus(bnOrZero(totalDebt)));
          const actualAmount = bnOrZero(token.amount).div(ratio);
          return this.getTokenUsdVal(underlyingDenom, actualAmount, tokenPrice);
        })
    })
    const cdpBalances = (await Promise.all(cdpTokensBalancePromises)) ?? [];
    const totalCdpTokensUsdVal = cdpBalances.reduce((prev: BigNumber, curr: BigNumber) => (prev.plus(curr)), BN_ZERO);

    return totalCdpTokensUsdVal;
  }

  public async getCdpTokenUsdVal(cdpDenom: string, amount: BigNumber) {
    const denom = this.getUnderlyingDenom(cdpDenom);
    const cdpRatio = await this.getCdpToActualRatio(cdpDenom);
    const actualTokenAmount = amount.div(cdpRatio);
    return await this.getTokenUsdVal(denom, actualTokenAmount);
  }

  public async getTokenUsdVal(denom: string, amount: BigNumber, price?: TokenPrice) {
    const sdk = this.sdkProvider;
    const decimals = await this.sdkProvider.getTokenClient().getDecimals(denom);
    if (decimals === undefined) throw new Error("unable to retrieve token decimals for " + denom);

<<<<<<< HEAD
    const priceResult = await sdk.query.pricing.TokenPrice(Carbon.Pricing.QueryTokenPriceRequest.fromPartial({ denom }));
    if (!priceResult.tokenPrice) throw new Error("unable to retrieve token price for " + denom);

    const twap = bnOrZero(priceResult.tokenPrice.twap).shiftedBy(-18);
    return amount.multipliedBy(twap).shiftedBy(-decimals);
  }

  public async getTotalTokenDebt(denom: string, debtInfo?: Carbon.Cdp.DebtInfo) {
=======
    if (!price) {
      const priceResult = await sdk.query.pricing.TokenPrice(QueryTokenPriceRequest.fromPartial({ denom }));
      if (!priceResult.tokenPrice) throw new Error("unable to retrieve token price for " + denom);
      price = priceResult.tokenPrice;
    }
    const twap = bnOrZero(price.twap).shiftedBy(-18);
    return amount.multipliedBy(twap).shiftedBy(-decimals);
  }

  public async getTotalTokenDebt(denom: string, debtInfo?: DebtInfo, interestFee?: BigNumber, newInterestRate?: BigNumber) {
    if (!interestFee) {
      const cdpParamsRsp = await this.sdkProvider.query.cdp.Params(QueryParamsRequest.fromPartial({}));
      interestFee = bnOrZero(cdpParamsRsp.params?.interestFee);
    }
    if (!interestFee) throw new Error("unable to retrieve interest fee");

>>>>>>> c449ca8c
    if (!debtInfo) {
      const debtInfoRsp = await this.sdkProvider.query.cdp.TokenDebt(Carbon.Cdp.QueryTokenDebtRequest.fromPartial({ denom }));
      debtInfo = debtInfoRsp.debtInfo;
    }
    if (!debtInfo) throw new Error("unable to retrieve debt info");

    if (!newInterestRate) {
      const cimRsp = await this.recalculateCIM(denom, debtInfo);
      newInterestRate = cimRsp.interest;
    }

    const principal = bnOrZero(debtInfo.totalPrincipal);
    const accumInterest = bnOrZero(debtInfo.totalAccumulatedInterest);

    const newInterest = principal.times(newInterestRate).plus(accumInterest.times(BN_ONE.plus(newInterestRate)));
<<<<<<< HEAD

    const cdpParamsRsp = await this.sdkProvider.query.cdp.Params(Carbon.Cdp.QueryParamsRequest.fromPartial({}));
    const interestFee = bnOrZero(cdpParamsRsp.params?.interestFee);

=======
>>>>>>> c449ca8c
    const interest = newInterest.times(BN_10000.minus(interestFee)).dividedToIntegerBy(BN_10000);

    return principal.plus(interest);
  }

  public async getTotalAccountTokenDebt(account: string, denom: string, debt?: Carbon.Cdp.Debt, debtInfo?: Carbon.Cdp.DebtInfo) {
    const sdk = this.sdkProvider;
    if (!debtInfo) {
      const debtInfoRsp = await sdk.query.cdp.TokenDebt(Carbon.Cdp.QueryTokenDebtRequest.fromPartial({ denom }));
      debtInfo = debtInfoRsp.debtInfo;
    }
    if (!debtInfo) return BN_ZERO;

    if (!debt) {
      const debtRes = await sdk.query.cdp.AccountDebt({ address: account, denom: denom });
      debt = debtRes.debt;
    }
    const principalAmount = bnOrZero(debt?.principalDebt);
    const initialCIM = bnOrZero(debt?.initialCumulativeInterestMultiplier);

    if (principalAmount.isZero() || initialCIM.isZero()) return BN_ZERO;

    const cimRsp = await this.recalculateCIM(denom, debtInfo);
    const cim = cimRsp.cim;
    if (!cim) throw new Error("unable to retrieve account debt");

    // TODO: change to round up
    const totalAmountTokenDebt = principalAmount.times(cim).dividedToIntegerBy(initialCIM);
    return totalAmountTokenDebt;
  }

  public async getTotalAccountStablecoinDebt(account: string, debt?: CDPModule.StablecoinDebt, debtInfo?: Carbon.Cdp.StablecoinDebtInfo) {
    const sdk = this.sdkProvider;
    let principalAmount = BN_ZERO;

    if (!debtInfo) {
      const debtInfoResponse = await sdk.query.cdp.StablecoinDebt(Carbon.Cdp.QueryStablecoinDebtRequest.fromPartial({}));
      debtInfo = debtInfoResponse.stablecoinDebtInfo;
    }
    if (!debtInfo) return BN_ZERO;

    if (!debt) {
      const debtResp = await sdk.query.cdp.AccountStablecoin(Carbon.Cdp.QueryAccountStablecoinRequest.fromPartial({ address: account }));
      debt = debtResp;
    }

    principalAmount = bnOrZero(debt.principalDebt);
    const initialCIM = bnOrZero(debt.initialCumulativeInterestMultiplier);
    const cim = await this.recalculateStablecoinCIM(debtInfo);
    if (!cim) throw new Error("unable to retrieve account debt");

    return principalAmount.times(cim).dividedToIntegerBy(initialCIM);
  }

  public static calculateInterestAPY = (debtInfo: Carbon.Cdp.DebtInfo, rateStrategy: Carbon.Cdp.RateStrategyParams) => {
    const utilizationRate = bnOrZero(debtInfo.utilizationRate).shiftedBy(-18);
    const optimalUsage = bnOrZero(rateStrategy.optimalUsage).shiftedBy(-4);
    const variableRate1 = bnOrZero(rateStrategy.variableRateSlope1).shiftedBy(-4);
    const variableRate2 = bnOrZero(rateStrategy.variableRateSlope2).shiftedBy(-4);
    const baseVariableBorrowRate = bnOrZero(rateStrategy.baseVariableBorrowRate).shiftedBy(-4);
    if (utilizationRate.lte(optimalUsage)) {
      const vRate = utilizationRate.times(variableRate1).div(optimalUsage).dp(4, BigNumber.ROUND_CEIL);
      return vRate.plus(baseVariableBorrowRate);
    } else {
      const ratio = utilizationRate.minus(optimalUsage).div(BN_ONE.minus(optimalUsage));
      const vRate = ratio.times(variableRate2).plus(variableRate1).dp(4, BigNumber.ROUND_CEIL);
      return vRate.plus(baseVariableBorrowRate);
    }
  };

  public async calculateAPY(
    denom: string,
    debtInfo?: Carbon.Cdp.DebtInfo,
    assetParams?: Carbon.Cdp.AssetParams,
    rateStrategyParams?: Carbon.Cdp.RateStrategyParams
  ): Promise<BigNumber> {
    const sdk = this.sdkProvider;

    if (!debtInfo) {
      const debtInfoResponse = await sdk.query.cdp.TokenDebt(Carbon.Cdp.QueryTokenDebtRequest.fromPartial({ denom }));
      debtInfo = debtInfoResponse.debtInfo;
      if (!debtInfo) throw new Error("unable to retrieve debt info for " + denom);
    }

    if (!rateStrategyParams) {
      if (!assetParams) {
        const assetResponse = await sdk.query.cdp.Asset(Carbon.Cdp.QueryAssetRequest.fromPartial({ denom }));
        assetParams = assetResponse.assetParams;
        if (!assetParams) {
          throw new Error("unable to retrieve asset param for " + denom);
        }
      }

      const rateStrategyParamsResponse = await sdk.query.cdp.RateStrategy(
        Carbon.Cdp.QueryRateStrategyRequest.fromPartial({
          name: assetParams.rateStrategyName,
        })
      );
      rateStrategyParams = rateStrategyParamsResponse.rateStrategyParams;
      if (!rateStrategyParams) {
        throw new Error("unable to retrieve rate strategy for " + denom);
      }
    }

    return CDPModule.calculateInterestAPY(debtInfo, rateStrategyParams);
  }

  public static calculateInterestForTimePeriod(apy: BigNumber, start: Date, end: Date) {
    const diffMs = end.getTime() - start.getTime();
    if (diffMs <= 0) {
      return BN_ZERO;
    }

    const diffSeconds = new BigNumber(diffMs).shiftedBy(-3).dp(0, BigNumber.ROUND_CEIL);
    const secondsAYear = bnOrZero(31536000);
    const numPeriods = secondsAYear.div(diffSeconds).dp(18);
    return apy.div(numPeriods).dp(18); // carbon backend sdk.dec max 18 dp
  }

  public async calculateLendAPY(denom: string, borrowInterest?: BigNumber, debtInfo?: Carbon.Cdp.DebtInfo, params?: Params) {
    const sdk = this.sdkProvider;

    if (!debtInfo) {
      const debtInfoResponse = await sdk.query.cdp.TokenDebt(Carbon.Cdp.QueryTokenDebtRequest.fromPartial({ denom }));
      debtInfo = debtInfoResponse.debtInfo;
      if (!debtInfo) {
        throw new Error("unable to retrieve debt info for " + denom);
      }
    }

    if (!borrowInterest) {
      borrowInterest = await this.calculateAPY(denom, debtInfo);
    }

    if (!params) {
      const paramsResponse = await sdk.query.cdp.Params(Carbon.Cdp.QueryParamsRequest.fromPartial({}));
      params = paramsResponse.params;
      if (!params) {
        throw new Error("unable to retrieve cdp params for " + denom);
      }
    }

    const interestFeeRate = bnOrZero(params.interestFee).div(BN_10000);
    const utilizationRate = bnOrZero(debtInfo.utilizationRate).shiftedBy(-18);
    return borrowInterest.times(utilizationRate).times(BN_ONE.minus(interestFeeRate));
  }

  public async recalculateCIM(denom: string, debtInfo?: Carbon.Cdp.DebtInfo): Promise<{ cim: BigNumber; interest: BigNumber }> {
    const sdk = this.sdkProvider;
    if (!debtInfo) {
      const debtInfoResponse = await sdk.query.cdp.TokenDebt(Carbon.Cdp.QueryTokenDebtRequest.fromPartial({ denom }));
      debtInfo = debtInfoResponse.debtInfo;
      if (!debtInfo) {
        return { cim: BN_ZERO, interest: BN_ZERO };
      }
    }
    const cim = bnOrZero(debtInfo.cumulativeInterestMultiplier);
    const apy = await this.calculateAPY(denom, debtInfo);
    const newInterest = CDPModule.calculateInterestForTimePeriod(apy, debtInfo.lastUpdatedTime ?? new Date(0), new Date());
    const newCIM = cim.times(newInterest.plus(1));

    return { cim: newCIM, interest: newInterest };
  }

  public async recalculateStablecoinCIM(debtInfo?: Carbon.Cdp.StablecoinDebtInfo) {
    const sdk = this.sdkProvider;
    if (!debtInfo) {
      const debtInfoResponse = await sdk.query.cdp.StablecoinDebt(Carbon.Cdp.QueryStablecoinDebtRequest.fromPartial({}));
      debtInfo = debtInfoResponse.stablecoinDebtInfo;
      if (!debtInfo) {
        return BN_ZERO;
      }
    }

    const stablecoinInterestResponse = await sdk.query.cdp.StablecoinInterest({});
    const cim = bnOrZero(debtInfo.cumulativeInterestMultiplier);
    const apy = bnOrZero(stablecoinInterestResponse.stablecoinInterestInfo?.stablecoinInterestRate);
    if (!apy) {
      return BN_ZERO;
    }
    const interest = CDPModule.calculateInterestForTimePeriod(apy, debtInfo.lastUpdatedTime ?? new Date(0), new Date());
    const newCIM = cim.times(interest.plus(1));

    return newCIM;
  }

  public async getMaxCollateralForUnlock(account: string, cdpDenom: string) {
    const sdk = this.sdkProvider;

    const denom = this.getUnderlyingDenom(cdpDenom);

    const assetParams = await sdk.query.cdp.Asset({ denom: denom });
    if (!assetParams.assetParams) return;
    let unlockRatio = new BigNumber(assetParams.assetParams.loanToValue);
    if (sdk.getConfig().network === Network.LocalHost || sdk.getConfig().network === Network.DevNet) {
      unlockRatio = new BigNumber(assetParams.assetParams.liquidationThreshold);
    }

    const accountDataRequest = this.getAccountData(account);
    const tokenPriceRequest = sdk.query.pricing.TokenPrice({ denom });
    // take the min of cdpTokensUnlockableAmt and locked tokens
    const accountCollateralRequest = sdk.query.cdp.AccountCollateral({
      address: account,
      cdpDenom: cdpDenom,
    });
    const [accountData, tokenPrice, accountCollateral] = await Promise.all([accountDataRequest, tokenPriceRequest, accountCollateralRequest]);

    const tokenTwap = bnOrZero(tokenPrice.tokenPrice?.twap);
    if (tokenTwap.isZero()) throw new Error("unable to retrieve token price for " + denom);

    const tokenDecimals = (await sdk.getTokenClient().getDecimals(denom)) ?? 0;
    const availableBorrowsUsd = accountData.AvailableBorrowsUsd.minus(accountData.TotalDebtsUsd);
    const unlockableUsd = availableBorrowsUsd.multipliedBy(BN_10000).div(unlockRatio);

    const tokenAmt = unlockableUsd.div(tokenTwap.shiftedBy(-18)).shiftedBy(tokenDecimals);
    const cdpToActualRatio = (await this.getCdpToActualRatio(cdpDenom)) ?? BN_ZERO;
    const cdpTokenAmt = tokenAmt.multipliedBy(cdpToActualRatio);

    const lockedAmount = bnOrZero(accountCollateral.collateral?.collateralAmount ?? "0");
    return lockedAmount.lt(cdpTokenAmt) ? lockedAmount : cdpTokenAmt;
  }

  public getCdpModuleAddress() {
    if (!this.cdpModuleAddress) {
      const network = this.sdkProvider.getConfig().network;
      this.cdpModuleAddress = SWTHAddress.getModuleAddress("cdp", network);
    }
    return this.cdpModuleAddress;
  }

  public async getCdpTokenPrice(cdpDenom: string) {
    const sdk = this.sdkProvider;
    const denom = this.getUnderlyingDenom(cdpDenom);

    const cdpToActualRatio = (await this.getCdpToActualRatio(cdpDenom)) ?? BN_ZERO;
    const tokenPrice = await sdk.query.pricing.TokenPrice({ denom: denom });
    const tokenTwap = bnOrZero(tokenPrice.tokenPrice?.twap).shiftedBy(-18);
    return tokenTwap.multipliedBy(cdpToActualRatio);
  }

  public getUnderlyingDenom(cdpDenom: string) {
    const denom = this.sdkProvider.getTokenClient().getCdpUnderlyingToken(cdpDenom)?.denom;
    if (!denom) throw new Error("underlying denom not found for " + cdpDenom);
    return denom;
  }

  public async getMaxCollateralForLiquidator(debtor: string, cdpDenom: string, debtDenom: string, debtRepaymentAmount: BigNumber) {
    const sdk = this.sdkProvider;

    // get the discounted price for the cdp token
    const cdpActualDenom = this.getUnderlyingDenom(cdpDenom);
    const assetPromise = sdk.query.cdp.Asset({
      denom: cdpActualDenom,
    });
    const paramsPromise = sdk.query.cdp.Params({});
    const debtorAccountCollateralPromise = sdk.query.cdp.AccountCollateral({
      address: debtor,
      cdpDenom: cdpDenom,
    });
    const [asset, params, debtorAccountCollateral] = await Promise.all([assetPromise, paramsPromise, debtorAccountCollateralPromise]);
    if (!params.params) {
      throw new Error("unable to retrieve cdp params");
    }
    if (!asset.assetParams) throw new Error("unable to retrieve asset param for " + cdpActualDenom);
    if (!debtorAccountCollateral.collateral) {
      throw Error("unable to retrieve debtor's collateral amount");
    }
    const bonus = bnOrZero(asset.assetParams.liquidationDiscount).div(BN_10000);
    const cdpTokenPrice = await this.getCdpTokenPrice(cdpDenom);
    const cdpTokenDiscountedPrice = cdpTokenPrice.multipliedBy(BN_ONE.minus(bonus));

    // get close factor
    const debtorAccountData = await sdk.query.cdp.AccountData({
      address: debtor,
    });
    const debtorTotalCollateralVal = bnOrZero(debtorAccountData.totalCollateralsUsd);
    const debtorTotalDebtVal = bnOrZero(debtorAccountData.totalDebtsUsd);
    const currentLiqThreshold = bnOrZero(debtorAccountData.currLiquidationThreshold);

    const smallLiqSize = bnOrZero(params.params.smallLiquidationSize);
    const minCloseFactor = bnOrZero(params.params.minimumCloseFactor);
    const completeLiqThreshold = bnOrZero(params.params.completeLiquidationThreshold);
    const closeFactor = this.computeCloseFactor(
      debtorTotalDebtVal,
      debtorTotalCollateralVal,
      currentLiqThreshold,
      smallLiqSize,
      minCloseFactor,
      completeLiqThreshold
    );

    // get max repayable amount given the debtor's debt and how much liquidator wants to repay
    const debtDecimals = bnOrZero(await sdk.getTokenClient().getDecimals(debtDenom));
    const maxRepayableValue = debtorTotalDebtVal.multipliedBy(closeFactor);
    const maxRepayableAmt = maxRepayableValue.shiftedBy(debtDecimals.toNumber());
    if (debtRepaymentAmount.isGreaterThan(maxRepayableAmt)) {
      debtRepaymentAmount = maxRepayableAmt;
    }

    // calculate collateral amount that can be obtained given that debt amount and debtor's collateral balance
    // AND, recalculate debt repay amount if needed
    const cdpTokenDecimals = bnOrZero(await sdk.getTokenClient().getDecimals(cdpActualDenom));
    let collateralAmtToLiquidate = this.calculateCollateralRequiredForDebt(
      BN_ONE, // assumes USC is $1
      cdpTokenDiscountedPrice,
      debtRepaymentAmount,
      cdpTokenDecimals,
      debtDecimals
    );
    const debtorCollateralAmt = new BigNumber(debtorAccountCollateral.collateral.collateralAmount);
    if (collateralAmtToLiquidate.isGreaterThan(debtorCollateralAmt)) {
      collateralAmtToLiquidate = debtorCollateralAmt;
      debtRepaymentAmount = this.calculateDebtCoveredByCollateral(
        BN_ONE,
        cdpTokenDiscountedPrice,
        collateralAmtToLiquidate,
        cdpTokenDecimals,
        debtDecimals
      );
    }

    // get collateral amt without discount
    const collateralAmountWithoutDiscount = this.calculateCollateralRequiredForDebt(
      BN_ONE,
      cdpTokenPrice,
      debtRepaymentAmount,
      cdpTokenDecimals,
      debtDecimals
    );

    // get liquidation profit
    const liquidatorProfit = collateralAmtToLiquidate.minus(collateralAmountWithoutDiscount);
    if (liquidatorProfit.isNegative()) {
      throw Error("liquidator's profit is negative");
    }

    // get fee amount
    const liquidationFee = params.params.liquidationFee;
    const liquidationFeeAmount = liquidatorProfit.multipliedBy(liquidationFee).div(10000);

    // return the collateral amount left for the liquidator once fees have been deducted
    return collateralAmtToLiquidate.minus(liquidationFeeAmount);
  }

  computeCloseFactor(
    borrowedValue: BigNumber,
    collateralValue: BigNumber,
    liquidationThreshold: BigNumber,
    smallLiquidationSize: BigNumber,
    minimumCloseFactor: BigNumber,
    completeLiquidationThreshold: BigNumber
  ) {
    if (borrowedValue.isLessThan(liquidationThreshold) || borrowedValue.isLessThan(smallLiquidationSize)) {
      return BN_ZERO;
    }
    if (completeLiquidationThreshold.isZero()) {
      return BN_ONE;
    }

    const criticalVal = liquidationThreshold.plus(completeLiquidationThreshold.multipliedBy(collateralValue.minus(liquidationThreshold)));

    const slope = BN_ONE.minus(minimumCloseFactor).div(criticalVal.minus(liquidationThreshold));
    let closeFactor = minimumCloseFactor.plus(borrowedValue.minus(liquidationThreshold).multipliedBy(slope));
    if (liquidationThreshold.isEqualTo(criticalVal)) {
      closeFactor = minimumCloseFactor;
    }

    if (closeFactor.isGreaterThan(1)) {
      return BN_ONE;
    }

    if (closeFactor.isLessThan(0)) {
      return BN_ZERO;
    }

    return closeFactor;
  }

  calculateCollateralRequiredForDebt(
    debtPrice: BigNumber,
    collateralPrice: BigNumber,
    debtAmount: BigNumber,
    collateralTokenDecimals: BigNumber,
    debtTokenDecimals: BigNumber
  ) {
    const decimalPower = collateralTokenDecimals.minus(debtTokenDecimals);
    const decimalMultiplier = this.getDecimalMultiplier(decimalPower);
    const res = debtPrice.multipliedBy(debtAmount).multipliedBy(decimalMultiplier).div(collateralPrice);
    return res.decimalPlaces(0, BigNumber.ROUND_CEIL);
  }

  calculateDebtCoveredByCollateral(
    debtPrice: BigNumber,
    collateralPrice: BigNumber,
    collateralAmount: BigNumber,
    collateralTokenDecimals: BigNumber,
    debtTokenDecimals: BigNumber
  ) {
    const decimalPower = debtTokenDecimals.minus(collateralTokenDecimals);
    const decimalMultiplier = this.getDecimalMultiplier(decimalPower);
    const res = collateralPrice.multipliedBy(collateralAmount).multipliedBy(decimalMultiplier).div(debtPrice);
    return res.decimalPlaces(0);
  }

  getDecimalMultiplier(n: BigNumber) {
    const ten = new BigNumber(10);
    if (n.isLessThan(0)) {
      return BN_ONE.div(ten.pow(n.negated()));
    }
    return ten.pow(n);
  }
}

export namespace CDPModule {
  export interface SupplyAssetParams {
    denom: string;
    amount: BigNumber;
  }
  export interface WithdrawAssetParams {
    cdpDenom: string;
    amount: BigNumber;
  }
  export interface LockCollateralParams {
    cdpDenom: string;
    amount: BigNumber;
  }
  export interface UnlockCollateralParams {
    cdpDenom: string;
    amount: BigNumber;
  }
  export interface BorrowAssetParams {
    denom: string;
    amount: BigNumber;
  }

  export interface RepayAssetParams {
    denom: string;
    amount: BigNumber;
    debtor: string;
  }
  export interface SupplyAssetAndLockCollateralParams {
    denom: string;
    supplyAmount: BigNumber;
    lockAmount: BigNumber;
  }
  export interface UnlockCollateralAndWithdrawAssetParams {
    cdpDenom: string;
    unlockAmount: BigNumber;
    withdrawAmount: BigNumber;
  }
  export interface LiquidateCollateralParams {
    debtor: string;
    collateralDenom: string;
    minCollateralAmount: BigNumber;
    debtDenom: string;
    debtAmount: BigNumber;
  }
  export interface LiquidateCollateralWithCdpTokensParams {
    debtor: string;
    collateralDenom: string;
    minCollateralAmount: BigNumber;
    debtDenom: string;
    debtAmount: BigNumber;
    debtCollateralDenom: string;
    debtCollateralAmount: BigNumber;
  }
  export interface LiquidateCollateralWithCollateralParams {
    debtor: string;
    collateralDenom: string;
    minCollateralAmount: BigNumber;
    debtDenom: string;
    debtAmount: BigNumber;
    debtCollateralDenom: string;
    debtCollateralAmount: BigNumber;
  }
  export interface LiquidateCollateralWithStablecoinParams {
    debtor: string;
    collateralDenom: string;
    minCollateralAmount: BigNumber;
    debtDenom: string;
    debtAmount: BigNumber;
    interestDenom: string;
    interestAmount: BigNumber;
  }
  export interface LiquidateCollateralWithStablecoinAndInterestInCdpTokensParams {
    debtor: string;
    collateralDenom: string;
    minCollateralAmount: BigNumber;
    debtDenom: string;
    debtAmount: BigNumber;
    interestCdpDenom: string;
    interestCdpAmount: BigNumber;
  }
  export interface LiquidateCollateralWithStablecoinAndInterestInCollateralParams {
    debtor: string;
    collateralDenom: string;
    minCollateralAmount: BigNumber;
    debtDenom: string;
    debtAmount: BigNumber;
    interestCdpDenom: string;
    interestCdpAmount: BigNumber;
  }
  export interface RepayAssetWithCdpTokensParams {
    debtor?: string;
    debtDenom: string;
    cdpDenom: string;
    cdpAmount: BigNumber;
  }
  export interface RepayAssetWithGroupedToken {
    denom: string;
    amount: BigNumber;
    debtor?: string;
  }
  export interface RepayAssetWithCollateralParams {
    debtor?: string;
    debtDenom: string;
    cdpDenom: string;
    cdpAmount: BigNumber;
  }
  export interface MintStablecoinParams {
    amount: BigNumber;
  }

  export interface ReturnStablecoinParams {
    principalAmount: BigNumber;
    interestDenom: string;
    interestAmount: BigNumber;
    debtor: string;
  }

  export interface UpdateRateStrategyParams {
    rateStrategyParams: Carbon.Cdp.RateStrategyParams;
  }
  export interface StablecoinDebt {
    principalDebt: string;
    initialCumulativeInterestMultiplier: string;
  }

  export interface CreateRewardSchemeParams {
    rewardDenom: string;
    assetDenom: string;
    rewardType: string;
    rewardAmountPerSecond: BigNumber;
    startTime: Date;
    endTime: Date;
  }
  export interface UpdateRewardSchemeParams {
    rewardSchemeId: Long;
    rewardDenom?: string;
    assetDenom?: string;
    rewardType?: string;
    rewardAmountPerSecond?: BigNumber;
    startTime?: Date;
    endTime?: Date;
  }

  export interface ReturnStablecoinWithInterestInCdpTokensParams {
    principalAmount: BigNumber;
    interestCdpDenom: string;
    interestCdpAmount: BigNumber;
    debtor: string;
  }

  export interface ReturnStablecoinWithInterestInCollateralParams {
    principalAmount: BigNumber;
    interestCdpDenom: string;
    interestCdpAmount: BigNumber;
    debtor: string;
  }

  interface EmodeCategoryParams {
    name: string;
    denoms: string[];
    loanToValue: BigNumber;
    liquidationThreshold: BigNumber;
    liquidationDiscount: BigNumber;
    isActive: boolean;
  }
  export interface AddEModeCategoryParams {
    creator: string;
    eModeCategory?: EmodeCategoryParams;
  }

  interface UpdateEModeCategoryStruct {
    denoms: string[];
    loanToValue?: BigNumber;
    liquidationThreshold?: BigNumber;
    liquidationDiscount?: BigNumber;
    isActive?: boolean;
  }

  export interface UpdateEModeCategoryParams {
    creator: string;
    eModeCategoryName: string;
    updateEModeCategoryParams?: UpdateEModeCategoryStruct;
  }

  export interface SetAccountEModeParams {
    creator: string;
    eModeCategoryName: string;
  }
}<|MERGE_RESOLUTION|>--- conflicted
+++ resolved
@@ -1,64 +1,20 @@
 import tokenClient from "@carbon-sdk/clients/TokenClient";
-<<<<<<< HEAD
 import { Carbon } from "@carbon-sdk/CarbonSDK";
 import { Params } from "@carbon-sdk/codec/cdp/params";
-import { QueryBalanceRequest, QuerySupplyOfRequest } from "@carbon-sdk/codec/cosmos/bank/v1beta1/query";
-=======
 import {
-  AssetParams,
-  DebtInfo,
-  MsgWithdrawFromGroup,
-  QueryCdpParamsRequest,
-  QueryTokenPriceRequest,
-  QueryTokenPriceAllRequest,
-  RateStrategyParams,
-  StablecoinDebtInfo,
-  TokenPrice,
-  QueryRateStrategyAllRequest
-} from "@carbon-sdk/codec";
-import { Params } from "@carbon-sdk/codec/cdp/params";
-import {
-  QueryAccountDebtAllRequest,
-  QueryAccountStablecoinRequest,
-  QueryAssetRequest,
   QueryParamsRequest,
-  QueryRateStrategyRequest,
-  QueryStablecoinDebtRequest,
   QueryTokenDebtRequest
 } from "@carbon-sdk/codec/cdp/query";
-import {
-  MsgBorrowAsset, MsgClaimRewards,
-  MsgCreateRewardScheme, MsgLiquidateCollateral,
-  MsgLiquidateCollateralWithCdpTokens,
-  MsgLiquidateCollateralWithCollateral,
-  MsgLiquidateCollateralWithStablecoin, MsgLiquidateCollateralWithStablecoinAndInterestInCdpTokens,
-  MsgLiquidateCollateralWithStablecoinAndInterestInCollateral, MsgLockCollateral,
-  MsgMintStablecoin,
-  MsgRepayAsset,
-  MsgRepayAssetWithCdpTokens,
-  MsgRepayAssetWithCollateral,
-  MsgReturnStablecoin, MsgReturnStablecoinWithInterestInCdpTokens,
-  MsgReturnStablecoinWithInterestInCollateral, MsgSupplyAsset,
-  MsgSupplyAssetAndLockCollateral,
-  MsgUnlockCollateral,
-  MsgUnlockCollateralAndWithdrawAsset,
-  MsgUpdateRateStrategy, MsgUpdateRewardScheme, MsgWithdrawAsset,
-  MsgAddEModeCategory, MsgUpdateEModeCategory, MsgChangeAccountEMode,
-} from "@carbon-sdk/codec/cdp/tx";
 import { QueryBalanceRequest, QuerySupplyOfRequest, QueryTotalSupplyRequest } from "@carbon-sdk/codec/cosmos/bank/v1beta1/query";
 import { PageRequest } from "@carbon-sdk/codec/cosmos/base/query/v1beta1/pagination";
->>>>>>> c449ca8c
 import { Network } from "@carbon-sdk/constant";
 import { CarbonTx } from "@carbon-sdk/util";
 import { SimpleMap } from "@carbon-sdk/util/type";
 import { SWTHAddress } from "@carbon-sdk/util/address";
 import { bnOrZero, BN_10000, BN_ONE, BN_ZERO } from "@carbon-sdk/util/number";
 import { BigNumber } from "bignumber.js";
-<<<<<<< HEAD
-=======
 import Long from "long";
-import { Debt, QueryAccountCollateralAllRequest, QueryAssetAllRequest, QueryTokenDebtAllRequest } from "./../codec/cdp/query";
->>>>>>> c449ca8c
+import { QueryAssetAllRequest, QueryTokenDebtAllRequest } from "./../codec/cdp/query";
 import BaseModule from "./base";
 import { Coin } from "@carbon-sdk/codec/cosmos/base/v1beta1/coin";
 
@@ -830,10 +786,10 @@
     const cdpModuleBalancesPromise = sdk.query.bank.AllBalances({ ...maxPageLimit, address: cdpModuleBalancesAddress });
     const totalSupplyPromise = sdk.query.bank.TotalSupply(QueryTotalSupplyRequest.fromPartial({ ...maxPageLimit }));
     const cdpParamsPromise = sdk.query.cdp.Params(QueryParamsRequest.fromPartial({}));
-    const tokenPriceAllPromise = sdk.query.pricing.TokenPriceAll(QueryTokenPriceAllRequest.fromPartial({ ...maxPageLimit }));
+    const tokenPriceAllPromise = sdk.query.pricing.TokenPriceAll(Carbon.Pricing.QueryTokenPriceAllRequest.fromPartial({ ...maxPageLimit }));
     const debtInfosPromise = sdk.query.cdp.TokenDebtAll(QueryTokenDebtAllRequest.fromPartial({ ...maxPageLimit }));
     const assetParamsPromise = sdk.query.cdp.AssetAll(QueryAssetAllRequest.fromPartial({ ...maxPageLimit }));
-    const rateStrategyPromise = sdk.query.cdp.RateStrategyAll(QueryRateStrategyAllRequest.fromPartial({ ...maxPageLimit }));
+    const rateStrategyPromise = sdk.query.cdp.RateStrategyAll(Carbon.Cdp.QueryRateStrategyAllRequest.fromPartial({ ...maxPageLimit }));
 
     const [collateralPoolBalances, totalSupply, cdpParams, tokenPriceAll, debtInfosAll, assetParamsAll, rateStrategies, cdpModuleBalances] = await Promise.all([collateralPoolBalancePromise, totalSupplyPromise, cdpParamsPromise, tokenPriceAllPromise, debtInfosPromise, assetParamsPromise, rateStrategyPromise, cdpModuleBalancesPromise]);
     const interestFee = bnOrZero(cdpParams.params?.interestFee);
@@ -883,23 +839,13 @@
     return await this.getTokenUsdVal(denom, actualTokenAmount);
   }
 
-  public async getTokenUsdVal(denom: string, amount: BigNumber, price?: TokenPrice) {
+  public async getTokenUsdVal(denom: string, amount: BigNumber, price?: Carbon.Pricing.TokenPrice) {
     const sdk = this.sdkProvider;
     const decimals = await this.sdkProvider.getTokenClient().getDecimals(denom);
     if (decimals === undefined) throw new Error("unable to retrieve token decimals for " + denom);
 
-<<<<<<< HEAD
-    const priceResult = await sdk.query.pricing.TokenPrice(Carbon.Pricing.QueryTokenPriceRequest.fromPartial({ denom }));
-    if (!priceResult.tokenPrice) throw new Error("unable to retrieve token price for " + denom);
-
-    const twap = bnOrZero(priceResult.tokenPrice.twap).shiftedBy(-18);
-    return amount.multipliedBy(twap).shiftedBy(-decimals);
-  }
-
-  public async getTotalTokenDebt(denom: string, debtInfo?: Carbon.Cdp.DebtInfo) {
-=======
     if (!price) {
-      const priceResult = await sdk.query.pricing.TokenPrice(QueryTokenPriceRequest.fromPartial({ denom }));
+      const priceResult = await sdk.query.pricing.TokenPrice(Carbon.Pricing.QueryTokenPriceRequest.fromPartial({ denom }));
       if (!priceResult.tokenPrice) throw new Error("unable to retrieve token price for " + denom);
       price = priceResult.tokenPrice;
     }
@@ -907,14 +853,13 @@
     return amount.multipliedBy(twap).shiftedBy(-decimals);
   }
 
-  public async getTotalTokenDebt(denom: string, debtInfo?: DebtInfo, interestFee?: BigNumber, newInterestRate?: BigNumber) {
+  public async getTotalTokenDebt(denom: string, debtInfo?: Carbon.Cdp.DebtInfo, interestFee?: BigNumber, newInterestRate?: BigNumber) {
     if (!interestFee) {
       const cdpParamsRsp = await this.sdkProvider.query.cdp.Params(QueryParamsRequest.fromPartial({}));
       interestFee = bnOrZero(cdpParamsRsp.params?.interestFee);
     }
     if (!interestFee) throw new Error("unable to retrieve interest fee");
 
->>>>>>> c449ca8c
     if (!debtInfo) {
       const debtInfoRsp = await this.sdkProvider.query.cdp.TokenDebt(Carbon.Cdp.QueryTokenDebtRequest.fromPartial({ denom }));
       debtInfo = debtInfoRsp.debtInfo;
@@ -930,13 +875,6 @@
     const accumInterest = bnOrZero(debtInfo.totalAccumulatedInterest);
 
     const newInterest = principal.times(newInterestRate).plus(accumInterest.times(BN_ONE.plus(newInterestRate)));
-<<<<<<< HEAD
-
-    const cdpParamsRsp = await this.sdkProvider.query.cdp.Params(Carbon.Cdp.QueryParamsRequest.fromPartial({}));
-    const interestFee = bnOrZero(cdpParamsRsp.params?.interestFee);
-
-=======
->>>>>>> c449ca8c
     const interest = newInterest.times(BN_10000.minus(interestFee)).dividedToIntegerBy(BN_10000);
 
     return principal.plus(interest);
