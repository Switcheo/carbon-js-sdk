--- conflicted
+++ resolved
@@ -17,7 +17,7 @@
 import { BRIDGE_IDS } from "@carbon-sdk/util/blockchain";
 import { Hash } from "@keplr-wallet/crypto";
 import { AppCurrency, CW20Currency, Secret20Currency } from "@keplr-wallet/types";
-import { BlockchainV2 } from "./blockchain";
+import { Blockchain, BlockchainV2 } from "./blockchain";
 import { SimpleMap } from "./type";
 
 // Create IBC minimal denom
@@ -74,8 +74,7 @@
   {}
 );
 
-<<<<<<< HEAD
-export const ChainIdBlockchainMap: SimpleMap<BlockchainV2> = {
+export const ChainIdBlockchainMapV2: SimpleMap<BlockchainV2> = {
   [ChainIds.Osmosis]: "Osmosis",
   [ChainIds.Terra]: "Terra",
   [ChainIds.CosmosHub]: "Cosmos Hub",
@@ -93,7 +92,8 @@
   [ChainIds.Canto]: "Canto",
   [ChainIds.OmniFlixHub]: "Omniflix Hub",
   [ChainIds.Agoric]: "Agoric",
-=======
+};
+
 export const ChainIdBlockchainMap: SimpleMap<Blockchain> = {
   [ChainIds.Osmosis]: Blockchain.Osmosis,
   [ChainIds.Terra]: Blockchain.Terra,
@@ -113,7 +113,6 @@
   [ChainIds.OmniFlixHub]: Blockchain.OmniFlixHub,
   [ChainIds.Agoric]: Blockchain.Agoric,
   [ChainIds.Sommelier]: Blockchain.Sommelier,
->>>>>>> 1ab72bbe
 };
 
 export const getIbcChainFromBlockchain = (blockchain: BlockchainV2 | undefined): ChainIds | undefined => {
