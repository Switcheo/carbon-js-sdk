--- conflicted
+++ resolved
@@ -2,110 +2,6 @@
 import { CarbonSDK } from "./_sdk";
 
 (async () => {
-<<<<<<< HEAD
-    const sdk = await CarbonSDK.instance({
-      network: CarbonSDK.Network.DevNet,
-      config: {
-        tmRpcUrl: process.env.TRPC_ENDPOINT,
-      },
-    });
-    
-    // chain api
-    const stakeResponse = await sdk.insights.Stake();
-    console.log("stake", stakeResponse);
-
-    const txResponse = await sdk.insights.Transaction();
-    console.log("tx", txResponse);
-
-    // user api
-    const activeAccountsResponse = await sdk.insights.ActiveAccounts();
-    console.log("activeAccounts", activeAccountsResponse);
-
-    const userGrowthResponse = await sdk.insights.UserGrowth();
-    console.log("userGrowth", userGrowthResponse);
-
-    const totalUsersResponse = await sdk.insights.TotalUsers();
-    console.log("totalUsers", totalUsersResponse);
-
-    // pool api
-    const poolsResponse = await sdk.insights.Pools();
-    console.log("pools", poolsResponse);
-
-    const poolsVolumeResponse = await sdk.insights.PoolsVolume();
-    console.log("poolsVolume", poolsVolumeResponse);
-
-    const poolsLiquidityResponse = await sdk.insights.PoolsLiquidity();
-    console.log("poolsLiquidity", poolsLiquidityResponse);
-
-    const userRewardsClaimHistoryResponse = await sdk.insights.UserRewardsClaimHistory({
-      address:'swth1l0r3xfktp446qg9u5zft62v7lwuej09hu3hrm8'
-    });
-    console.log("userRewardsClaimHistory", userRewardsClaimHistoryResponse)
-
-    // market api
-    const marketsVolumeResponse = await sdk.insights.MarketsVolume();
-    console.log("marketsVolume", marketsVolumeResponse);
-
-    // node api
-    const nodeResponse = await sdk.insights.Nodes();
-    console.log("nodes", nodeResponse);
-
-    // balance api
-    const balanceSupplyResponse = await sdk.insights.BalanceSupply();
-    console.log("balanceSupply", balanceSupplyResponse);
-
-    // list competitions
-    const competitionList = await sdk.insights.CompetitionList({});
-    console.log("competitionList", competitionList);
-
-    // volume leaderboard (competition)
-    const volumeLeaderboard = await sdk.insights.VolumeCompetitionLeaderboard({
-      competitionId: "comp1",
-    });
-    console.log("volumeLeaderboard", volumeLeaderboard);
-
-    // volume leaderboard (competition)
-    const pnlLeaderboard = await sdk.insights.PNLCompetitionLeaderboard({
-      competitionId: "comp1",
-    });
-    console.log("pnlLeaderboard", pnlLeaderboard);
-
-    // lottery leaderboard (competition)
-    const lotteryLeaderboard = await sdk.insights.LotteryCompetitionLeaderboard({
-      competitionId: "tradingcomp7",
-    });
-    console.log("lotteryLeaderboard", lotteryLeaderboard);
-
-    // lottery leaderboard (competition)
-    const leagueLeaderboard = await sdk.insights.LeagueCompetitionLeaderboard({
-      competitionId: "tradingcomp8",
-    });
-    console.log("leagueLeaderboard", leagueLeaderboard);
-
-    //Position Views
-    const positionViews = await sdk.insights.PositionsView({ view: "risk" as PositionViewOptions },{})
-    console.log("PositionsView", positionViews)
-
-    //Liquidation
-    const liquidationAndADL = await sdk.insights.LiquidationAndADL({ limit: 10 })
-    console.log("Liquidation and ADL", liquidationAndADL)
-
-    //Liquidation Engine
-    const liquidation = await sdk.insights.LiquidationEngine({ limit: 10})
-    console.log("Liquidation", liquidation)
-
-    //AvgBlocktime
-    const avgBlocktime = await sdk.insights.AvgBlockTime({ hours: 24 })
-    console.log("Avg Blocktime", avgBlocktime)
-
-    //Pool History
-    const PoolHistory = await sdk.insights.PoolHistory({ poolId: 42 })
-    console.log("PoolHistory", PoolHistory)
-
-    //Funding History
-    const fundingHistory = await sdk.insights.FundingHistory({})
-    console.log("fundingHistory", fundingHistory)
-=======
   const sdk = await CarbonSDK.instance({
     network: CarbonSDK.Network.DevNet,
     config: {
@@ -137,8 +33,13 @@
   const poolsVolumeResponse = await sdk.insights.PoolsVolume();
   console.log("poolsVolume", poolsVolumeResponse);
 
-  const poolsLiquidityResponse = await sdk.insights.PoolsLiquidity();
-  console.log("poolsLiquidity", poolsLiquidityResponse);
+    const poolsLiquidityResponse = await sdk.insights.PoolsLiquidity();
+    console.log("poolsLiquidity", poolsLiquidityResponse);
+
+    const userRewardsClaimHistoryResponse = await sdk.insights.UserRewardsClaimHistory({
+      address:'swth1l0r3xfktp446qg9u5zft62v7lwuej09hu3hrm8'
+    });
+    console.log("userRewardsClaimHistory", userRewardsClaimHistoryResponse)
 
   // market api
   const marketsVolumeResponse = await sdk.insights.MarketsVolume();
@@ -209,6 +110,5 @@
   //Funding History
   const fundingHistory = await sdk.insights.FundingHistory({})
   console.log("fundingHistory", fundingHistory)
->>>>>>> 28acb88b
 
 })().catch(console.error).finally(() => process.exit(0));