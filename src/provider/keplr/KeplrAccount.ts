import { MinGasPrice } from "@carbon-sdk/codec";
import { CARBON_GAS_PRICE, Network, NetworkConfigs, decTypeDecimals } from "@carbon-sdk/constant";
import { CarbonSDK, Models } from "@carbon-sdk/index";
import { AddressUtils, CarbonTx, FetchUtils, NumberUtils } from "@carbon-sdk/util";
import { CarbonSigner, CarbonSignerTypes } from "@carbon-sdk/wallet";
import { Algo } from "@cosmjs/proto-signing";
import { AppCurrency, ChainInfo, EthSignType, FeeCurrency, Keplr, Key } from "@keplr-wallet/types";
import SDKProvider from "../sdk";
import { ethers } from "ethers";
import { PUBLIC_KEY_SIGNING_TEXT, populateEvmTransactionDetails } from "@carbon-sdk/util/ethermint";

const SWTH: FeeCurrency = {
  coinDenom: "SWTH",
  coinMinimalDenom: "swth",
  coinDecimals: 8,
  coinGeckoId: "switcheo",
  gasPriceStep: CARBON_GAS_PRICE,
};

class KeplrAccount {
  static SWTH_CURRENCY: AppCurrency = SWTH;
  static BASE_CHAIN_INFO = {
    bip44: { coinType: AddressUtils.SWTHAddress.coinType() },
    currencies: [],
    feeCurrencies: [SWTH],
    gasPriceStep: SWTH.gasPriceStep,
  } as const;

  static createKeplrSigner(keplr: Keplr, chainInfo: ChainInfo, account: Key): CarbonSigner {
    const signDirect = async (signerAddress: string, doc: Models.Tx.SignDoc) => {
      const signOpts = { preferNoSetFee: true };
      return await keplr!.signDirect(chainInfo.chainId, signerAddress, doc, signOpts);
    };
    const signAmino = async (signerAddress: string, doc: CarbonTx.StdSignDoc) => {
      const signOpts = { preferNoSetFee: true };
      return await keplr!.signAmino(chainInfo.chainId, signerAddress, doc, signOpts);
    };

    const getAccounts = async () => [
      {
        algo: "secp256k1" as Algo,
        address: account.bech32Address,
        pubkey: account.pubKey,
      },
    ];

    const sendEvmTransaction = async (api: CarbonSDK, req: ethers.providers.TransactionRequest): Promise<string> => {
      const request = await populateEvmTransactionDetails(api, req)
      const signedTx = await keplr!.signEthereum(
        // carbon chain id
        api.wallet?.getChainId()!,
        // cosmos address
        api.wallet?.bech32Address!,
        JSON.stringify(request),
        EthSignType.TRANSACTION,
      )
      const rlpEncodedHex = `0x${Buffer.from(signedTx).toString('hex')}`;
<<<<<<< HEAD
      return (await api.evmJsonRpc.sendTransaction(rlpEncodedHex)).hash
=======
      const provider = new ethers.providers.JsonRpcProvider(NetworkConfigs[api.network].evmJsonRpcUrl)
      return provider.sendTransaction(rlpEncodedHex)
>>>>>>> 4f56f141
    }

    return {
      type: CarbonSignerTypes.BrowserInjected,
      signDirect,
      signAmino,
      getAccounts,
      sendEvmTransaction,
    };
  }

  static createKeplrSignerAmino(keplr: Keplr, chainInfo: ChainInfo, account: Key): CarbonSigner {
    const signAmino = async (signerAddress: string, doc: CarbonTx.StdSignDoc) => {
      const signOpts = { preferNoSetFee: true };
      return await keplr!.signAmino(chainInfo.chainId, signerAddress, doc, signOpts);
    };

    const getAccounts = async () => [
      {
        algo: "secp256k1" as Algo,
        address: account.bech32Address,
        pubkey: account.pubKey,
      },
    ];

    const sendEvmTransaction = async (api: CarbonSDK, req: ethers.providers.TransactionRequest): Promise<string> => {
      const request = await populateEvmTransactionDetails(api, req)
      const signedTx = await keplr!.signEthereum(
        // carbon chain id
        api.wallet?.getChainId()!,
        // cosmos address
        api.wallet?.bech32Address!,
        JSON.stringify(request),
        EthSignType.TRANSACTION,
      )
      const rlpEncodedHex = `0x${Buffer.from(signedTx).toString('hex')}`;
<<<<<<< HEAD
      return (await api.evmJsonRpc.sendTransaction(rlpEncodedHex)).hash
=======
      const provider = new ethers.providers.JsonRpcProvider(NetworkConfigs[api.network].evmJsonRpcUrl)
      return provider.sendTransaction(rlpEncodedHex)
>>>>>>> 4f56f141
    }

    return {
      type: CarbonSignerTypes.BrowserInjected,
      signAmino,
      getAccounts,
      sendEvmTransaction,
    };
  }

  static async queryFeeCurrencies(configProvider: SDKProvider): Promise<FeeCurrency[]> {
    const tokenClient = configProvider.getTokenClient();
    const coingeckoIdMap = tokenClient.geckoTokenNames;

    // Query minGasPrices from on-chain (for testnet/devnet/localhost)
    const gasPricesResult = await configProvider.query.fee.MinGasPriceAll({});
    const feeCurrencies: FeeCurrency[] = gasPricesResult.minGasPrices.reduce((result: FeeCurrency[], price: MinGasPrice) => {
      const token = tokenClient.tokenForDenom(price.denom);
      if (!token || token.denom === "swth") return result;
      // Check if gas price is valid, else add default
      const gasPriceAdjusted = NumberUtils.bnOrZero(price.gasPrice).shiftedBy(-decTypeDecimals);
      const minGasPrice =
        gasPriceAdjusted.isNaN() || gasPriceAdjusted.isZero()
          ? KeplrAccount.BASE_CHAIN_INFO.gasPriceStep?.low ?? CARBON_GAS_PRICE.low
          : gasPriceAdjusted.toNumber();
      result.push({
        coinDenom: token.symbol ?? token.denom,
        coinMinimalDenom: token.denom,
        coinDecimals: token.decimals.toNumber(),
        coinGeckoId: coingeckoIdMap[token.denom],
        gasPriceStep: {
          low: minGasPrice,
          average: minGasPrice,
          high: minGasPrice,
        },
      });
      return result;
    }, [] as FeeCurrency[]);

    return feeCurrencies;
  }

  static processCurrencies(feeCurrencies: FeeCurrency[]): AppCurrency[] {
    return feeCurrencies.reduce((prevCurrencies: AppCurrency[], feeCurrency: FeeCurrency) => {
      const currentFeeCurrency: AppCurrency = {
        coinDenom: feeCurrency.coinDenom,
        coinMinimalDenom: feeCurrency.coinMinimalDenom,
        coinDecimals: feeCurrency.coinDecimals,
        coinGeckoId: feeCurrency.coinGeckoId,
      };
      prevCurrencies.push(currentFeeCurrency);
      return prevCurrencies;
    }, []);
  }

  static async getChainInfo(configProvider: SDKProvider): Promise<ChainInfo> {
    const config = configProvider.getConfig();
    const bech32Prefix = config.Bech32Prefix;

    const chainId = await configProvider.query.chain.getChainId();

    // Query fee currencies from keplr-chain-registry
    const keplrChainInfo = await (await FetchUtils.fetch("https://raw.githubusercontent.com/chainapsis/keplr-chain-registry/master/cosmos/carbon.json")).json();
    if (config.network === Network.MainNet) {
      if (keplrChainInfo.nodeProvider) {
        delete keplrChainInfo.nodeProvider;
      }
      return keplrChainInfo as ChainInfo
    }

    const feeCurrencies = await this.queryFeeCurrencies(configProvider);

    const networkFees = [KeplrAccount.SWTH_CURRENCY, ...feeCurrencies];
    const currencies = this.processCurrencies(networkFees);

    return {
      feeCurrencies: networkFees,
      bip44: KeplrAccount.BASE_CHAIN_INFO.bip44,
      currencies: currencies,
      stakeCurrency: KeplrAccount.SWTH_CURRENCY,
      rest: config.restUrl,
      rpc: config.tmRpcUrl,
      chainName: `Carbon (${config.network})`,
      chainId: chainId,
      bech32Config: {
        bech32PrefixAccAddr: `${bech32Prefix}`,
        bech32PrefixAccPub: `${bech32Prefix}pub`,
        bech32PrefixValAddr: `${bech32Prefix}valoper`,
        bech32PrefixValPub: `${bech32Prefix}valoperpub`,
        bech32PrefixConsAddr: `${bech32Prefix}valcons`,
        bech32PrefixConsPub: `${bech32Prefix}valconspub`,
      },
      features: ["ibc-transfer", "ibc-go"],
    };
  }

  static async signPublicKeyMergeAccount(publicKey: string, address: string, chainId: string, keplr: Keplr) {
    const message = `${PUBLIC_KEY_SIGNING_TEXT}${publicKey}`;
    return KeplrAccount.signArbitrary(address, chainId, message, keplr)
  }

  static async signArbitrary(signerAddress: string, chainId: string, message: string, keplr: Keplr) {
    const signature = await keplr.signArbitrary(
      chainId,
      signerAddress,
      message,
    )
    return Buffer.from(signature.signature, 'base64').toString('hex')
  }
}

namespace KeplrAccount {}

export default KeplrAccount;<|MERGE_RESOLUTION|>--- conflicted
+++ resolved
@@ -55,12 +55,8 @@
         EthSignType.TRANSACTION,
       )
       const rlpEncodedHex = `0x${Buffer.from(signedTx).toString('hex')}`;
-<<<<<<< HEAD
-      return (await api.evmJsonRpc.sendTransaction(rlpEncodedHex)).hash
-=======
       const provider = new ethers.providers.JsonRpcProvider(NetworkConfigs[api.network].evmJsonRpcUrl)
-      return provider.sendTransaction(rlpEncodedHex)
->>>>>>> 4f56f141
+      return (await provider.sendTransaction(rlpEncodedHex)).hash
     }
 
     return {
@@ -97,12 +93,8 @@
         EthSignType.TRANSACTION,
       )
       const rlpEncodedHex = `0x${Buffer.from(signedTx).toString('hex')}`;
-<<<<<<< HEAD
-      return (await api.evmJsonRpc.sendTransaction(rlpEncodedHex)).hash
-=======
       const provider = new ethers.providers.JsonRpcProvider(NetworkConfigs[api.network].evmJsonRpcUrl)
-      return provider.sendTransaction(rlpEncodedHex)
->>>>>>> 4f56f141
+      return (await provider.sendTransaction(rlpEncodedHex)).hash
     }
 
     return {
