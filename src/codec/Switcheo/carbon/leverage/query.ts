/* eslint-disable */
import Long from "long";
import _m0 from "protobufjs/minimal";
import { MarketLeverage } from "./leverage";
import { Params } from "./params";

export const protobufPackage = "Switcheo.carbon.leverage";

/** this line is used by starport scaffolding # 3 */
export interface QueryGetLeverageRequest {
  address: string;
  marketId: string;
}

export interface QueryGetLeverageResponse {
  marketLeverage?: MarketLeverage;
}

export interface QueryAllLeverageRequest {
  address: string;
}

export interface QueryAllLeverageResponse {
  marketLeverages: MarketLeverage[];
}

<<<<<<< HEAD
/** QueryParamsRequest is request type for the Query/Params RPC method. */
export interface QueryParamsRequest {
}

/** QueryParamsResponse is response type for the Query/Params RPC method. */
export interface QueryParamsResponse {
  params?: Params;
}

=======
>>>>>>> b49d57b8
function createBaseQueryGetLeverageRequest(): QueryGetLeverageRequest {
  return { address: "", marketId: "" };
}

export const QueryGetLeverageRequest = {
  encode(message: QueryGetLeverageRequest, writer: _m0.Writer = _m0.Writer.create()): _m0.Writer {
    if (message.address !== "") {
      writer.uint32(10).string(message.address);
    }
    if (message.marketId !== "") {
      writer.uint32(18).string(message.marketId);
    }
    return writer;
  },

  decode(input: _m0.Reader | Uint8Array, length?: number): QueryGetLeverageRequest {
    const reader = input instanceof _m0.Reader ? input : _m0.Reader.create(input);
    let end = length === undefined ? reader.len : reader.pos + length;
    const message = createBaseQueryGetLeverageRequest();
    while (reader.pos < end) {
      const tag = reader.uint32();
      switch (tag >>> 3) {
        case 1:
          if (tag !== 10) {
            break;
          }

          message.address = reader.string();
          continue;
        case 2:
          if (tag !== 18) {
            break;
          }

          message.marketId = reader.string();
          continue;
      }
      if ((tag & 7) === 4 || tag === 0) {
        break;
      }
      reader.skipType(tag & 7);
    }
    return message;
  },

  fromJSON(object: any): QueryGetLeverageRequest {
    return {
      address: isSet(object.address) ? String(object.address) : "",
      marketId: isSet(object.marketId) ? String(object.marketId) : "",
    };
  },

  toJSON(message: QueryGetLeverageRequest): unknown {
    const obj: any = {};
    message.address !== undefined && (obj.address = message.address);
    message.marketId !== undefined && (obj.marketId = message.marketId);
    return obj;
  },

  create(base?: DeepPartial<QueryGetLeverageRequest>): QueryGetLeverageRequest {
    return QueryGetLeverageRequest.fromPartial(base ?? {});
  },

  fromPartial(object: DeepPartial<QueryGetLeverageRequest>): QueryGetLeverageRequest {
    const message = createBaseQueryGetLeverageRequest();
    message.address = object.address ?? "";
    message.marketId = object.marketId ?? "";
    return message;
  },
};

function createBaseQueryGetLeverageResponse(): QueryGetLeverageResponse {
  return { marketLeverage: undefined };
}

export const QueryGetLeverageResponse = {
  encode(message: QueryGetLeverageResponse, writer: _m0.Writer = _m0.Writer.create()): _m0.Writer {
    if (message.marketLeverage !== undefined) {
      MarketLeverage.encode(message.marketLeverage, writer.uint32(10).fork()).ldelim();
    }
    return writer;
  },

  decode(input: _m0.Reader | Uint8Array, length?: number): QueryGetLeverageResponse {
    const reader = input instanceof _m0.Reader ? input : _m0.Reader.create(input);
    let end = length === undefined ? reader.len : reader.pos + length;
    const message = createBaseQueryGetLeverageResponse();
    while (reader.pos < end) {
      const tag = reader.uint32();
      switch (tag >>> 3) {
        case 1:
          if (tag !== 10) {
            break;
          }

          message.marketLeverage = MarketLeverage.decode(reader, reader.uint32());
          continue;
<<<<<<< HEAD
      }
      if ((tag & 7) === 4 || tag === 0) {
        break;
      }
=======
      }
      if ((tag & 7) === 4 || tag === 0) {
        break;
      }
>>>>>>> b49d57b8
      reader.skipType(tag & 7);
    }
    return message;
  },

  fromJSON(object: any): QueryGetLeverageResponse {
    return {
      marketLeverage: isSet(object.marketLeverage) ? MarketLeverage.fromJSON(object.marketLeverage) : undefined,
    };
  },

  toJSON(message: QueryGetLeverageResponse): unknown {
    const obj: any = {};
    message.marketLeverage !== undefined &&
      (obj.marketLeverage = message.marketLeverage ? MarketLeverage.toJSON(message.marketLeverage) : undefined);
    return obj;
  },

  create(base?: DeepPartial<QueryGetLeverageResponse>): QueryGetLeverageResponse {
    return QueryGetLeverageResponse.fromPartial(base ?? {});
  },

  fromPartial(object: DeepPartial<QueryGetLeverageResponse>): QueryGetLeverageResponse {
    const message = createBaseQueryGetLeverageResponse();
    message.marketLeverage = (object.marketLeverage !== undefined && object.marketLeverage !== null)
      ? MarketLeverage.fromPartial(object.marketLeverage)
      : undefined;
    return message;
  },
};

function createBaseQueryAllLeverageRequest(): QueryAllLeverageRequest {
  return { address: "" };
}

export const QueryAllLeverageRequest = {
  encode(message: QueryAllLeverageRequest, writer: _m0.Writer = _m0.Writer.create()): _m0.Writer {
    if (message.address !== "") {
      writer.uint32(10).string(message.address);
    }
    return writer;
  },

  decode(input: _m0.Reader | Uint8Array, length?: number): QueryAllLeverageRequest {
    const reader = input instanceof _m0.Reader ? input : _m0.Reader.create(input);
    let end = length === undefined ? reader.len : reader.pos + length;
    const message = createBaseQueryAllLeverageRequest();
    while (reader.pos < end) {
      const tag = reader.uint32();
      switch (tag >>> 3) {
        case 1:
          if (tag !== 10) {
            break;
          }

          message.address = reader.string();
          continue;
      }
      if ((tag & 7) === 4 || tag === 0) {
        break;
      }
      reader.skipType(tag & 7);
    }
    return message;
  },

  fromJSON(object: any): QueryAllLeverageRequest {
    return { address: isSet(object.address) ? String(object.address) : "" };
  },

  toJSON(message: QueryAllLeverageRequest): unknown {
    const obj: any = {};
    message.address !== undefined && (obj.address = message.address);
    return obj;
  },

  create(base?: DeepPartial<QueryAllLeverageRequest>): QueryAllLeverageRequest {
    return QueryAllLeverageRequest.fromPartial(base ?? {});
  },

  fromPartial(object: DeepPartial<QueryAllLeverageRequest>): QueryAllLeverageRequest {
    const message = createBaseQueryAllLeverageRequest();
    message.address = object.address ?? "";
    return message;
  },
};

function createBaseQueryAllLeverageResponse(): QueryAllLeverageResponse {
  return { marketLeverages: [] };
}

export const QueryAllLeverageResponse = {
  encode(message: QueryAllLeverageResponse, writer: _m0.Writer = _m0.Writer.create()): _m0.Writer {
    for (const v of message.marketLeverages) {
      MarketLeverage.encode(v!, writer.uint32(10).fork()).ldelim();
    }
    return writer;
  },

  decode(input: _m0.Reader | Uint8Array, length?: number): QueryAllLeverageResponse {
    const reader = input instanceof _m0.Reader ? input : _m0.Reader.create(input);
    let end = length === undefined ? reader.len : reader.pos + length;
    const message = createBaseQueryAllLeverageResponse();
    while (reader.pos < end) {
      const tag = reader.uint32();
      switch (tag >>> 3) {
        case 1:
          if (tag !== 10) {
            break;
          }

          message.marketLeverages.push(MarketLeverage.decode(reader, reader.uint32()));
          continue;
<<<<<<< HEAD
      }
      if ((tag & 7) === 4 || tag === 0) {
        break;
      }
=======
      }
      if ((tag & 7) === 4 || tag === 0) {
        break;
      }
>>>>>>> b49d57b8
      reader.skipType(tag & 7);
    }
    return message;
  },

  fromJSON(object: any): QueryAllLeverageResponse {
    return {
      marketLeverages: Array.isArray(object?.marketLeverages)
        ? object.marketLeverages.map((e: any) => MarketLeverage.fromJSON(e))
        : [],
    };
  },

  toJSON(message: QueryAllLeverageResponse): unknown {
    const obj: any = {};
    if (message.marketLeverages) {
      obj.marketLeverages = message.marketLeverages.map((e) => e ? MarketLeverage.toJSON(e) : undefined);
    } else {
      obj.marketLeverages = [];
    }
    return obj;
  },

  create(base?: DeepPartial<QueryAllLeverageResponse>): QueryAllLeverageResponse {
    return QueryAllLeverageResponse.fromPartial(base ?? {});
  },

  fromPartial(object: DeepPartial<QueryAllLeverageResponse>): QueryAllLeverageResponse {
    const message = createBaseQueryAllLeverageResponse();
    message.marketLeverages = object.marketLeverages?.map((e) => MarketLeverage.fromPartial(e)) || [];
<<<<<<< HEAD
    return message;
  },
};

function createBaseQueryParamsRequest(): QueryParamsRequest {
  return {};
}

export const QueryParamsRequest = {
  encode(_: QueryParamsRequest, writer: _m0.Writer = _m0.Writer.create()): _m0.Writer {
    return writer;
  },

  decode(input: _m0.Reader | Uint8Array, length?: number): QueryParamsRequest {
    const reader = input instanceof _m0.Reader ? input : _m0.Reader.create(input);
    let end = length === undefined ? reader.len : reader.pos + length;
    const message = createBaseQueryParamsRequest();
    while (reader.pos < end) {
      const tag = reader.uint32();
      switch (tag >>> 3) {
      }
      if ((tag & 7) === 4 || tag === 0) {
        break;
      }
      reader.skipType(tag & 7);
    }
    return message;
  },

  fromJSON(_: any): QueryParamsRequest {
    return {};
  },

  toJSON(_: QueryParamsRequest): unknown {
    const obj: any = {};
    return obj;
  },

  create(base?: DeepPartial<QueryParamsRequest>): QueryParamsRequest {
    return QueryParamsRequest.fromPartial(base ?? {});
  },

  fromPartial(_: DeepPartial<QueryParamsRequest>): QueryParamsRequest {
    const message = createBaseQueryParamsRequest();
    return message;
  },
};

function createBaseQueryParamsResponse(): QueryParamsResponse {
  return { params: undefined };
}

export const QueryParamsResponse = {
  encode(message: QueryParamsResponse, writer: _m0.Writer = _m0.Writer.create()): _m0.Writer {
    if (message.params !== undefined) {
      Params.encode(message.params, writer.uint32(10).fork()).ldelim();
    }
    return writer;
  },

  decode(input: _m0.Reader | Uint8Array, length?: number): QueryParamsResponse {
    const reader = input instanceof _m0.Reader ? input : _m0.Reader.create(input);
    let end = length === undefined ? reader.len : reader.pos + length;
    const message = createBaseQueryParamsResponse();
    while (reader.pos < end) {
      const tag = reader.uint32();
      switch (tag >>> 3) {
        case 1:
          if (tag !== 10) {
            break;
          }

          message.params = Params.decode(reader, reader.uint32());
          continue;
      }
      if ((tag & 7) === 4 || tag === 0) {
        break;
      }
      reader.skipType(tag & 7);
    }
    return message;
  },

  fromJSON(object: any): QueryParamsResponse {
    return { params: isSet(object.params) ? Params.fromJSON(object.params) : undefined };
  },

  toJSON(message: QueryParamsResponse): unknown {
    const obj: any = {};
    message.params !== undefined && (obj.params = message.params ? Params.toJSON(message.params) : undefined);
    return obj;
  },

  create(base?: DeepPartial<QueryParamsResponse>): QueryParamsResponse {
    return QueryParamsResponse.fromPartial(base ?? {});
  },

  fromPartial(object: DeepPartial<QueryParamsResponse>): QueryParamsResponse {
    const message = createBaseQueryParamsResponse();
    message.params = (object.params !== undefined && object.params !== null)
      ? Params.fromPartial(object.params)
      : undefined;
=======
>>>>>>> b49d57b8
    return message;
  },
};

/** Query defines the gRPC querier service. */
export interface Query {
  /**
   * this line is used by starport scaffolding # 2
   * Leverage returns the leverage which corresponds to the address and market
   */
  Leverage(request: QueryGetLeverageRequest): Promise<QueryGetLeverageResponse>;
  /** LeverageAll returns all leverages for an address, defaults to 1 */
  LeverageAll(request: QueryAllLeverageRequest): Promise<QueryAllLeverageResponse>;
<<<<<<< HEAD
  Params(request: QueryParamsRequest): Promise<QueryParamsResponse>;
=======
>>>>>>> b49d57b8
}

export class QueryClientImpl implements Query {
  private readonly rpc: Rpc;
  private readonly service: string;
  constructor(rpc: Rpc, opts?: { service?: string }) {
    this.service = opts?.service || "Switcheo.carbon.leverage.Query";
    this.rpc = rpc;
    this.Leverage = this.Leverage.bind(this);
    this.LeverageAll = this.LeverageAll.bind(this);
    this.Params = this.Params.bind(this);
  }
  Leverage(request: QueryGetLeverageRequest): Promise<QueryGetLeverageResponse> {
    const data = QueryGetLeverageRequest.encode(request).finish();
    const promise = this.rpc.request(this.service, "Leverage", data);
    return promise.then((data) => QueryGetLeverageResponse.decode(_m0.Reader.create(data)));
  }

  LeverageAll(request: QueryAllLeverageRequest): Promise<QueryAllLeverageResponse> {
    const data = QueryAllLeverageRequest.encode(request).finish();
    const promise = this.rpc.request(this.service, "LeverageAll", data);
    return promise.then((data) => QueryAllLeverageResponse.decode(_m0.Reader.create(data)));
<<<<<<< HEAD
  }

  Params(request: QueryParamsRequest): Promise<QueryParamsResponse> {
    const data = QueryParamsRequest.encode(request).finish();
    const promise = this.rpc.request(this.service, "Params", data);
    return promise.then((data) => QueryParamsResponse.decode(_m0.Reader.create(data)));
=======
>>>>>>> b49d57b8
  }
}

interface Rpc {
  request(service: string, method: string, data: Uint8Array): Promise<Uint8Array>;
}

type Builtin = Date | Function | Uint8Array | string | number | boolean | undefined;

export type DeepPartial<T> = T extends Builtin ? T
  : T extends Long ? string | number | Long : T extends Array<infer U> ? Array<DeepPartial<U>>
  : T extends ReadonlyArray<infer U> ? ReadonlyArray<DeepPartial<U>>
  : T extends {} ? { [K in keyof T]?: DeepPartial<T[K]> }
  : Partial<T>;

if (_m0.util.Long !== Long) {
  _m0.util.Long = Long as any;
  _m0.configure();
}

function isSet(value: any): boolean {
  return value !== null && value !== undefined;
}<|MERGE_RESOLUTION|>--- conflicted
+++ resolved
@@ -24,18 +24,6 @@
   marketLeverages: MarketLeverage[];
 }
 
-<<<<<<< HEAD
-/** QueryParamsRequest is request type for the Query/Params RPC method. */
-export interface QueryParamsRequest {
-}
-
-/** QueryParamsResponse is response type for the Query/Params RPC method. */
-export interface QueryParamsResponse {
-  params?: Params;
-}
-
-=======
->>>>>>> b49d57b8
 function createBaseQueryGetLeverageRequest(): QueryGetLeverageRequest {
   return { address: "", marketId: "" };
 }
@@ -133,17 +121,10 @@
 
           message.marketLeverage = MarketLeverage.decode(reader, reader.uint32());
           continue;
-<<<<<<< HEAD
       }
       if ((tag & 7) === 4 || tag === 0) {
         break;
       }
-=======
-      }
-      if ((tag & 7) === 4 || tag === 0) {
-        break;
-      }
->>>>>>> b49d57b8
       reader.skipType(tag & 7);
     }
     return message;
@@ -257,17 +238,10 @@
 
           message.marketLeverages.push(MarketLeverage.decode(reader, reader.uint32()));
           continue;
-<<<<<<< HEAD
       }
       if ((tag & 7) === 4 || tag === 0) {
         break;
       }
-=======
-      }
-      if ((tag & 7) === 4 || tag === 0) {
-        break;
-      }
->>>>>>> b49d57b8
       reader.skipType(tag & 7);
     }
     return message;
@@ -298,111 +272,6 @@
   fromPartial(object: DeepPartial<QueryAllLeverageResponse>): QueryAllLeverageResponse {
     const message = createBaseQueryAllLeverageResponse();
     message.marketLeverages = object.marketLeverages?.map((e) => MarketLeverage.fromPartial(e)) || [];
-<<<<<<< HEAD
-    return message;
-  },
-};
-
-function createBaseQueryParamsRequest(): QueryParamsRequest {
-  return {};
-}
-
-export const QueryParamsRequest = {
-  encode(_: QueryParamsRequest, writer: _m0.Writer = _m0.Writer.create()): _m0.Writer {
-    return writer;
-  },
-
-  decode(input: _m0.Reader | Uint8Array, length?: number): QueryParamsRequest {
-    const reader = input instanceof _m0.Reader ? input : _m0.Reader.create(input);
-    let end = length === undefined ? reader.len : reader.pos + length;
-    const message = createBaseQueryParamsRequest();
-    while (reader.pos < end) {
-      const tag = reader.uint32();
-      switch (tag >>> 3) {
-      }
-      if ((tag & 7) === 4 || tag === 0) {
-        break;
-      }
-      reader.skipType(tag & 7);
-    }
-    return message;
-  },
-
-  fromJSON(_: any): QueryParamsRequest {
-    return {};
-  },
-
-  toJSON(_: QueryParamsRequest): unknown {
-    const obj: any = {};
-    return obj;
-  },
-
-  create(base?: DeepPartial<QueryParamsRequest>): QueryParamsRequest {
-    return QueryParamsRequest.fromPartial(base ?? {});
-  },
-
-  fromPartial(_: DeepPartial<QueryParamsRequest>): QueryParamsRequest {
-    const message = createBaseQueryParamsRequest();
-    return message;
-  },
-};
-
-function createBaseQueryParamsResponse(): QueryParamsResponse {
-  return { params: undefined };
-}
-
-export const QueryParamsResponse = {
-  encode(message: QueryParamsResponse, writer: _m0.Writer = _m0.Writer.create()): _m0.Writer {
-    if (message.params !== undefined) {
-      Params.encode(message.params, writer.uint32(10).fork()).ldelim();
-    }
-    return writer;
-  },
-
-  decode(input: _m0.Reader | Uint8Array, length?: number): QueryParamsResponse {
-    const reader = input instanceof _m0.Reader ? input : _m0.Reader.create(input);
-    let end = length === undefined ? reader.len : reader.pos + length;
-    const message = createBaseQueryParamsResponse();
-    while (reader.pos < end) {
-      const tag = reader.uint32();
-      switch (tag >>> 3) {
-        case 1:
-          if (tag !== 10) {
-            break;
-          }
-
-          message.params = Params.decode(reader, reader.uint32());
-          continue;
-      }
-      if ((tag & 7) === 4 || tag === 0) {
-        break;
-      }
-      reader.skipType(tag & 7);
-    }
-    return message;
-  },
-
-  fromJSON(object: any): QueryParamsResponse {
-    return { params: isSet(object.params) ? Params.fromJSON(object.params) : undefined };
-  },
-
-  toJSON(message: QueryParamsResponse): unknown {
-    const obj: any = {};
-    message.params !== undefined && (obj.params = message.params ? Params.toJSON(message.params) : undefined);
-    return obj;
-  },
-
-  create(base?: DeepPartial<QueryParamsResponse>): QueryParamsResponse {
-    return QueryParamsResponse.fromPartial(base ?? {});
-  },
-
-  fromPartial(object: DeepPartial<QueryParamsResponse>): QueryParamsResponse {
-    const message = createBaseQueryParamsResponse();
-    message.params = (object.params !== undefined && object.params !== null)
-      ? Params.fromPartial(object.params)
-      : undefined;
-=======
->>>>>>> b49d57b8
     return message;
   },
 };
@@ -416,10 +285,6 @@
   Leverage(request: QueryGetLeverageRequest): Promise<QueryGetLeverageResponse>;
   /** LeverageAll returns all leverages for an address, defaults to 1 */
   LeverageAll(request: QueryAllLeverageRequest): Promise<QueryAllLeverageResponse>;
-<<<<<<< HEAD
-  Params(request: QueryParamsRequest): Promise<QueryParamsResponse>;
-=======
->>>>>>> b49d57b8
 }
 
 export class QueryClientImpl implements Query {
@@ -442,15 +307,6 @@
     const data = QueryAllLeverageRequest.encode(request).finish();
     const promise = this.rpc.request(this.service, "LeverageAll", data);
     return promise.then((data) => QueryAllLeverageResponse.decode(_m0.Reader.create(data)));
-<<<<<<< HEAD
-  }
-
-  Params(request: QueryParamsRequest): Promise<QueryParamsResponse> {
-    const data = QueryParamsRequest.encode(request).finish();
-    const promise = this.rpc.request(this.service, "Params", data);
-    return promise.then((data) => QueryParamsResponse.decode(_m0.Reader.create(data)));
-=======
->>>>>>> b49d57b8
   }
 }
 
