--- conflicted
+++ resolved
@@ -1,8 +1,4 @@
-<<<<<<< HEAD
-import { Bridge, Token } from "@carbon-sdk/codec";
-=======
-import { Token, TokenPrice, QueryTokenPriceAllResponse } from "@carbon-sdk/codec";
->>>>>>> adea8fd6
+import { Bridge, Token, TokenPrice, QueryTokenPriceAllResponse } from "@carbon-sdk/codec";
 import {
   CoinGeckoTokenNames,
   CommonAssetName,
@@ -96,12 +92,8 @@
     return (this.tokens[denom] ?? this.poolTokens[denom] ?? this.cdpTokens[denom])?.decimals.toNumber();
   }
 
-<<<<<<< HEAD
   public getBlockchain(denom: string): BlockchainUtils.Blockchain | BlockchainUtils.BlockchainV2 | undefined {
-=======
-  public getBlockchain(denom: string): BlockchainUtils.Blockchain | undefined {
     const networkConfig = this.configProvider.getConfig();
->>>>>>> adea8fd6
     // chainId defaults to 3 so that blockchain will be undefined
     let chainId = this.tokens[denom]?.chainId?.toNumber() ?? 3;
     if (this.isNativeToken(denom) || this.isNativeStablecoin(denom) || TokenClient.isPoolToken(denom) || TokenClient.isCdpToken(denom)) {
@@ -288,13 +280,9 @@
     return result;
   }
 
-<<<<<<< HEAD
   public getWrappedToken(denom: string, blockchain?: BlockchainUtils.Blockchain | BlockchainUtils.BlockchainV2, version='V1'): Token | null {
-=======
-  public getWrappedToken(denom: string, blockchain?: BlockchainUtils.Blockchain): Token | null {
     const networkConfig = this.configProvider.getConfig();
 
->>>>>>> adea8fd6
     // if denom is already a wrapped denom or no blockchain was specified,
     // just return the input denom.
     if (this.wrapperMap[denom] || !blockchain) {
@@ -309,11 +297,7 @@
         }
         // check if wrapped denom is of correct blockchain
         const token = this.tokens[wrappedDenom];
-<<<<<<< HEAD
         let tokenChain: string | undefined = ''
-=======
-        let tokenChain = BlockchainUtils.blockchainForChainId(token.chainId.toNumber(), networkConfig.network);
->>>>>>> adea8fd6
 
         if (version === "V1") {
           tokenChain = BlockchainUtils.blockchainForChainId(token.chainId.toNumber());
@@ -366,15 +350,11 @@
     return denom === "usc";
   }
 
-<<<<<<< HEAD
   public isNativeUSD(denom: string): boolean {
     return !!denom.match("cgt/1")
   }
 
   public getDepositTokenFor(tokenDenom: string, chain: BlockchainUtils.Blockchain, version = "V1"): Token | undefined {
-=======
-  public getDepositTokenFor(tokenDenom: string, chain: BlockchainUtils.Blockchain): Token | undefined {
->>>>>>> adea8fd6
     const networkConfig = this.configProvider.getConfig();
     const token = this.tokenForDenom(tokenDenom);
     if (!token) {
@@ -384,19 +364,13 @@
 
     let targetChain: string | undefined = ""
     // check if selected token is a source token
-<<<<<<< HEAD
     if (version === "V1") {
-      targetChain = BlockchainUtils.blockchainForChainId(token.chainId.toNumber(), networkConfig.network);
+      targetChain = BlockchainUtils.blockchainForChainId(token.chainId.toNumber(), networkConfig.network, networkConfig.network);
       if (TokenClient.isIBCDenom(token.denom)) {
         targetChain = IBCUtils.BlockchainMap[token.denom];
       }
     } else {
       targetChain = this.getBlockchainV2(token.denom);
-=======
-    let targetChain = BlockchainUtils.blockchainForChainId(token.chainId.toNumber(), networkConfig.network);
-    if (TokenClient.isIBCDenom(token.denom)) {
-      targetChain = IBCUtils.BlockchainMap[token.denom];
->>>>>>> adea8fd6
     }
     
     const isSourceToken = targetChain === chain && token.denom !== "swth";
