import { MsgSubmitProposal } from "@carbon-sdk/codec/cosmos/gov/v1beta1/tx";
<<<<<<< HEAD
import {
  CreateOracleProposal,
  CreateTokenProposal,
  SetCommitmentCurveProposal,
  SetMsgGasCostProposal,
  SetMinGasPriceProposal,
  RemoveMsgGasCostProposal,
  RemoveMinGasPriceProposal,
  SetRewardCurveProposal,
  SetRewardsWeightsProposal,
  SettlementPriceProposal,
  UpdateMarketProposal,
  UpdatePoolProposal,
} from "@carbon-sdk/codec";
=======
import { Carbon } from "@carbon-sdk/CarbonSDK";
>>>>>>> 94a19acd
import { GovUtils, TypeUtils } from "@carbon-sdk/util";
import * as CarbonTx from "@carbon-sdk/util/tx";
import { AminoConverter } from "@cosmjs/stargate";
import { AminoInit, ConvertEncType, AminoProcess, AminoValueMap, generateAminoType, mapEachIndiv } from "../utils";
import { TextProposal } from "@carbon-sdk/codec/cosmos/gov/v1beta1/gov";

const TxTypes: TypeUtils.SimpleMap<string> = {
  SubmitProposal: "cosmos-sdk/MsgSubmitProposal",
  Deposit: "cosmos-sdk/MsgDeposit",
  Vote: "cosmos-sdk/MsgVote",
  TextProposal: "cosmos-sdk/TextProposal"
};

const ContentTypes: TypeUtils.SimpleMap<string> = {
  [GovUtils.ProposalTypes.CreateToken]: "coin/CreateTokenProposal",
  [GovUtils.ProposalTypes.SetMsgGasCost]: "fee/SetMsgGasCostProposal",
  [GovUtils.ProposalTypes.SetMinGasPrice]: "fee/SetMinGasPriceProposal",
  [GovUtils.ProposalTypes.RemoveMsgGasCost]: "fee/RemoveMsgGasCostProposal",
  [GovUtils.ProposalTypes.RemoveMinGasPrice]: "fee/RemoveMinGasPriceProposal",
  [GovUtils.ProposalTypes.SetCommitmentCurve]: "liquiditypool/SetCommitmentCurveProposal",
  [GovUtils.ProposalTypes.SetRewardCurve]: "liquiditypool/SetRewardCurveProposal",
  [GovUtils.ProposalTypes.SetRewardsWeights]: "liquiditypool/SetRewardsWeightsProposal",
  [GovUtils.ProposalTypes.UpdatePool]: "liquiditypool/UpdatePoolProposal",
  [GovUtils.ProposalTypes.UpdateMarket]: "market/UpdateMarketProposal",
  [GovUtils.ProposalTypes.CreateOracle]: "oracle/CreateOracleProposal",
  [GovUtils.ProposalTypes.SettlementPrice]: "pricing/SettlementPriceProposal",
  [GovUtils.ProposalTypes.CreateGroup]: "coin/CreateGroupProposal",
  [GovUtils.ProposalTypes.UpdateGroup]: "coin.UpdateGroupProposal",
  [GovUtils.ProposalTypes.RegisterToGroup]: "coin/RegisterToGroupProposal",
  [GovUtils.ProposalTypes.DeregisterFromGroup]: "coin.DeregisterFromGroupProposal",
  [GovUtils.ProposalTypes.WithdrawFromGroup]: "coin/WithdrawFromGroupProposal",
  [GovUtils.ProposalTypes.UpdateGroupTokenConfig]: "coin.UpdateGroupTokenConfigProposal",
  [GovUtils.ProposalTypes.Text]: "cosmos-sdk/TextProposal",
};

const SubmitProposalMsg: AminoInit = {
  aminoType: TxTypes.SubmitProposal,
  valueMap: {},
};
const MsgTextProposal: AminoInit = {
  aminoType: TxTypes.TextProposal,
  valueMap: {},
};

const MsgDeposit: AminoInit = {
  aminoType: TxTypes.Deposit,
  valueMap: {
    proposalId: ConvertEncType.Long,
  },
};

const MsgVote: AminoInit = {
  aminoType: TxTypes.Vote,
  valueMap: {
    proposalId: ConvertEncType.Long,
  },
};

const CreateToken: AminoValueMap = {
  value: {
    msg: {
      decimals: ConvertEncType.Long,
      chainId: ConvertEncType.Long,
      bridgeId: ConvertEncType.Long,
    },
  },
};

const CreateGroup: AminoValueMap = {
  value: {
    msg: {
      creator: ConvertEncType.Long,
      name: ConvertEncType.Long,
      chequeTokenSymbol: ConvertEncType.Long,
      oraclieId: ConvertEncType.Long,
    }
  }
}

const UpdateGroup: AminoValueMap = {
  value: {
    msg: {
      creator: ConvertEncType.Long,
      groupId: ConvertEncType.Long,
      updateGroupParams: {
        name: ConvertEncType.Long,
      },
    }
  }
}

const RegisterToGroup: AminoValueMap = {
  value: {
    msg: {
      creator: ConvertEncType.Long,
      groupId: ConvertEncType.Long,
      denom: ConvertEncType.Long,
    }
  }
}

const DeregisterFromGroup: AminoValueMap = {
  value: {
    msg: {
      creator: ConvertEncType.Long,
      groupId: ConvertEncType.Long,
      denom: ConvertEncType.Long,
    }
  }
}

const UpdateGroupConfig: AminoValueMap = {
  value: {
    msg: {
      creator: ConvertEncType.Long,
      denom: ConvertEncType.Long,
      updatedGroupedTokenConfigParams: {
        isActive: ConvertEncType.Long,
      }
    }
  }
}

const UpdatePool: AminoValueMap = {
  value: {
    msg: {
      poolId: ConvertEncType.Long,
      swapFee: ConvertEncType.Dec,
      numQuotes: ConvertEncType.Long,
    },
  },
};

const CreateOracle: AminoValueMap = {
  value: {
    msg: {
      minTurnoutPercentage: ConvertEncType.Long,
      maxResultAge: ConvertEncType.Long,
      resolution: ConvertEncType.Long,
    },
  },
};

const SetCommitmentCurve: AminoValueMap = {
  value: {
    msg: {
      maxDuration: ConvertEncType.Long,
    },
  },
};

const SetRewardCurve: AminoValueMap = {
  value: {
    msg: {
      startTime: ConvertEncType.Date,
      reductionIntervalSeconds: ConvertEncType.Long,
    },
  },
};

const SetRewardWeights: AminoValueMap = {
  value: {
    msg: {
      poolId: ConvertEncType.Long,
    },
  },
};


const UpdateMarket: AminoValueMap = {
  value: {
    msg: {
      tickSize: ConvertEncType.Dec,
      makerFee: ConvertEncType.Dec,
      takerFee: ConvertEncType.Dec,
      initialMarginBase: ConvertEncType.Dec,
      initialMarginStep: ConvertEncType.Dec,
      maintenanceMarginRatio: ConvertEncType.Dec,
      maxLiquidationOrderDuration: ConvertEncType.Duration,
    },
  },
};

const SettlementPrice: AminoValueMap = {
  value: {
    msg: {
      settlementPrice: ConvertEncType.Dec,
    },
  },
};

interface AminoProposalRes {
  newContent: {
    type: string;
    value: any;
  };
  newAmino: AminoValueMap;
}

interface DirectProposalRes {
  newContent: {
    typeUrl: string;
    value: Uint8Array;
  };
  newAmino: AminoValueMap;
}

const preProcessAmino = (value: TypeUtils.SimpleMap<any>, valueMap: AminoValueMap): TypeUtils.SimpleMap<any> | null | undefined => {
  return mapEachIndiv(value, valueMap, false);
};

const checkDecodeProposal = (content: any, amino: AminoValueMap): AminoProposalRes => {
  const decodedValue = GovUtils.decodeContent(content);
  const newContent = {
    type: ContentTypes[content.typeUrl],
    value: decodedValue.value,
  };
  const newAmino = { ...amino };

  switch (content.typeUrl) {
    case GovUtils.ProposalTypes.UpdatePool:
      newAmino.content = { ...UpdatePool };
      break;
    case GovUtils.ProposalTypes.CreateToken:
      newAmino.content = { ...CreateToken };
      break;
    case GovUtils.ProposalTypes.CreateGroup:
      newAmino.content = { ...CreateGroup };
      break;
    case GovUtils.ProposalTypes.UpdateGroup:
      newAmino.content = { ...UpdateGroup };
      break;
    case GovUtils.ProposalTypes.RegisterToGroup:
      newAmino.content = { ...RegisterToGroup };
      break;
    case GovUtils.ProposalTypes.DeregisterFromGroup:
      newAmino.content = { ...DeregisterFromGroup };
      break;
    case GovUtils.ProposalTypes.UpdateGroupTokenConfig:
      newAmino.content = { ...UpdateGroupConfig };
      break;
    case GovUtils.ProposalTypes.SetCommitmentCurve:
      newAmino.content = { ...SetCommitmentCurve };
      break;
    case GovUtils.ProposalTypes.SetRewardCurve:
      newAmino.content = { ...SetRewardCurve };
      break;
    case GovUtils.ProposalTypes.SetRewardsWeights:
      newAmino.content = { ...SetRewardWeights };
      break;
    case GovUtils.ProposalTypes.SetMsgGasCost:
      newAmino.content = {};
      break;
    case GovUtils.ProposalTypes.SetMinGasPrice:
      newAmino.content = {};
      break;
    case GovUtils.ProposalTypes.RemoveMsgGasCost:
      newAmino.content = {};
      break;
    case GovUtils.ProposalTypes.RemoveMinGasPrice:
      newAmino.content = {};
      break;
    case GovUtils.ProposalTypes.SettlementPrice:
      newAmino.content = { ...SettlementPrice };
      break;
    case GovUtils.ProposalTypes.CreateOracle:
      newAmino.content = { ...CreateOracle };
      break;
    case GovUtils.ProposalTypes.UpdateMarket:
      newAmino.content = { ...UpdateMarket };
      break;
    case GovUtils.ProposalTypes.Text:
      newAmino.content = {};
      break;
    default:
      break;
  }
  return {
    newContent,
    newAmino,
  };
};

const checkEncodeProposal = (content: any, amino: AminoValueMap): DirectProposalRes => {
  switch (content.type) {
    case ContentTypes[GovUtils.ProposalTypes.UpdatePool]: {
      const updatePoolMsg = preProcessAmino(content.value.msg, UpdatePool.value.msg);
      const updatePoolProp = Carbon.Liquiditypool.UpdatePoolProposal.fromPartial({
        ...content.value,
        msg: updatePoolMsg,
      });
      return {
        newContent: {
          typeUrl: GovUtils.ProposalTypes.UpdatePool,
          value: Carbon.Liquiditypool.UpdatePoolProposal.encode(updatePoolProp).finish(),
        },
        newAmino: {
          ...amino,
        },
      };
    }
    case ContentTypes[GovUtils.ProposalTypes.CreateToken]: {
      const createTokenMsg = preProcessAmino(content.value.msg, CreateToken.value.msg);
      const createTokenProp = Carbon.Coin.CreateTokenProposal.fromPartial({
        ...content.value,
        msg: createTokenMsg,
      });
      return {
        newContent: {
          typeUrl: GovUtils.ProposalTypes.CreateToken,
          value: Carbon.Coin.CreateTokenProposal.encode(createTokenProp).finish(),
        },
        newAmino: {
          ...amino,
        },
      };
    }
    case ContentTypes[GovUtils.ProposalTypes.SetMsgGasCost]: {
      const setMsgGasCostMsg = preProcessAmino(content.value.msg, {});
      const setMsgGasCostProp = Carbon.Fee.SetMsgGasCostProposal.fromPartial({
        ...content.value,
        msg: setMsgGasCostMsg,
      });
      return {
        newContent: {
          typeUrl: GovUtils.ProposalTypes.SetMsgGasCost,
          value: Carbon.Fee.SetMsgGasCostProposal.encode(setMsgGasCostProp).finish(),
        },
        newAmino: {
          ...amino,
        },
      };
    }
    case ContentTypes[GovUtils.ProposalTypes.SetMinGasPrice]: {
      const setMinGasPriceMsg = preProcessAmino(content.value.msg, {});
      const setMinGasPriceProp = Carbon.Fee.SetMinGasPriceProposal.fromPartial({
        ...content.value,
        msg: setMinGasPriceMsg,
      });
      return {
        newContent: {
          typeUrl: GovUtils.ProposalTypes.SetMinGasPrice,
          value: Carbon.Fee.SetMinGasPriceProposal.encode(setMinGasPriceProp).finish(),
        },
        newAmino: {
          ...amino,
        },
      };
    }
    case ContentTypes[GovUtils.ProposalTypes.RemoveMsgGasCost]: {
      const removeMsgGasCostMsg = preProcessAmino(content.value.msg, {});
      const removeMsgGasCostProp = Carbon.Fee.RemoveMsgGasCostProposal.fromPartial({
        ...content.value,
        msg: removeMsgGasCostMsg,
      });
      return {
        newContent: {
          typeUrl: GovUtils.ProposalTypes.RemoveMsgGasCost,
          value: Carbon.Fee.RemoveMsgGasCostProposal.encode(removeMsgGasCostProp).finish(),
        },
        newAmino: {
          ...amino,
        },
      };
    }
    case ContentTypes[GovUtils.ProposalTypes.RemoveMinGasPrice]: {
      const removeMinGasPriceMsg = preProcessAmino(content.value.msg, {});
      const removeMinGasPriceProp = Carbon.Fee.RemoveMinGasPriceProposal.fromPartial({
        ...content.value,
        msg: removeMinGasPriceMsg,
      });
      return {
        newContent: {
          typeUrl: GovUtils.ProposalTypes.RemoveMinGasPrice,
          value: Carbon.Fee.RemoveMinGasPriceProposal.encode(removeMinGasPriceProp).finish(),
        },
        newAmino: {
          ...amino,
        },
      };
    }
    case ContentTypes[GovUtils.ProposalTypes.SetCommitmentCurve]: {
      const setCommitCurveMsg = preProcessAmino(content.value.msg, SetCommitmentCurve.value.msg);
      const commitCurveProp = Carbon.Liquiditypool.SetCommitmentCurveProposal.fromPartial({
        ...content.value,
        msg: setCommitCurveMsg,
      });
      return {
        newContent: {
          typeUrl: GovUtils.ProposalTypes.SetCommitmentCurve,
          value: Carbon.Liquiditypool.SetCommitmentCurveProposal.encode(commitCurveProp).finish(),
        },
        newAmino: {
          ...amino,
        },
      };
    }
    case ContentTypes[GovUtils.ProposalTypes.SetRewardCurve]: {
      const setRewardCurveMsg = preProcessAmino(content.value.msg, SetRewardCurve.value.msg);
      const rewardCurveProp = Carbon.Liquiditypool.SetRewardCurveProposal.fromPartial({
        ...content.value,
        msg: setRewardCurveMsg,
      });
      return {
        newContent: {
          typeUrl: GovUtils.ProposalTypes.SetRewardCurve,
          value: Carbon.Liquiditypool.SetRewardCurveProposal.encode(rewardCurveProp).finish(),
        },
        newAmino: {
          ...amino,
        },
      };
    }
    case ContentTypes[GovUtils.ProposalTypes.SetRewardsWeights]: {
      const setRewardWeightsMsg = preProcessAmino(content.value.msg, SetRewardWeights.value.msg);
      const rewardWeightsProp = Carbon.Liquiditypool.SetRewardsWeightsProposal.fromPartial({
        ...content.value,
        msg: setRewardWeightsMsg,
      });
      return {
        newContent: {
          typeUrl: GovUtils.ProposalTypes.SetRewardsWeights,
          value: Carbon.Liquiditypool.SetRewardsWeightsProposal.encode(rewardWeightsProp).finish(),
        },
        newAmino: {
          ...amino,
        },
      };
    }
    case ContentTypes[GovUtils.ProposalTypes.SettlementPrice]: {
      const settlementMsg = preProcessAmino(content.value.msg, SettlementPrice.value.msg);
      const settlementProp = Carbon.Pricing.SettlementPriceProposal.fromPartial({
        ...content.value,
        msg: settlementMsg,
      });
      return {
        newContent: {
          typeUrl: GovUtils.ProposalTypes.SettlementPrice,
          value: Carbon.Pricing.SettlementPriceProposal.encode(settlementProp).finish(),
        },
        newAmino: {
          ...amino,
        },
      };
    }
    case ContentTypes[GovUtils.ProposalTypes.CreateOracle]: {
      const createOracleMsg = preProcessAmino(content.value.msg, CreateOracle.value.msg);
      const createOracleProp = Carbon.Oracle.CreateOracleProposal.fromPartial({
        ...content.value,
        msg: createOracleMsg,
      });
      return {
        newContent: {
          typeUrl: GovUtils.ProposalTypes.CreateOracle,
          value: Carbon.Oracle.CreateOracleProposal.encode(createOracleProp).finish(),
        },
        newAmino: {
          ...amino,
        },
      };
    }
    case ContentTypes[GovUtils.ProposalTypes.UpdateMarket]: {
      const updateMarketMsg = preProcessAmino(content.value.msg, UpdateMarket.value.msg);
      const updateMarketProp = Carbon.Market.UpdateMarketProposal.fromPartial({
        ...content.value,
        msg: updateMarketMsg,
      });
      return {
        newContent: {
          typeUrl: GovUtils.ProposalTypes.UpdateMarket,
          value: Carbon.Market.UpdateMarketProposal.encode(updateMarketProp).finish(),
        },
        newAmino: {
          ...amino,
        },
      };
    }
    case ContentTypes[GovUtils.ProposalTypes.Text]: {
      const textProposal = TextProposal.fromPartial({
        ...content.value,
      });
      return {
        newContent: {
          typeUrl: GovUtils.ProposalTypes.Text,
          value: TextProposal.encode(textProposal).finish(),
        },
        newAmino: {
          ...amino,
        },
      };
    }
    default:
      return {
        newContent: {
          typeUrl: "",
          value: new Uint8Array(),
        },
        newAmino: {
          ...amino,
        },
      };
  }
};

const proposalAminoProcess: AminoProcess = {
  toAminoProcess: (amino: AminoValueMap, input: any) => {
    const { content } = input as MsgSubmitProposal;
    const propResponse = checkDecodeProposal(content, amino);
    return {
      amino: propResponse.newAmino,
      input: {
        ...input,
        content: propResponse.newContent,
      },
    };
  },
  fromAminoProcess: (amino: AminoValueMap, input: any) => {
    const { content } = input;
    const propResponse = checkEncodeProposal(content, amino);
    return {
      amino: propResponse.newAmino,
      input: {
        ...input,
        content: propResponse.newContent,
      },
    };
  },
};

const GovAmino: TypeUtils.SimpleMap<AminoConverter> = {
  [CarbonTx.Types.MsgSubmitProposal]: generateAminoType(SubmitProposalMsg, proposalAminoProcess),
  [CarbonTx.Types.MsgDeposit]: generateAminoType(MsgDeposit),
  [CarbonTx.Types.MsgVote]: generateAminoType(MsgVote),
  [CarbonTx.Types.TextProposal]: generateAminoType(MsgTextProposal)
};

export default GovAmino;<|MERGE_RESOLUTION|>--- conflicted
+++ resolved
@@ -1,22 +1,5 @@
 import { MsgSubmitProposal } from "@carbon-sdk/codec/cosmos/gov/v1beta1/tx";
-<<<<<<< HEAD
-import {
-  CreateOracleProposal,
-  CreateTokenProposal,
-  SetCommitmentCurveProposal,
-  SetMsgGasCostProposal,
-  SetMinGasPriceProposal,
-  RemoveMsgGasCostProposal,
-  RemoveMinGasPriceProposal,
-  SetRewardCurveProposal,
-  SetRewardsWeightsProposal,
-  SettlementPriceProposal,
-  UpdateMarketProposal,
-  UpdatePoolProposal,
-} from "@carbon-sdk/codec";
-=======
 import { Carbon } from "@carbon-sdk/CarbonSDK";
->>>>>>> 94a19acd
 import { GovUtils, TypeUtils } from "@carbon-sdk/util";
 import * as CarbonTx from "@carbon-sdk/util/tx";
 import { AminoConverter } from "@cosmjs/stargate";
