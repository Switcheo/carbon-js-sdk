--- conflicted
+++ resolved
@@ -1,11 +1,7 @@
 /* eslint-disable */
 import Long from "long";
 import _m0 from "protobufjs/minimal";
-<<<<<<< HEAD
-import { Order, DBOrder } from "./order";
-=======
 import { Order, Params, DBOrder } from "./order";
->>>>>>> 3c867134
 import { PageRequest, PageResponse } from "../query/pagination";
 
 export const protobufPackage = "Switcheo.carbon.order";
@@ -41,8 +37,6 @@
   orders: Order[];
 }
 
-<<<<<<< HEAD
-=======
 /** QueryParamsRequest is request type for the Query/Params RPC method. */
 export interface QueryParamsRequest {}
 
@@ -52,7 +46,6 @@
   params?: Params;
 }
 
->>>>>>> 3c867134
 export interface QueryOrderAllocatedMarginRequest {
   endBlockHeight: string;
 }
@@ -516,8 +509,6 @@
   },
 };
 
-<<<<<<< HEAD
-=======
 const baseQueryParamsRequest: object = {};
 
 export const QueryParamsRequest = {
@@ -616,7 +607,6 @@
   },
 };
 
->>>>>>> 3c867134
 const baseQueryOrderAllocatedMarginRequest: object = { endBlockHeight: "" };
 
 export const QueryOrderAllocatedMarginRequest = {
@@ -760,10 +750,7 @@
   OrdersAccountOpen(
     request: QueryAccountOpenOrdersRequest
   ): Promise<QueryAccountOpenOrdersResponse>;
-<<<<<<< HEAD
-=======
   Params(request: QueryParamsRequest): Promise<QueryParamsResponse>;
->>>>>>> 3c867134
   /** Get all orders with allocated margin (open orders) */
   OrderAllocatedMargin(
     request: QueryOrderAllocatedMarginRequest
@@ -777,10 +764,7 @@
     this.Order = this.Order.bind(this);
     this.OrderAll = this.OrderAll.bind(this);
     this.OrdersAccountOpen = this.OrdersAccountOpen.bind(this);
-<<<<<<< HEAD
-=======
     this.Params = this.Params.bind(this);
->>>>>>> 3c867134
     this.OrderAllocatedMargin = this.OrderAllocatedMargin.bind(this);
   }
   Order(request: QueryGetOrderRequest): Promise<QueryGetOrderResponse> {
@@ -821,8 +805,6 @@
     );
   }
 
-<<<<<<< HEAD
-=======
   Params(request: QueryParamsRequest): Promise<QueryParamsResponse> {
     const data = QueryParamsRequest.encode(request).finish();
     const promise = this.rpc.request(
@@ -835,7 +817,6 @@
     );
   }
 
->>>>>>> 3c867134
   OrderAllocatedMargin(
     request: QueryOrderAllocatedMarginRequest
   ): Promise<QueryOrderAllocatedMarginResponse> {
