--- conflicted
+++ resolved
@@ -44,13 +44,8 @@
         from: req.from ?? api.wallet?.evmHexAddress,
         nonce: req.nonce ?? (await provider.getTransactionCount(evmHexAddress)),
         data: req.data,
-<<<<<<< HEAD
-        value: `0x${Number(req.value).toString(16)}`,
-        chainId: req.chainId ?? Number(parseChainId(await api.wallet?.getEvmChainId())),
-=======
         value: req.value ? `0x${Number(req.value).toString(16)}` : undefined,
         chainId: req.chainId ?? Number(parseChainId(await api.wallet?.getEvmChainId()!)),
->>>>>>> 94a19acd
         // type = 0, 1 or 2 where 0 = legacyTx, 1 = AccessListTx, 2 = DynamicTx. Defaults to DynamicTx 
         type: req.type ?? 2,
         accessList: req.accessList,
