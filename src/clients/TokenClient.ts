--- conflicted
+++ resolved
@@ -1,9 +1,5 @@
-<<<<<<< HEAD
-import { Token, TokenPrice, QueryTokenPriceAllResponse } from "@carbon-sdk/codec";
+import { Bridge, Token, TokenPrice, QueryTokenPriceAllResponse } from "@carbon-sdk/codec";
 import { DenomTrace } from "@carbon-sdk/codec/ibc/applications/transfer/v1/transfer";
-=======
-import { Bridge, Token, TokenPrice, QueryTokenPriceAllResponse } from "@carbon-sdk/codec";
->>>>>>> 4b6f90e6
 import {
   CoinGeckoTokenNames,
   CommonAssetName,
@@ -76,11 +72,8 @@
     await this.reloadWrapperMap();
     await this.reloadTokens();
     await this.reloadDenomGeckoMap();
-<<<<<<< HEAD
     await this.reloadDenomTraces();
-=======
     await this.getBridges();
->>>>>>> 4b6f90e6
 
     // non-blocking reload
     try {
@@ -315,10 +308,6 @@
         const token = this.tokens[wrappedDenom];
         let tokenChain: string | undefined = ''
 
-<<<<<<< HEAD
-        if (TokenClient.isIBCDenom(wrappedDenom)) {
-          tokenChain = IBCUtils.getBlockchainFromSourceChain(token);
-=======
         if (version === "V1") {
           tokenChain = BlockchainUtils.blockchainForChainId(token.chainId.toNumber());
           if (TokenClient.isIBCDenom(token.denom)) {
@@ -326,7 +315,6 @@
           }
         } else {
           tokenChain = this.getBlockchainV2(token.denom);
->>>>>>> 4b6f90e6
         }
         if (!tokenChain) {
           continue; // unknown chain! just ignore this source token
@@ -386,11 +374,6 @@
 
     let targetChain: string | undefined = ""
     // check if selected token is a source token
-<<<<<<< HEAD
-    let targetChain = BlockchainUtils.blockchainForChainId(token.chainId.toNumber(), networkConfig.network);
-    if (TokenClient.isIBCDenom(token.denom)) {
-      targetChain = IBCUtils.getBlockchainFromSourceChain(token);
-=======
     if (version === "V1") {
       targetChain = BlockchainUtils.blockchainForChainId(token.chainId.toNumber(), networkConfig.network);
       if (TokenClient.isIBCDenom(token.denom)) {
@@ -398,7 +381,6 @@
       }
     } else {
       targetChain = this.getBlockchainV2(token.denom);
->>>>>>> 4b6f90e6
     }
     
     const isSourceToken = targetChain === chain && token.denom !== "swth";
@@ -470,7 +452,6 @@
     return this.tokens;
   }
 
-<<<<<<< HEAD
   public async reloadDenomTraces(): Promise<TypeUtils.SimpleMap<DenomTrace>> {
     const result = await this.query.ibc.transfer.DenomTraces({
       pagination: {
@@ -490,7 +471,8 @@
 
   public getDenomTraceData(denom: string): DenomTrace | undefined {
     return this.denomTraces[denom];
-=======
+  }
+
   public async getBridges(): Promise<BridgeMap> {
     const allBridges = await this.query.coin.BridgeAll({
       pagination: {
@@ -649,7 +631,6 @@
     const bridge = this.getBridgeFromToken(token)
     if (!bridge || !isIbcBridge(bridge)) return undefined
     return bridge.chain_id_name
->>>>>>> 4b6f90e6
   }
 
   public getCarbonIbcTokens(): Token[] {
