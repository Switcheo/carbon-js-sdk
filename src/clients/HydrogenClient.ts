import { APIUtils } from "@carbon-sdk/util"
import { Network, NetworkConfig } from "@carbon-sdk/constant";
import { BlockchainUtils } from "@carbon-sdk/util";
import { ChainTransaction, CrossChainTransfer, CrossChainTransferDetailed, GetDetailedTransfersResponse, GetStatsResponse, GetTransfersRequest, GetTransfersResponse } from "../hydrogen";
import dayjs from "dayjs";
import { FeeQuote, GetFeeQuoteRequest, GetFeeQuoteResponse } from "@carbon-sdk/hydrogen/feeQuote";

export const HydrogenEndpoints = {
  // Status api
  'stats': '/stats',

  // Transfer Payloads api
  'transfer_payloads': '/transfer_payloads',

  // Fee service api
  'fee_quote': '/fee_quote',
}

const formatDateField = (value?: string | null) => {
  if (typeof value !== "string") return null;
  return dayjs(value);
}

const formatCrossChainTransfer = (value: any): CrossChainTransfer => {
  if (typeof value !== "object") return value;
  return {
    ...value,
    created_at: formatDateField(value.created_at?.toString()),
    updated_at: formatDateField(value.updated_at?.toString()),
    source_blockchain: BlockchainUtils.parseBlockchain(value.source_blockchain),
    bridging_blockchain: BlockchainUtils.parseBlockchain(value.bridging_blockchain),
    destination_blockchain: BlockchainUtils.parseBlockchain(value.destination_blockchain),
  }
}

const formatCrossChainTransferDetailed = (value: any): CrossChainTransferDetailed => {
  if (!value || typeof value !== "object") return value;
  return {
    ...formatCrossChainTransfer(value),
    source_event: formatChainEvent(value.source_event),
    bridging_event: formatChainEvent(value.bridging_event),
    destination_event: formatChainEvent(value.destination_event),
  }
}

const formatChainEvent = (value: any): ChainTransaction | null => {
  if (!value || typeof value !== "object") return value;
  return {
    ...value,
    confirmed_at: formatDateField(value.confirmed_at?.toString()),
    created_at: formatDateField(value.created_at?.toString()),
    updated_at: formatDateField(value.updated_at?.toString()),
    destination_blockchain: BlockchainUtils.parseBlockchain(value.destination_blockchain),
    blockchain: BlockchainUtils.parseBlockchain(value.blockchain),
  } as ChainTransaction;
}

const formatFeeQuote = (value: any): FeeQuote => {
  if (typeof value !== "object") return value;
  return {
    ...value,
    blockchain: BlockchainUtils.parseBlockchain(value.blockchain),
    created_at: formatDateField(value.created_at?.toString()),
    expires_at: formatDateField(value.expires_at?.toString()),
  }
}

class HydrogenClient {
  private readonly apiManager: APIUtils.APIManager<typeof HydrogenEndpoints>

  constructor(
    private config: NetworkConfig
  ) {
    this.apiManager = new APIUtils.APIManager(config.hydrogenUrl, HydrogenEndpoints)
  }

  checkState() {
    if (!this.apiManager.apiPrefix?.length) {
      if ([Network.TestNet, Network.LocalHost].includes(this.config.network))
        throw new Error(`hydrogen service not available on ${this.config.network}`);
      throw new Error("hydrogen api url is empty");
    }
  }

  // Status api
  async getStats(): Promise<GetStatsResponse> {
    this.checkState();
    const request = this.apiManager.path('stats')
    const response = await request.get()
    return response.data as GetStatsResponse
  }

  async getTransfers(req: GetTransfersRequest): Promise<GetTransfersResponse> {
    this.checkState();
    const request = this.apiManager.path('transfer_payloads', {}, {
      ...req,
      include_tx: false,
    })
    const response = await request.get();
    const result = response.data;

    return {
      ...result,
      data: result.data.map(formatCrossChainTransfer),
    }
  }

  async getDetailedTransfers(req: GetTransfersRequest): Promise<GetDetailedTransfersResponse> {
    this.checkState();
    const request = this.apiManager.path('transfer_payloads', {}, {
      ...req,
      include_tx: true,
    })
    const response = await request.get();
    const result = response.data;

    return {
      ...result,
      data: result.data.map(formatCrossChainTransferDetailed),
    }
  }

  async getFeeQuote(req: GetFeeQuoteRequest): Promise<GetFeeQuoteResponse> {
<<<<<<< HEAD
    // this.checkState();
    const request = this.apiManager.path('fee_quote', {}, {
      ...req,
      include_tx: false,
=======
    // TODO: Uncomment when this query is deployed on production
    // this.checkState();
    const request = this.apiManager.path('fee_quote', {}, {
      ...req,
>>>>>>> 989a8207
    })
    const response = await request.get()
    const result = response.data

    return formatFeeQuote(result)
  }
}

export default HydrogenClient<|MERGE_RESOLUTION|>--- conflicted
+++ resolved
@@ -121,17 +121,10 @@
   }
 
   async getFeeQuote(req: GetFeeQuoteRequest): Promise<GetFeeQuoteResponse> {
-<<<<<<< HEAD
-    // this.checkState();
-    const request = this.apiManager.path('fee_quote', {}, {
-      ...req,
-      include_tx: false,
-=======
     // TODO: Uncomment when this query is deployed on production
     // this.checkState();
     const request = this.apiManager.path('fee_quote', {}, {
       ...req,
->>>>>>> 989a8207
     })
     const response = await request.get()
     const result = response.data
