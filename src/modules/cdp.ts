import tokenClient from "@carbon-sdk/clients/TokenClient";
import { Carbon } from "@carbon-sdk/CarbonSDK";
import { Params } from "@carbon-sdk/codec/cdp/params";
import { QueryBalanceRequest, QuerySupplyOfRequest } from "@carbon-sdk/codec/cosmos/bank/v1beta1/query";
import { Network } from "@carbon-sdk/constant";
import { CarbonTx } from "@carbon-sdk/util";
import { SWTHAddress } from "@carbon-sdk/util/address";
import { bnOrZero, BN_10000, BN_ONE, BN_ZERO } from "@carbon-sdk/util/number";
import { BigNumber } from "bignumber.js";
import BaseModule from "./base";
import { Coin } from "@carbon-sdk/codec/cosmos/base/v1beta1/coin";

export class CDPModule extends BaseModule {
  private cdpModuleAddress: string | undefined;

  public async supplyAsset(params: CDPModule.SupplyAssetParams, opts?: CarbonTx.SignTxOpts) {
    const wallet = this.getWallet();

    const value = Carbon.Cdp.MsgSupplyAsset.fromPartial({
      creator: wallet.bech32Address,
      denom: params.denom,
      amount: params.amount.toString(10),
    });

    return await wallet.sendTx(
      {
        typeUrl: CarbonTx.Types.MsgSupplyAsset,
        value,
      },
      opts
    );
  }

  public async withdrawAsset(params: CDPModule.WithdrawAssetParams, opts?: CarbonTx.SignTxOpts) {
    const wallet = this.getWallet();

    const value = Carbon.Cdp.MsgWithdrawAsset.fromPartial({
      creator: wallet.bech32Address,
      cdpDenom: params.cdpDenom,
      amount: params.amount.toString(10),
    });

    return await wallet.sendTx(
      {
        typeUrl: CarbonTx.Types.MsgWithdrawAsset,
        value,
      },
      opts
    );
  }

  public async lockCollateral(params: CDPModule.LockCollateralParams, opts?: CarbonTx.SignTxOpts) {
    const wallet = this.getWallet();

    const value = Carbon.Cdp.MsgLockCollateral.fromPartial({
      creator: wallet.bech32Address,
      cdpDenom: params.cdpDenom,
      amount: params.amount.toString(10),
    });

    return await wallet.sendTx(
      {
        typeUrl: CarbonTx.Types.MsgLockCollateral,
        value,
      },
      opts
    );
  }

  public async unlockCollateral(params: CDPModule.UnlockCollateralParams, opts?: CarbonTx.SignTxOpts) {
    const wallet = this.getWallet();

    const value = Carbon.Cdp.MsgUnlockCollateral.fromPartial({
      creator: wallet.bech32Address,
      cdpDenom: params.cdpDenom,
      amount: params.amount.toString(10),
    });

    return await wallet.sendTx(
      {
        typeUrl: CarbonTx.Types.MsgUnlockCollateral,
        value,
      },
      opts
    );
  }

  public async borrowAsset(params: CDPModule.BorrowAssetParams, opts?: CarbonTx.SignTxOpts) {
    const wallet = this.getWallet();

    const value = Carbon.Cdp.MsgBorrowAsset.fromPartial({
      creator: wallet.bech32Address,
      denom: params.denom,
      amount: params.amount.toString(10),
    });

    return await wallet.sendTx(
      {
        typeUrl: CarbonTx.Types.MsgBorrowAsset,
        value,
      },
      opts
    );
  }

  public async supplyAssetAndLockCollateral(params: CDPModule.SupplyAssetAndLockCollateralParams, opts?: CarbonTx.SignTxOpts) {
    const wallet = this.getWallet();

    const value = Carbon.Cdp.MsgSupplyAssetAndLockCollateral.fromPartial({
      creator: wallet.bech32Address,
      denom: params.denom,
      supplyAmount: params.supplyAmount.toString(10),
      lockAmount: params.lockAmount.toString(10),
    });

    return await wallet.sendTx(
      {
        typeUrl: CarbonTx.Types.MsgSupplyAssetAndLockCollateral,
        value,
      },
      opts
    );
  }

  public async unlockCollateralAndWithdrawAsset(params: CDPModule.UnlockCollateralAndWithdrawAssetParams, opts?: CarbonTx.SignTxOpts) {
    const wallet = this.getWallet();

    const value = Carbon.Cdp.MsgUnlockCollateralAndWithdrawAsset.fromPartial({
      creator: wallet.bech32Address,
      cdpDenom: params.cdpDenom,
      unlockAmount: params.unlockAmount.toString(10),
      withdrawAmount: params.withdrawAmount.toString(10),
    });

    return await wallet.sendTx(
      {
        typeUrl: CarbonTx.Types.MsgUnlockCollateralAndWithdrawAsset,
        value,
      },
      opts
    );
  }

  public async liquidateCollateral(params: CDPModule.LiquidateCollateralParams, opts?: CarbonTx.SignTxOpts) {
    const wallet = this.getWallet();

    const value = Carbon.Cdp.MsgLiquidateCollateral.fromPartial({
      creator: wallet.bech32Address,
      debtor: params.debtor,
      collateralDenom: params.collateralDenom,
      minCollateralAmount: params.minCollateralAmount.toString(10),
      debtDenom: params.debtDenom,
      debtAmount: params.debtAmount.toString(10),
    });

    return await wallet.sendTx(
      {
        typeUrl: CarbonTx.Types.MsgLiquidateCollateral,
        value,
      },
      opts
    );
  }

  public async liquidateCollateralWithCdpTokens(params: CDPModule.LiquidateCollateralWithCdpTokensParams, opts?: CarbonTx.SignTxOpts) {
    const wallet = this.getWallet();
    const value = Carbon.Cdp.MsgLiquidateCollateralWithCdpTokens.fromPartial({
      creator: wallet.bech32Address,
      debtor: params.debtor,
      collateralDenom: params.collateralDenom,
      minCollateralAmount: params.minCollateralAmount.toString(10),
      debtDenom: params.debtDenom,
      debtAmount: params.debtAmount.toString(10),
      debtCollateralDenom: params.debtCollateralDenom,
      debtCollateralAmount: params.debtCollateralAmount.toString(10),
    });

    return await wallet.sendTx(
      {
        typeUrl: CarbonTx.Types.MsgLiquidateCollateralWithCdpTokens,
        value,
      },
      opts
    );
  }

  public async liquidateCollateralWithCollateral(params: CDPModule.LiquidateCollateralWithCollateralParams, opts?: CarbonTx.SignTxOpts) {
    const wallet = this.getWallet();
    const value = Carbon.Cdp.MsgLiquidateCollateralWithCollateral.fromPartial({
      creator: wallet.bech32Address,
      debtor: params.debtor,
      collateralDenom: params.collateralDenom,
      minCollateralAmount: params.minCollateralAmount.toString(10),
      debtDenom: params.debtDenom,
      debtAmount: params.debtAmount.toString(10),
      debtCollateralDenom: params.debtCollateralDenom,
      debtCollateralAmount: params.debtCollateralAmount.toString(10),
    });

    return await wallet.sendTx(
      {
        typeUrl: CarbonTx.Types.MsgLiquidateCollateralWithCollateral,
        value,
      },
      opts
    );
  }

  public async liquidateCollateralWithStablecoin(params: CDPModule.LiquidateCollateralWithStablecoinParams, opts?: CarbonTx.SignTxOpts) {
    const wallet = this.getWallet();
    const value = Carbon.Cdp.MsgLiquidateCollateralWithStablecoin.fromPartial({
      creator: wallet.bech32Address,
      debtor: params.debtor,
      collateralDenom: params.collateralDenom,
      minCollateralAmount: params.minCollateralAmount.toString(10),
      debtDenom: params.debtDenom,
      debtAmount: params.debtAmount.toString(10),
      interestDenom: params.interestDenom,
      interestAmount: params.interestAmount.toString(10),
    });

    return await wallet.sendTx(
      {
        typeUrl: CarbonTx.Types.MsgLiquidateCollateralWithStablecoin,
        value,
      },
      opts
    );
  }

  public async repayAsset(params: CDPModule.RepayAssetParams, opts?: CarbonTx.SignTxOpts) {
    const wallet = this.getWallet();

    const value = Carbon.Cdp.MsgRepayAsset.fromPartial({
      creator: wallet.bech32Address,
      denom: params.denom,
      amount: params.amount.toString(10),
      debtor: params.debtor,
    });

    return await wallet.sendTx(
      {
        typeUrl: CarbonTx.Types.MsgRepayAsset,
        value,
      },
      opts
    );
  }

  /**
   * Uses grouped token balance to repay for existing CDP asset debt.
   * Calls 2 msg in 1 tx, MsgWithdrawFromGroup and MsgRepayAsset.
   * Ensure that grouped token balance is sufficient.
   */
  public async repayAssetWithGroupedToken(params: CDPModule.RepayAssetWithGroupedToken, opts?: CarbonTx.SignTxOpts) {
    const wallet = this.getWallet();
    const debtor = params.debtor ? params.debtor : wallet.bech32Address;

    return await wallet.sendTxs([{
      typeUrl: CarbonTx.Types.MsgWithdrawFromGroup,
      value: Carbon.Coin.MsgWithdrawFromGroup.fromPartial({
        creator: wallet.bech32Address,
        sourceCoin: {
          amount: params.amount.toString(10),
          denom: params.denom,
        },
      }),
    }, {
      typeUrl: CarbonTx.Types.MsgRepayAsset,
      value: Carbon.Cdp.MsgRepayAsset.fromPartial({
        creator: wallet.bech32Address,
        debtor: debtor,
        denom: params.denom,
        amount: params.amount.toString(10),
      }),
    }], opts);
  }

  public async repayAssetWithCdpTokens(params: CDPModule.RepayAssetWithCdpTokensParams, opts?: CarbonTx.SignTxOpts) {
    const wallet = this.getWallet();
    const debtor = params.debtor ? params.debtor : wallet.bech32Address;

    const value = Carbon.Cdp.MsgRepayAssetWithCdpTokens.fromPartial({
      creator: wallet.bech32Address,
      debtor: debtor,
      debtDenom: params.debtDenom,
      cdpDenom: params.cdpDenom,
      cdpAmount: params.cdpAmount.toString(10),
    });

    return await wallet.sendTx(
      {
        typeUrl: CarbonTx.Types.MsgRepayAssetWithCdpTokens,
        value,
      },
      opts
    );
  }

  public async repayAssetWithCollateral(params: CDPModule.RepayAssetWithCollateralParams, opts?: CarbonTx.SignTxOpts) {
    const wallet = this.getWallet();
    const debtor = params.debtor ? params.debtor : wallet.bech32Address;

    const value = Carbon.Cdp.MsgRepayAssetWithCollateral.fromPartial({
      creator: wallet.bech32Address,
      debtor: debtor,
      debtDenom: params.debtDenom,
      cdpDenom: params.cdpDenom,
      cdpAmount: params.cdpAmount.toString(10),
    });

    return await wallet.sendTx(
      {
        typeUrl: CarbonTx.Types.MsgRepayAssetWithCollateral,
        value,
      },
      opts
    );
  }

  public async mintStablecoin(params: CDPModule.MintStablecoinParams, opts?: CarbonTx.SignTxOpts) {
    const wallet = this.getWallet();

    const value = Carbon.Cdp.MsgMintStablecoin.fromPartial({
      creator: wallet.bech32Address,
      amount: params.amount.toString(10),
    });

    return await wallet.sendTx(
      {
        typeUrl: CarbonTx.Types.MsgMintStablecoin,
        value,
      },
      opts
    );
  }

  public async returnStablecoin(params: CDPModule.ReturnStablecoinParams, opts?: CarbonTx.SignTxOpts) {
    const wallet = this.getWallet();

    const value = Carbon.Cdp.MsgReturnStablecoin.fromPartial({
      creator: wallet.bech32Address,
      principalAmount: params.principalAmount.toString(10),
      interestDenom: params.interestDenom,
      interestAmount: params.interestAmount.toString(10),
      debtor: params.debtor,
    });

    return await wallet.sendTx(
      {
        typeUrl: CarbonTx.Types.MsgReturnStablecoin,
        value,
      },
      opts
    );
  }

  public async updateRateStrategy(params: CDPModule.UpdateRateStrategyParams, opts?: CarbonTx.SignTxOpts) {
    const wallet = this.getWallet();
    const value = Carbon.Cdp.MsgUpdateRateStrategy.fromPartial({
      creator: wallet.bech32Address,
      rateStrategyParams: params.rateStrategyParams,
    });

    return await wallet.sendTx(
      {
        typeUrl: CarbonTx.Types.MsgUpdateRateStrategy,
        value,
      },
      opts
    );
  }

  public async claimRewards(opts?: CarbonTx.SignTxOpts) {
    const wallet = this.getWallet();
    const value = Carbon.Cdp.MsgClaimRewards.fromPartial({
      creator: wallet.bech32Address,
    });

    return await wallet.sendTx(
      {
        typeUrl: CarbonTx.Types.MsgClaimRewards,
        value,
      },
      opts
    );
  }

  public async createRewardScheme(params: CDPModule.CreateRewardSchemeParams, opts?: CarbonTx.SignTxOpts) {
    const wallet = this.getWallet();
    const value = Carbon.Cdp.MsgCreateRewardScheme.fromPartial({
      creator: wallet.bech32Address,
      createRewardSchemeParams: {
        rewardDenom: params.rewardDenom,
        rewardType: params.rewardType,
        assetDenom: params.assetDenom,
        rewardAmountPerSecond: params.rewardAmountPerSecond.toString(10),
        startTime: params.startTime,
        endTime: params.endTime,
      },
    });

    return await wallet.sendTx(
      {
        typeUrl: CarbonTx.Types.MsgCreateRewardScheme,
        value,
      },
      opts
    );
  }

  public async updateRewardScheme(params: CDPModule.UpdateRewardSchemeParams, opts?: CarbonTx.SignTxOpts) {
    const wallet = this.getWallet();
    const value = Carbon.Cdp.MsgUpdateRewardScheme.fromPartial({
      updator: wallet.bech32Address,
      updateRewardSchemeParams: {
        rewardSchemeId: params.rewardSchemeId,
        rewardDenom: params.rewardDenom,
        rewardType: params.rewardType,
        assetDenom: params.assetDenom,
        rewardAmountPerSecond: params.rewardAmountPerSecond ? params.rewardAmountPerSecond.toString(10) : undefined,
        startTime: params.startTime,
        endTime: params.endTime,
      },
    });

    return await wallet.sendTx(
      {
        typeUrl: CarbonTx.Types.MsgUpdateRewardScheme,
        value,
      },
      opts
    );
  }

  public async returnStablecoinWithInterestInCdpTokens(
    params: CDPModule.ReturnStablecoinWithInterestInCdpTokensParams,
    opts?: CarbonTx.SignTxOpts
  ) {
    const wallet = this.getWallet();
    const value = Carbon.Cdp.MsgReturnStablecoinWithInterestInCdpTokens.fromPartial({
      creator: wallet.bech32Address,
      principalAmount: params.principalAmount.toString(10),
      interestCdpDenom: params.interestCdpDenom,
      interestCdpAmount: params.interestCdpAmount.toString(10),
      debtor: params.debtor,
    });
    return await wallet.sendTx(
      {
        typeUrl: CarbonTx.Types.MsgReturnStablecoinWithInterestInCdpTokens,
        value,
      },
      opts
    );
  }

  public async returnStablecoinWithInterestInCollateral(
    params: CDPModule.ReturnStablecoinWithInterestInCollateralParams,
    opts?: CarbonTx.SignTxOpts
  ) {
    const wallet = this.getWallet();
    const value = Carbon.Cdp.MsgReturnStablecoinWithInterestInCollateral.fromPartial({
      creator: wallet.bech32Address,
      principalAmount: params.principalAmount.toString(10),
      interestCdpDenom: params.interestCdpDenom,
      interestCdpAmount: params.interestCdpAmount.toString(10),
      debtor: params.debtor,
    });
    return await wallet.sendTx(
      {
        typeUrl: CarbonTx.Types.MsgReturnStablecoinWithInterestInCollateral,
        value,
      },
      opts
    );
  }

  public async liquidateCollateralWithStablecoinAndInterestInCdpTokens(
    params: CDPModule.LiquidateCollateralWithStablecoinAndInterestInCdpTokensParams,
    opts?: CarbonTx.SignTxOpts
  ) {
    const wallet = this.getWallet();
    const value = Carbon.Cdp.MsgLiquidateCollateralWithStablecoinAndInterestInCdpTokens.fromPartial({
      creator: wallet.bech32Address,
      debtor: params.debtor,
      collateralDenom: params.collateralDenom,
      minCollateralAmount: params.minCollateralAmount.toString(10),
      debtDenom: params.debtDenom,
      debtAmount: params.debtAmount.toString(10),
      interestCdpDenom: params.interestCdpDenom,
      interestCdpAmount: params.interestCdpAmount.toString(10),
    });
    return await wallet.sendTx(
      {
        typeUrl: CarbonTx.Types.MsgLiquidateCollateralWithStablecoinAndInterestInCdpTokens,
        value,
      },
      opts
    );
  }

  public async liquidateCollateralWithStablecoinAndInterestInCollateral(
    params: CDPModule.LiquidateCollateralWithStablecoinAndInterestInCollateralParams,
    opts?: CarbonTx.SignTxOpts
  ) {
    const wallet = this.getWallet();
    const value = Carbon.Cdp.MsgLiquidateCollateralWithStablecoinAndInterestInCollateral.fromPartial({
      creator: wallet.bech32Address,
      debtor: params.debtor,
      collateralDenom: params.collateralDenom,
      minCollateralAmount: params.minCollateralAmount.toString(10),
      debtDenom: params.debtDenom,
      debtAmount: params.debtAmount.toString(10),
      interestCdpDenom: params.interestCdpDenom,
      interestCdpAmount: params.interestCdpAmount.toString(10),
    });
    return await wallet.sendTx(
      {
        typeUrl: CarbonTx.Types.MsgLiquidateCollateralWithStablecoinAndInterestInCollateral,
        value,
      },
      opts
    );
  }

  public async addEModeCategory(
    params: CDPModule.AddEModeCategoryParams,
    opts?: CarbonTx.SignTxOpts
  ) {
    const wallet = this.getWallet();
    const value = Carbon.Cdp.MsgAddEModeCategory.fromPartial({
      creator: wallet.bech32Address,
      eModeCategory: {
        name: params.eModeCategory?.name,
        denoms: params.eModeCategory?.denoms,
        loanToValue: params.eModeCategory?.loanToValue.toString(10),
        liquidationThreshold: params.eModeCategory?.liquidationThreshold.toString(10),
        liquidationDiscount: params.eModeCategory?.liquidationDiscount.toString(10),
        isActive: params.eModeCategory?.isActive,
      },
    });
    return await wallet.sendTx(
      {
        typeUrl: CarbonTx.Types.MsgAddEModeCategory,
        value,
      },
      opts
    );
  }

  public async updateEModeCategory(
    params: CDPModule.UpdateEModeCategoryParams,
    opts?: CarbonTx.SignTxOpts
  ) {
    const wallet = this.getWallet();
    const value = Carbon.Cdp.MsgUpdateEModeCategory.fromPartial({
      creator: wallet.bech32Address,
      eModeCategoryName: params.eModeCategoryName,
      updateEModeCategoryParams: {
        denoms: params.updateEModeCategoryParams?.denoms,
        loanToValue: params.updateEModeCategoryParams?.loanToValue?.toNumber(),
        liquidationThreshold: params.updateEModeCategoryParams?.liquidationThreshold?.toNumber(),
        liquidationDiscount: params.updateEModeCategoryParams?.liquidationDiscount?.toNumber(),
        isActive: params.updateEModeCategoryParams?.isActive,
      }
    });
    return await wallet.sendTx(
      {
        typeUrl: CarbonTx.Types.MsgUpdateEModeCategory,
        value,
      },
      opts
    );
  }

  public async changeAccountEMode(
    params: CDPModule.ChangeAccountEModeParams,
    opts?: CarbonTx.SignTxOpts
  ) {
    const wallet = this.getWallet();
    const value = Carbon.Cdp.MsgChangeAccountEMode.fromPartial({
      creator: wallet.bech32Address,
      eModeCategoryName: params.eModeCategoryName,
    });
    return await wallet.sendTx(
      {
        typeUrl: CarbonTx.Types.MsgChangeAccountEMode,
        value,
      },
      opts
    );
  }

  // start of cdp calculations

  public async getAccountData(account: string) {
    const sdk = this.sdkProvider;
    const debtInfoPromise = sdk.query.cdp.TokenDebtAll(Carbon.Cdp.QueryTokenDebtAllRequest.fromPartial({}));
    const collateralsPromise = sdk.query.cdp.AccountCollateralAll(Carbon.Cdp.QueryAccountCollateralAllRequest.fromPartial({ address: account }));
    const assetParamsPromise = sdk.query.cdp.AssetAll(Carbon.Cdp.QueryAssetAllRequest.fromPartial({}));
    const debtsPromise = sdk.query.cdp.AccountDebtAll(Carbon.Cdp.QueryAccountDebtAllRequest.fromPartial({ address: account }));
    // add stablecoin debt
    const stablecoinDebtInfoPromise = sdk.query.cdp.StablecoinDebt(Carbon.Cdp.QueryStablecoinDebtRequest.fromPartial({}));
    const [debtInfoResponse, collateralsRsp, assetParamsRsp, debtsRsp, stablecoinDebtInfoRsp] = await Promise.all([debtInfoPromise, collateralsPromise, assetParamsPromise, debtsPromise, stablecoinDebtInfoPromise]);
    const debtInfos = debtInfoResponse.debtInfosAll;
    const collaterals = collateralsRsp.collaterals;
    const assetParams = assetParamsRsp.assetParamsAll;

    let totalCollateralsUsd = BN_ZERO;
    let availableBorrowsUsd = BN_ZERO;
    let currLiquidationThreshold = BN_ZERO;
    for (let i = 0; i < collaterals.length; i++) {
      const amount = bnOrZero(collaterals[i].collateralAmount);
      if (amount.isZero()) {
        continue; // no collateral for denom
      }
      const denom = collaterals[i].denom;
      const debtInfo = debtInfos.find((d) => d.denom === denom);
      if (!debtInfo) {
        continue; // no debt for denom
      }
      const collateralUsdVal = await this.getCdpTokenUsdVal(collaterals[i].cdpDenom, amount);
      if (!collateralUsdVal) {
        continue;
      }
      const assetParam = assetParams.find((a) => a.denom === denom);
      if (!assetParam) {
        continue;
      }
      const ltv = bnOrZero(assetParam.loanToValue).div(BN_10000);
      const availableBorrowUsd = collateralUsdVal.times(ltv);
      const liquidationThreshold = bnOrZero(assetParam.liquidationThreshold).div(BN_10000);
      const liquidationThresholdVal = collateralUsdVal.times(liquidationThreshold);
      totalCollateralsUsd = totalCollateralsUsd.plus(collateralUsdVal);
      availableBorrowsUsd = availableBorrowsUsd.plus(availableBorrowUsd);
      currLiquidationThreshold = currLiquidationThreshold.plus(liquidationThresholdVal);
    }

    // add token debts
    const debts = debtsRsp.debts;
    let totalDebtsUsd = BN_ZERO;
    const debtsUsdRequests = [];
    for (let i = 0; i < debts.length; i++) {
      const amount = bnOrZero(debts[i].principalDebt);
      const denom = debts[i].denom;
      if (amount.isZero()) {
        continue;
      }
      const debtInfo = debtInfos.find((d) => d.denom === denom);
      if (!debtInfo) {
        continue;
      }
      debtsUsdRequests.push(this.getTotalAccountTokenDebtUsdVal(account, denom, debts[i], debtInfo));
    }
    Promise.all(debtsUsdRequests).then((debtUsdVals) => {
      debtUsdVals.forEach((val) => {
        if (!val) return
        totalDebtsUsd = totalDebtsUsd.plus(val)
      })
    })
    const stablecoinDebtInfo = stablecoinDebtInfoRsp.stablecoinDebtInfo;

    let stablecoinDebtUsd = BN_ZERO;
    if (stablecoinDebtInfo) {
      const accountStablecoin = await sdk.query.cdp.AccountStablecoin({ address: account });
      const stablecoinDecimals = (await this.sdkProvider.getTokenClient().getDecimals(stablecoinDebtInfo.denom)) ?? BN_ZERO;
      const stablecoinDebtAmount = bnOrZero(accountStablecoin.principalDebt).plus(bnOrZero(accountStablecoin.interestDebt));
      stablecoinDebtUsd = stablecoinDebtAmount.shiftedBy(-stablecoinDecimals);

      totalDebtsUsd = totalDebtsUsd.plus(stablecoinDebtUsd);
    }

    const healthFactor = currLiquidationThreshold.div(totalDebtsUsd);

    return {
      TotalCollateralsUsd: totalCollateralsUsd,
      AvailableBorrowsUsd: availableBorrowsUsd,
      CurrLiquidationThreshold: currLiquidationThreshold,
      TotalDebtsUsd: totalDebtsUsd,
      TotalStablecoinDebtsUsd: stablecoinDebtUsd,
      HealthFactor: healthFactor,
    };
  }

  public async getAssetBorrowableSupply(denom: string) {
    const sdk = this.sdkProvider;
    const cdpAddress = this.getCdpModuleAddress();
    const balanceRsp = await sdk.query.bank.Balance(QueryBalanceRequest.fromPartial({ address: cdpAddress, denom }));
    return bnOrZero(balanceRsp.balance?.amount);
  }

  public async getCdpToActualRatio(cdpDenom: string) {
    const sdk = this.sdkProvider;
    const denom = this.getUnderlyingDenom(cdpDenom);
    const cdpAddress = this.getCdpModuleAddress();
    const supplyPromise = sdk.query.bank.SupplyOf(QuerySupplyOfRequest.fromPartial({ denom: cdpDenom }));
    const balancePromise = sdk.query.bank.Balance(QueryBalanceRequest.fromPartial({ address: cdpAddress, denom }));
    const [supplyRsp, balanceRsp] = await Promise.all([supplyPromise, balancePromise]);
    const cdpAmountRsp = supplyRsp.amount;
    if (!cdpAmountRsp) throw new Error("unable to retrieve cdp token supply");
    const cdpAmount = bnOrZero(cdpAmountRsp.amount);

    if (!balanceRsp.balance) throw new Error("unable to retrieve cdp module balance");
    const owedAmount = await this.getTotalTokenDebt(denom);
    const actualAmount = bnOrZero(balanceRsp.balance.amount).plus(owedAmount);
    if (!owedAmount) throw new Error("unable to retrieve total token debt");
    return cdpAmount.div(actualAmount);
  }

  public async getTotalAccountTokenDebtUsdVal(account: string, denom: string, debt?: Carbon.Cdp.Debt, debtInfo?: Carbon.Cdp.DebtInfo) {
    const amount = await this.getTotalAccountTokenDebt(account, denom, debt, debtInfo);
    return await this.getTokenUsdVal(denom, amount);
  }

  public async getModuleTotalDebtUsdVal() {
    const sdk = this.sdkProvider;
    let totalDebt = new BigNumber(0);

    // get token debts
    const allDebtsRes = await this.sdkProvider.query.cdp.TokenDebtAll({});
    const allDebts = allDebtsRes.debtInfosAll;
    const debtAmtRequests = []
    for (let i = 0; i < allDebts.length; i++) {
      const denom = allDebts[i].denom;
      const interest = bnOrZero(allDebts[i].totalAccumulatedInterest);
      const principal = bnOrZero(allDebts[i].totalPrincipal);
      const debtAmt = interest.plus(principal);
      debtAmtRequests.push(this.getTokenUsdVal(denom, debtAmt));
    }
    await Promise.all(debtAmtRequests).then((debtUsdVals) => {
      debtUsdVals.forEach((debtUsdVal) => {
        if (!debtUsdVal) {
          return;
        }
        totalDebt = totalDebt.plus(debtUsdVal);
      });
    });

    // get stablecoin debt
    const stablecoinDebtRes = await this.sdkProvider.query.cdp.StablecoinDebt({});
    if (stablecoinDebtRes.stablecoinDebtInfo) {
      const debtInfo = stablecoinDebtRes.stablecoinDebtInfo;
      const debtAmt = bnOrZero(debtInfo.totalPrincipal).plus(bnOrZero(debtInfo.totalAccumulatedInterest));
      const stablecoinDecimals = (await sdk.getTokenClient().getDecimals(debtInfo.denom)) ?? 0;
      const debtUsdVal = debtAmt.shiftedBy(-stablecoinDecimals);
      totalDebt = totalDebt.plus(debtUsdVal);
    }

    return totalDebt;
  }

  public async getModuleTotalCollateralUsdVal() {
    const network = this.sdkProvider.getConfig().network;
    const collateralPoolAddress = SWTHAddress.getModuleAddress("collateral_pool", network);
    const collateralPoolBalances = await this.sdkProvider.query.bank.AllBalances({ address: collateralPoolAddress });

    const cdpTokenBalances: Coin[] = (collateralPoolBalances?.balances ?? []).filter(balance => tokenClient.isCdpToken(balance.denom))
    const cdpTokenBalancePromises: Promise<BigNumber>[] = cdpTokenBalances.map(balance => (
      this.getCdpTokenUsdVal(balance.denom, bnOrZero(balance.amount))
        .then((val) => bnOrZero(val))
        .catch((err) => {
          console.error(err);
          return BN_ZERO
        })
    ))

    const cdpBalances = (await Promise.all(cdpTokenBalancePromises)) ?? []
    const totalCollateralsUsdValue = cdpBalances.reduce((prev: BigNumber, curr: BigNumber) => (prev.plus(curr)), BN_ZERO)

    return totalCollateralsUsdValue;
  }

  public async getCdpTokenUsdVal(cdpDenom: string, amount: BigNumber) {
    const denom = this.getUnderlyingDenom(cdpDenom);
    const ratio = await this.getCdpToActualRatio(cdpDenom);
    const actualTokenAmount = amount.div(ratio);
    return await this.getTokenUsdVal(denom, actualTokenAmount);
  }

  public async getTokenUsdVal(denom: string, amount: BigNumber) {
    const sdk = this.sdkProvider;
    const decimals = await this.sdkProvider.getTokenClient().getDecimals(denom);
    if (decimals === undefined) throw new Error("unable to retrieve token decimals for " + denom);

    const priceResult = await sdk.query.pricing.TokenPrice(Carbon.Pricing.QueryTokenPriceRequest.fromPartial({ denom }));
    if (!priceResult.tokenPrice) throw new Error("unable to retrieve token price for " + denom);

    const twap = bnOrZero(priceResult.tokenPrice.twap).shiftedBy(-18);
    return amount.multipliedBy(twap).shiftedBy(-decimals);
  }

  public async getTotalTokenDebt(denom: string, debtInfo?: Carbon.Cdp.DebtInfo) {
    if (!debtInfo) {
      const debtInfoRsp = await this.sdkProvider.query.cdp.TokenDebt(Carbon.Cdp.QueryTokenDebtRequest.fromPartial({ denom }));
      debtInfo = debtInfoRsp.debtInfo;
    }
    if (!debtInfo) throw new Error("unable to retrieve debt info");
    const cimRsp = await this.recalculateCIM(denom, debtInfo);
    const newInterestRate = cimRsp.interest;

    const principal = bnOrZero(debtInfo.totalPrincipal);
    const accumInterest = bnOrZero(debtInfo.totalAccumulatedInterest);

    const newInterest = principal.times(newInterestRate).plus(accumInterest.times(BN_ONE.plus(newInterestRate)));

    const cdpParamsRsp = await this.sdkProvider.query.cdp.Params(Carbon.Cdp.QueryParamsRequest.fromPartial({}));
    const interestFee = bnOrZero(cdpParamsRsp.params?.interestFee);

    const interest = newInterest.times(BN_10000.minus(interestFee)).dividedToIntegerBy(BN_10000);

    return principal.plus(interest);
  }

  public async getTotalAccountTokenDebt(account: string, denom: string, debt?: Carbon.Cdp.Debt, debtInfo?: Carbon.Cdp.DebtInfo) {
    const sdk = this.sdkProvider;
    if (!debtInfo) {
      const debtInfoRsp = await sdk.query.cdp.TokenDebt(Carbon.Cdp.QueryTokenDebtRequest.fromPartial({ denom }));
      debtInfo = debtInfoRsp.debtInfo;
    }
    if (!debtInfo) return BN_ZERO;

    if (!debt) {
      const debtRes = await sdk.query.cdp.AccountDebt({ address: account, denom: denom });
      debt = debtRes.debt;
    }
    const principalAmount = bnOrZero(debt?.principalDebt);
    const initialCIM = bnOrZero(debt?.initialCumulativeInterestMultiplier);

    if (principalAmount.isZero() || initialCIM.isZero()) return BN_ZERO;

    const cimRsp = await this.recalculateCIM(denom, debtInfo);
    const cim = cimRsp.cim;
    if (!cim) throw new Error("unable to retrieve account debt");

    // TODO: change to round up
    const totalAmountTokenDebt = principalAmount.times(cim).dividedToIntegerBy(initialCIM);
    return totalAmountTokenDebt;
  }

  public async getTotalAccountStablecoinDebt(account: string, debt?: CDPModule.StablecoinDebt, debtInfo?: Carbon.Cdp.StablecoinDebtInfo) {
    const sdk = this.sdkProvider;
    let principalAmount = BN_ZERO;

    if (!debtInfo) {
      const debtInfoResponse = await sdk.query.cdp.StablecoinDebt(Carbon.Cdp.QueryStablecoinDebtRequest.fromPartial({}));
      debtInfo = debtInfoResponse.stablecoinDebtInfo;
    }
    if (!debtInfo) return BN_ZERO;

    if (!debt) {
      const debtResp = await sdk.query.cdp.AccountStablecoin(Carbon.Cdp.QueryAccountStablecoinRequest.fromPartial({ address: account }));
      debt = debtResp;
    }

    principalAmount = bnOrZero(debt.principalDebt);
    const initialCIM = bnOrZero(debt.initialCumulativeInterestMultiplier);
    const cim = await this.recalculateStablecoinCIM(debtInfo);
    if (!cim) throw new Error("unable to retrieve account debt");

    return principalAmount.times(cim).dividedToIntegerBy(initialCIM);
  }

  public static calculateInterestAPY = (debtInfo: Carbon.Cdp.DebtInfo, rateStrategy: Carbon.Cdp.RateStrategyParams) => {
    const utilizationRate = bnOrZero(debtInfo.utilizationRate).shiftedBy(-18);
    const optimalUsage = bnOrZero(rateStrategy.optimalUsage).shiftedBy(-4);
    const variableRate1 = bnOrZero(rateStrategy.variableRateSlope1).shiftedBy(-4);
    const variableRate2 = bnOrZero(rateStrategy.variableRateSlope2).shiftedBy(-4);
    const baseVariableBorrowRate = bnOrZero(rateStrategy.baseVariableBorrowRate).shiftedBy(-4);
    if (utilizationRate.lte(optimalUsage)) {
      const vRate = utilizationRate.times(variableRate1).div(optimalUsage).dp(4, BigNumber.ROUND_CEIL);
      return vRate.plus(baseVariableBorrowRate);
    } else {
      const ratio = utilizationRate.minus(optimalUsage).div(BN_ONE.minus(optimalUsage));
      const vRate = ratio.times(variableRate2).plus(variableRate1).dp(4, BigNumber.ROUND_CEIL);
      return vRate.plus(baseVariableBorrowRate);
    }
  };

  public async calculateAPY(
    denom: string,
    debtInfo?: Carbon.Cdp.DebtInfo,
    assetParams?: Carbon.Cdp.AssetParams,
    rateStrategyParams?: Carbon.Cdp.RateStrategyParams
  ): Promise<BigNumber> {
    const sdk = this.sdkProvider;

    if (!debtInfo) {
      const debtInfoResponse = await sdk.query.cdp.TokenDebt(Carbon.Cdp.QueryTokenDebtRequest.fromPartial({ denom }));
      debtInfo = debtInfoResponse.debtInfo;
      if (!debtInfo) throw new Error("unable to retrieve debt info for " + denom);
    }

    if (!rateStrategyParams) {
      if (!assetParams) {
        const assetResponse = await sdk.query.cdp.Asset(Carbon.Cdp.QueryAssetRequest.fromPartial({ denom }));
        assetParams = assetResponse.assetParams;
        if (!assetParams) {
          throw new Error("unable to retrieve asset param for " + denom);
        }
      }

      const rateStrategyParamsResponse = await sdk.query.cdp.RateStrategy(
        Carbon.Cdp.QueryRateStrategyRequest.fromPartial({
          name: assetParams.rateStrategyName,
        })
      );
      rateStrategyParams = rateStrategyParamsResponse.rateStrategyParams;
      if (!rateStrategyParams) {
        throw new Error("unable to retrieve rate strategy for " + denom);
      }
    }

    return CDPModule.calculateInterestAPY(debtInfo, rateStrategyParams);
  }

  public static calculateInterestForTimePeriod(apy: BigNumber, start: Date, end: Date) {
    const diffMs = end.getTime() - start.getTime();
    if (diffMs <= 0) {
      return BN_ZERO;
    }

    const diffSeconds = new BigNumber(diffMs).shiftedBy(-3).dp(0, BigNumber.ROUND_CEIL);
    const secondsAYear = bnOrZero(31536000);
    const numPeriods = secondsAYear.div(diffSeconds).dp(18);
    return apy.div(numPeriods).dp(18); // carbon backend sdk.dec max 18 dp
  }

  public async calculateLendAPY(denom: string, borrowInterest?: BigNumber, debtInfo?: Carbon.Cdp.DebtInfo, params?: Params) {
    const sdk = this.sdkProvider;

    if (!debtInfo) {
      const debtInfoResponse = await sdk.query.cdp.TokenDebt(Carbon.Cdp.QueryTokenDebtRequest.fromPartial({ denom }));
      debtInfo = debtInfoResponse.debtInfo;
      if (!debtInfo) {
        throw new Error("unable to retrieve debt info for " + denom);
      }
    }

    if (!borrowInterest) {
      borrowInterest = await this.calculateAPY(denom, debtInfo);
    }

    if (!params) {
      const paramsResponse = await sdk.query.cdp.Params(Carbon.Cdp.QueryParamsRequest.fromPartial({}));
      params = paramsResponse.params;
      if (!params) {
        throw new Error("unable to retrieve cdp params for " + denom);
      }
    }

    const interestFeeRate = bnOrZero(params.interestFee).div(BN_10000);
    const utilizationRate = bnOrZero(debtInfo.utilizationRate).shiftedBy(-18);
    return borrowInterest.times(utilizationRate).times(BN_ONE.minus(interestFeeRate));
  }

  public async recalculateCIM(denom: string, debtInfo?: Carbon.Cdp.DebtInfo): Promise<{ cim: BigNumber; interest: BigNumber }> {
    const sdk = this.sdkProvider;
    if (!debtInfo) {
      const debtInfoResponse = await sdk.query.cdp.TokenDebt(Carbon.Cdp.QueryTokenDebtRequest.fromPartial({ denom }));
      debtInfo = debtInfoResponse.debtInfo;
      if (!debtInfo) {
        return { cim: BN_ZERO, interest: BN_ZERO };
      }
    }
    const cim = bnOrZero(debtInfo.cumulativeInterestMultiplier);
    const apy = await this.calculateAPY(denom, debtInfo);
    const newInterest = CDPModule.calculateInterestForTimePeriod(apy, debtInfo.lastUpdatedTime ?? new Date(0), new Date());
    const newCIM = cim.times(newInterest.plus(1));

    return { cim: newCIM, interest: newInterest };
  }

  public async recalculateStablecoinCIM(debtInfo?: Carbon.Cdp.StablecoinDebtInfo) {
    const sdk = this.sdkProvider;
    if (!debtInfo) {
      const debtInfoResponse = await sdk.query.cdp.StablecoinDebt(Carbon.Cdp.QueryStablecoinDebtRequest.fromPartial({}));
      debtInfo = debtInfoResponse.stablecoinDebtInfo;
      if (!debtInfo) {
        return BN_ZERO;
      }
    }

<<<<<<< HEAD

=======
>>>>>>> fbcf4a23
    const stablecoinInterestResponse = await sdk.query.cdp.StablecoinInterest({});
    const cim = bnOrZero(debtInfo.cumulativeInterestMultiplier);
    const apy = bnOrZero(stablecoinInterestResponse.stablecoinInterestInfo?.stablecoinInterestRate);
    if (!apy) {
      return BN_ZERO;
    }
    const interest = CDPModule.calculateInterestForTimePeriod(apy, debtInfo.lastUpdatedTime ?? new Date(0), new Date());
    const newCIM = cim.times(interest.plus(1));

    return newCIM;
  }

  public async getMaxCollateralForUnlock(account: string, cdpDenom: string) {
    const sdk = this.sdkProvider;

    const denom = this.getUnderlyingDenom(cdpDenom);

    const assetParams = await sdk.query.cdp.Asset({ denom: denom });
    if (!assetParams.assetParams) return;
    let unlockRatio = new BigNumber(assetParams.assetParams.loanToValue);
    if (sdk.getConfig().network === Network.LocalHost || sdk.getConfig().network === Network.DevNet) {
      unlockRatio = new BigNumber(assetParams.assetParams.liquidationThreshold);
    }

    const accountDataRequest = this.getAccountData(account);
    const tokenPriceRequest = sdk.query.pricing.TokenPrice({ denom });
    // take the min of cdpTokensUnlockableAmt and locked tokens
    const accountCollateralRequest = sdk.query.cdp.AccountCollateral({
      address: account,
      cdpDenom: cdpDenom,
    });
    const [accountData, tokenPrice, accountCollateral] = await Promise.all([accountDataRequest, tokenPriceRequest, accountCollateralRequest]);

    const tokenTwap = bnOrZero(tokenPrice.tokenPrice?.twap);
    if (tokenTwap.isZero()) throw new Error("unable to retrieve token price for " + denom);

    const tokenDecimals = (await sdk.getTokenClient().getDecimals(denom)) ?? 0;
    const availableBorrowsUsd = accountData.AvailableBorrowsUsd.minus(accountData.TotalDebtsUsd);
    const unlockableUsd = availableBorrowsUsd.multipliedBy(BN_10000).div(unlockRatio);

    const tokenAmt = unlockableUsd.div(tokenTwap.shiftedBy(-18)).shiftedBy(tokenDecimals);
    const cdpToActualRatio = (await this.getCdpToActualRatio(cdpDenom)) ?? BN_ZERO;
    const cdpTokenAmt = tokenAmt.multipliedBy(cdpToActualRatio);

    const lockedAmount = bnOrZero(accountCollateral.collateral?.collateralAmount ?? "0");
    return lockedAmount.lt(cdpTokenAmt) ? lockedAmount : cdpTokenAmt;
  }

  public getCdpModuleAddress() {
    if (!this.cdpModuleAddress) {
      const network = this.sdkProvider.getConfig().network;
      this.cdpModuleAddress = SWTHAddress.getModuleAddress("cdp", network);
    }
    return this.cdpModuleAddress;
  }

  public async getCdpTokenPrice(cdpDenom: string) {
    const sdk = this.sdkProvider;
    const denom = this.getUnderlyingDenom(cdpDenom);

    const cdpToActualRatio = (await this.getCdpToActualRatio(cdpDenom)) ?? BN_ZERO;
    const tokenPrice = await sdk.query.pricing.TokenPrice({ denom: denom });
    const tokenTwap = bnOrZero(tokenPrice.tokenPrice?.twap).shiftedBy(-18);
    return tokenTwap.multipliedBy(cdpToActualRatio);
  }

  public getUnderlyingDenom(cdpDenom: string) {
    const denom = this.sdkProvider.getTokenClient().getCdpUnderlyingToken(cdpDenom)?.denom;
    if (!denom) throw new Error("underlying denom not found for " + cdpDenom);
    return denom;
  }

  public async getMaxCollateralForLiquidator(debtor: string, cdpDenom: string, debtDenom: string, debtRepaymentAmount: BigNumber) {
    const sdk = this.sdkProvider;

    // get the discounted price for the cdp token
    const cdpActualDenom = this.getUnderlyingDenom(cdpDenom);
    const assetPromise = sdk.query.cdp.Asset({
      denom: cdpActualDenom,
    });
    const paramsPromise = sdk.query.cdp.Params({});
    const debtorAccountCollateralPromise = sdk.query.cdp.AccountCollateral({
      address: debtor,
      cdpDenom: cdpDenom,
    });
    const [asset, params, debtorAccountCollateral] = await Promise.all([assetPromise, paramsPromise, debtorAccountCollateralPromise]);
    if (!params.params) {
      throw new Error("unable to retrieve cdp params");
    }
    if (!asset.assetParams) throw new Error("unable to retrieve asset param for " + cdpActualDenom);
    if (!debtorAccountCollateral.collateral) {
      throw Error("unable to retrieve debtor's collateral amount");
    }
    const bonus = bnOrZero(asset.assetParams.liquidationDiscount).div(BN_10000);
    const cdpTokenPrice = await this.getCdpTokenPrice(cdpDenom);
    const cdpTokenDiscountedPrice = cdpTokenPrice.multipliedBy(BN_ONE.minus(bonus));

    // get close factor
    const debtorAccountData = await sdk.query.cdp.AccountData({
      address: debtor,
    });
    const debtorTotalCollateralVal = bnOrZero(debtorAccountData.totalCollateralsUsd);
    const debtorTotalDebtVal = bnOrZero(debtorAccountData.totalDebtsUsd);
    const currentLiqThreshold = bnOrZero(debtorAccountData.currLiquidationThreshold);

    const smallLiqSize = bnOrZero(params.params.smallLiquidationSize);
    const minCloseFactor = bnOrZero(params.params.minimumCloseFactor);
    const completeLiqThreshold = bnOrZero(params.params.completeLiquidationThreshold);
    const closeFactor = this.computeCloseFactor(
      debtorTotalDebtVal,
      debtorTotalCollateralVal,
      currentLiqThreshold,
      smallLiqSize,
      minCloseFactor,
      completeLiqThreshold
    );

    // get max repayable amount given the debtor's debt and how much liquidator wants to repay
    const debtDecimals = bnOrZero(await sdk.getTokenClient().getDecimals(debtDenom));
    const maxRepayableValue = debtorTotalDebtVal.multipliedBy(closeFactor);
    const maxRepayableAmt = maxRepayableValue.shiftedBy(debtDecimals.toNumber());
    if (debtRepaymentAmount.isGreaterThan(maxRepayableAmt)) {
      debtRepaymentAmount = maxRepayableAmt;
    }

    // calculate collateral amount that can be obtained given that debt amount and debtor's collateral balance
    // AND, recalculate debt repay amount if needed
    const cdpTokenDecimals = bnOrZero(await sdk.getTokenClient().getDecimals(cdpActualDenom));
    let collateralAmtToLiquidate = this.calculateCollateralRequiredForDebt(
      BN_ONE, // assumes USC is $1
      cdpTokenDiscountedPrice,
      debtRepaymentAmount,
      cdpTokenDecimals,
      debtDecimals
    );
    const debtorCollateralAmt = new BigNumber(debtorAccountCollateral.collateral.collateralAmount);
    if (collateralAmtToLiquidate.isGreaterThan(debtorCollateralAmt)) {
      collateralAmtToLiquidate = debtorCollateralAmt;
      debtRepaymentAmount = this.calculateDebtCoveredByCollateral(
        BN_ONE,
        cdpTokenDiscountedPrice,
        collateralAmtToLiquidate,
        cdpTokenDecimals,
        debtDecimals
      );
    }

    // get collateral amt without discount
    const collateralAmountWithoutDiscount = this.calculateCollateralRequiredForDebt(
      BN_ONE,
      cdpTokenPrice,
      debtRepaymentAmount,
      cdpTokenDecimals,
      debtDecimals
    );

    // get liquidation profit
    const liquidatorProfit = collateralAmtToLiquidate.minus(collateralAmountWithoutDiscount);
    if (liquidatorProfit.isNegative()) {
      throw Error("liquidator's profit is negative");
    }

    // get fee amount
    const liquidationFee = params.params.liquidationFee;
    const liquidationFeeAmount = liquidatorProfit.multipliedBy(liquidationFee).div(10000);

    // return the collateral amount left for the liquidator once fees have been deducted
    return collateralAmtToLiquidate.minus(liquidationFeeAmount);
  }

  computeCloseFactor(
    borrowedValue: BigNumber,
    collateralValue: BigNumber,
    liquidationThreshold: BigNumber,
    smallLiquidationSize: BigNumber,
    minimumCloseFactor: BigNumber,
    completeLiquidationThreshold: BigNumber
  ) {
    if (borrowedValue.isLessThan(liquidationThreshold) || borrowedValue.isLessThan(smallLiquidationSize)) {
      return BN_ZERO;
    }
    if (completeLiquidationThreshold.isZero()) {
      return BN_ONE;
    }

    const criticalVal = liquidationThreshold.plus(completeLiquidationThreshold.multipliedBy(collateralValue.minus(liquidationThreshold)));

    const slope = BN_ONE.minus(minimumCloseFactor).div(criticalVal.minus(liquidationThreshold));
    let closeFactor = minimumCloseFactor.plus(borrowedValue.minus(liquidationThreshold).multipliedBy(slope));
    if (liquidationThreshold.isEqualTo(criticalVal)) {
      closeFactor = minimumCloseFactor;
    }

    if (closeFactor.isGreaterThan(1)) {
      return BN_ONE;
    }

    if (closeFactor.isLessThan(0)) {
      return BN_ZERO;
    }

    return closeFactor;
  }

  calculateCollateralRequiredForDebt(
    debtPrice: BigNumber,
    collateralPrice: BigNumber,
    debtAmount: BigNumber,
    collateralTokenDecimals: BigNumber,
    debtTokenDecimals: BigNumber
  ) {
    const decimalPower = collateralTokenDecimals.minus(debtTokenDecimals);
    const decimalMultiplier = this.getDecimalMultiplier(decimalPower);
    const res = debtPrice.multipliedBy(debtAmount).multipliedBy(decimalMultiplier).div(collateralPrice);
    return res.decimalPlaces(0, BigNumber.ROUND_CEIL);
  }

  calculateDebtCoveredByCollateral(
    debtPrice: BigNumber,
    collateralPrice: BigNumber,
    collateralAmount: BigNumber,
    collateralTokenDecimals: BigNumber,
    debtTokenDecimals: BigNumber
  ) {
    const decimalPower = debtTokenDecimals.minus(collateralTokenDecimals);
    const decimalMultiplier = this.getDecimalMultiplier(decimalPower);
    const res = collateralPrice.multipliedBy(collateralAmount).multipliedBy(decimalMultiplier).div(debtPrice);
    return res.decimalPlaces(0);
  }

  getDecimalMultiplier(n: BigNumber) {
    const ten = new BigNumber(10);
    if (n.isLessThan(0)) {
      return BN_ONE.div(ten.pow(n.negated()));
    }
    return ten.pow(n);
  }
}

export namespace CDPModule {
  export interface SupplyAssetParams {
    denom: string;
    amount: BigNumber;
  }
  export interface WithdrawAssetParams {
    cdpDenom: string;
    amount: BigNumber;
  }
  export interface LockCollateralParams {
    cdpDenom: string;
    amount: BigNumber;
  }
  export interface UnlockCollateralParams {
    cdpDenom: string;
    amount: BigNumber;
  }
  export interface BorrowAssetParams {
    denom: string;
    amount: BigNumber;
  }

  export interface RepayAssetParams {
    denom: string;
    amount: BigNumber;
    debtor: string;
  }
  export interface SupplyAssetAndLockCollateralParams {
    denom: string;
    supplyAmount: BigNumber;
    lockAmount: BigNumber;
  }
  export interface UnlockCollateralAndWithdrawAssetParams {
    cdpDenom: string;
    unlockAmount: BigNumber;
    withdrawAmount: BigNumber;
  }
  export interface LiquidateCollateralParams {
    debtor: string;
    collateralDenom: string;
    minCollateralAmount: BigNumber;
    debtDenom: string;
    debtAmount: BigNumber;
  }
  export interface LiquidateCollateralWithCdpTokensParams {
    debtor: string;
    collateralDenom: string;
    minCollateralAmount: BigNumber;
    debtDenom: string;
    debtAmount: BigNumber;
    debtCollateralDenom: string;
    debtCollateralAmount: BigNumber;
  }
  export interface LiquidateCollateralWithCollateralParams {
    debtor: string;
    collateralDenom: string;
    minCollateralAmount: BigNumber;
    debtDenom: string;
    debtAmount: BigNumber;
    debtCollateralDenom: string;
    debtCollateralAmount: BigNumber;
  }
  export interface LiquidateCollateralWithStablecoinParams {
    debtor: string;
    collateralDenom: string;
    minCollateralAmount: BigNumber;
    debtDenom: string;
    debtAmount: BigNumber;
    interestDenom: string;
    interestAmount: BigNumber;
  }
  export interface LiquidateCollateralWithStablecoinAndInterestInCdpTokensParams {
    debtor: string;
    collateralDenom: string;
    minCollateralAmount: BigNumber;
    debtDenom: string;
    debtAmount: BigNumber;
    interestCdpDenom: string;
    interestCdpAmount: BigNumber;
  }
  export interface LiquidateCollateralWithStablecoinAndInterestInCollateralParams {
    debtor: string;
    collateralDenom: string;
    minCollateralAmount: BigNumber;
    debtDenom: string;
    debtAmount: BigNumber;
    interestCdpDenom: string;
    interestCdpAmount: BigNumber;
  }
  export interface RepayAssetWithCdpTokensParams {
    debtor?: string;
    debtDenom: string;
    cdpDenom: string;
    cdpAmount: BigNumber;
  }
  export interface RepayAssetWithGroupedToken {
    denom: string;
    amount: BigNumber;
    debtor?: string;
  }
  export interface RepayAssetWithCollateralParams {
    debtor?: string;
    debtDenom: string;
    cdpDenom: string;
    cdpAmount: BigNumber;
  }
  export interface MintStablecoinParams {
    amount: BigNumber;
  }

  export interface ReturnStablecoinParams {
    principalAmount: BigNumber;
    interestDenom: string;
    interestAmount: BigNumber;
    debtor: string;
  }

  export interface UpdateRateStrategyParams {
    rateStrategyParams: Carbon.Cdp.RateStrategyParams;
  }
  export interface StablecoinDebt {
    principalDebt: string;
    initialCumulativeInterestMultiplier: string;
  }

  export interface CreateRewardSchemeParams {
    rewardDenom: string;
    assetDenom: string;
    rewardType: string;
    rewardAmountPerSecond: BigNumber;
    startTime: Date;
    endTime: Date;
  }
  export interface UpdateRewardSchemeParams {
    rewardSchemeId: Long;
    rewardDenom?: string;
    assetDenom?: string;
    rewardType?: string;
    rewardAmountPerSecond?: BigNumber;
    startTime?: Date;
    endTime?: Date;
  }

  export interface ReturnStablecoinWithInterestInCdpTokensParams {
    principalAmount: BigNumber;
    interestCdpDenom: string;
    interestCdpAmount: BigNumber;
    debtor: string;
  }

  export interface ReturnStablecoinWithInterestInCollateralParams {
    principalAmount: BigNumber;
    interestCdpDenom: string;
    interestCdpAmount: BigNumber;
    debtor: string;
  }

  interface EmodeCategoryParams {
    name: string;
    denoms: string[];
    loanToValue: BigNumber;
    liquidationThreshold: BigNumber;
    liquidationDiscount: BigNumber;
    isActive: boolean;
  }
  export interface AddEModeCategoryParams {
    creator: string;
    eModeCategory?: EmodeCategoryParams;
  }

  interface UpdateEModeCategoryStruct {
    denoms: string[];
    loanToValue?: BigNumber;
    liquidationThreshold?: BigNumber;
    liquidationDiscount?: BigNumber;
    isActive?: boolean;
  }

  export interface UpdateEModeCategoryParams {
    creator: string;
    eModeCategoryName: string;
    updateEModeCategoryParams?: UpdateEModeCategoryStruct;
  }

  export interface ChangeAccountEModeParams {
    creator: string;
    eModeCategoryName: string;
  }
}<|MERGE_RESOLUTION|>--- conflicted
+++ resolved
@@ -980,10 +980,6 @@
       }
     }
 
-<<<<<<< HEAD
-
-=======
->>>>>>> fbcf4a23
     const stablecoinInterestResponse = await sdk.query.cdp.StablecoinInterest({});
     const cim = bnOrZero(debtInfo.cumulativeInterestMultiplier);
     const apy = bnOrZero(stablecoinInterestResponse.stablecoinInterestInfo?.stablecoinInterestRate);
