--- conflicted
+++ resolved
@@ -1,9 +1,5 @@
 import { CarbonQueryClient } from "@carbon-sdk/clients";
-<<<<<<< HEAD
-import { MsgGasCost, MinGasPrice, registry } from "@carbon-sdk/codec";
-=======
-import { MsgFee } from "@carbon-sdk/codec";
->>>>>>> a997ee23
+import { MsgGasCost, MinGasPrice } from "@carbon-sdk/codec";
 import { DEFAULT_GAS, DEFAULT_NETWORK, Network, NetworkConfig, NetworkConfigs } from "@carbon-sdk/constant";
 import { ProviderAgent } from "@carbon-sdk/constant/walletProvider";
 import { CosmosLedger } from "@carbon-sdk/provider";
@@ -11,11 +7,7 @@
 import { SWTHAddress } from "@carbon-sdk/util/address";
 import { QueueManager } from "@carbon-sdk/util/generic";
 import { bnOrZero, BN_ZERO } from "@carbon-sdk/util/number";
-<<<<<<< HEAD
-import { BroadcastTxMode, TxGasCostTypeDefaultKey, TxMinGasPriceTypeDefaultKey } from "@carbon-sdk/util/tx";
-=======
-import { BroadcastTxMode, CarbonSignerData, TxFeeTypeDefaultKey } from "@carbon-sdk/util/tx";
->>>>>>> a997ee23
+import { BroadcastTxMode, CarbonSignerData, TxGasCostTypeDefaultKey, TxMinGasPriceTypeDefaultKey } from "@carbon-sdk/util/tx";
 import { SimpleMap } from "@carbon-sdk/util/type";
 import { encodeSecp256k1Signature, StdSignature } from "@cosmjs/amino";
 import { EncodeObject, OfflineDirectSigner, OfflineSigner } from "@cosmjs/proto-signing";
@@ -47,53 +39,54 @@
   onSignComplete?: CarbonWallet.OnSignCompleteCallback;
 }
 
-export type CarbonWalletInitOpts = CarbonWalletGenericOpts & (
-  | {
-    // connect with mnemonic
-    mnemonic: string;
-    privateKey?: string | Buffer;
-    signer?: CarbonSigner;
-    publicKeyBase64?: string;
-    bech32Address?: string;
-    customSigner?: OfflineSigner & OfflineDirectSigner;
-  }
-  | {
-    // connect with private key
-    mnemonic?: string;
-    privateKey: string | Buffer;
-    signer?: CarbonSigner;
-    publicKeyBase64?: string;
-    bech32Address?: string;
-    customSigner?: OfflineSigner & OfflineDirectSigner;
-  }
-  | {
-    // connect with custom signer
-    mnemonic?: string;
-    privateKey?: string | Buffer;
-    signer: CarbonSigner;
-    publicKeyBase64: string;
-    bech32Address?: string;
-    customSigner?: OfflineSigner & OfflineDirectSigner; // to allow adding of keplr offline signer
-  }
-  | {
-    // connect with address (view only)
-    mnemonic?: string;
-    privateKey?: string | Buffer;
-    signer?: CarbonSigner;
-    publicKeyBase64?: string;
-    bech32Address: string;
-    customSigner?: OfflineSigner & OfflineDirectSigner;
-  }
-);
+export type CarbonWalletInitOpts = CarbonWalletGenericOpts &
+  (
+    | {
+        // connect with mnemonic
+        mnemonic: string;
+        privateKey?: string | Buffer;
+        signer?: CarbonSigner;
+        publicKeyBase64?: string;
+        bech32Address?: string;
+        customSigner?: OfflineSigner & OfflineDirectSigner;
+      }
+    | {
+        // connect with private key
+        mnemonic?: string;
+        privateKey: string | Buffer;
+        signer?: CarbonSigner;
+        publicKeyBase64?: string;
+        bech32Address?: string;
+        customSigner?: OfflineSigner & OfflineDirectSigner;
+      }
+    | {
+        // connect with custom signer
+        mnemonic?: string;
+        privateKey?: string | Buffer;
+        signer: CarbonSigner;
+        publicKeyBase64: string;
+        bech32Address?: string;
+        customSigner?: OfflineSigner & OfflineDirectSigner; // to allow adding of keplr offline signer
+      }
+    | {
+        // connect with address (view only)
+        mnemonic?: string;
+        privateKey?: string | Buffer;
+        signer?: CarbonSigner;
+        publicKeyBase64?: string;
+        bech32Address: string;
+        customSigner?: OfflineSigner & OfflineDirectSigner;
+      }
+  );
 
 export interface AccountInfo extends Account {
   chainId: string;
 }
 
 interface PromiseHandler<T> {
-  requestId?: string
-  resolve: (result: T) => void
-  reject: (reason?: any) => void
+  requestId?: string;
+  resolve: (result: T) => void;
+  reject: (reason?: any) => void;
 }
 
 interface SignTxRequest {
@@ -115,8 +108,8 @@
   configOverride: Partial<NetworkConfig>;
   networkConfig: NetworkConfig;
 
-  onRequestSign?: CarbonWallet.OnRequestSignCallback
-  onSignComplete?: CarbonWallet.OnSignCompleteCallback
+  onRequestSign?: CarbonWallet.OnRequestSignCallback;
+  onSignComplete?: CarbonWallet.OnSignCompleteCallback;
 
   defaultTimeoutBlocks: number;
 
@@ -133,11 +126,11 @@
   initialized: boolean = false;
 
   accountInfo?: AccountInfo;
-  
+
   disableRetryOnSequenceError: boolean;
 
   // for analytics
-  providerAgent?: ProviderAgent | string
+  providerAgent?: ProviderAgent | string;
 
   private tmClient?: Tendermint34Client;
   private signingClient?: CarbonSigningClient;
@@ -149,7 +142,7 @@
 
   constructor(opts: CarbonWalletInitOpts) {
     const network = opts.network ?? DEFAULT_NETWORK;
-    this.network = network
+    this.network = network;
     this.networkConfig = NetworkConfigs[network];
     this.configOverride = opts.config ?? {};
     this.providerAgent = opts.providerAgent;
@@ -172,9 +165,9 @@
 
     const addressOpts: AddressUtils.SWTHAddressOptions = {
       network,
-      ...this.configOverride.Bech32Prefix && {
+      ...(this.configOverride.Bech32Prefix && {
         bech32Prefix: this.configOverride.Bech32Prefix,
-      },
+      }),
     };
 
     if (opts.signer) {
@@ -187,15 +180,12 @@
 
       this.bech32Address = AddressUtils.SWTHAddress.publicKeyToAddress(this.publicKey, addressOpts);
 
-      let prefix = addressOpts.bech32Prefix
-      if (!addressOpts.bech32Prefix)
-        prefix = SWTHAddress.getBech32Prefix(addressOpts?.network, addressOpts?.bech32Prefix)
-
-      if (!prefix)
-        throw new Error("cannot instantiate wallet signer, no prefix")
+      let prefix = addressOpts.bech32Prefix;
+      if (!addressOpts.bech32Prefix) prefix = SWTHAddress.getBech32Prefix(addressOpts?.network, addressOpts?.bech32Prefix);
+
+      if (!prefix) throw new Error("cannot instantiate wallet signer, no prefix");
 
       this.signer = new CarbonPrivateKeySigner(this.privateKey, prefix);
-
     } else if (opts.bech32Address) {
       // read-only wallet, without private/public keys
       this.signer = new CarbonNonSigner();
@@ -209,41 +199,27 @@
     this.hexAddress = `0x${Buffer.from(addressBytes).toString("hex")}`;
   }
 
-  public static withPrivateKey(
-    privateKey: string | Buffer,
-    opts: Omit<CarbonWalletInitOpts, "privateKey"> = {},
-  ) {
+  public static withPrivateKey(privateKey: string | Buffer, opts: Omit<CarbonWalletInitOpts, "privateKey"> = {}) {
     return new CarbonWallet({
       ...opts,
       privateKey,
     });
   }
 
-  public static withMnemonic(
-    mnemonic: string,
-    opts: Omit<CarbonWalletInitOpts, "mnemonic"> = {},
-  ) {
+  public static withMnemonic(mnemonic: string, opts: Omit<CarbonWalletInitOpts, "mnemonic"> = {}) {
     return new CarbonWallet({
       ...opts,
       mnemonic,
     });
   }
 
-  public static withLedger(
-    cosmosLedger: CosmosLedger,
-    publicKeyBase64: string,
-    opts: Omit<CarbonWalletInitOpts, "signer"> = {},
-  ) {
+  public static withLedger(cosmosLedger: CosmosLedger, publicKeyBase64: string, opts: Omit<CarbonWalletInitOpts, "signer"> = {}) {
     const signer = new CarbonLedgerSigner(cosmosLedger);
     const wallet = CarbonWallet.withSigner(signer, publicKeyBase64, opts);
     return wallet;
   }
 
-  public static withSigner(
-    signer: CarbonSigner,
-    publicKeyBase64: string,
-    opts: Omit<CarbonWalletInitOpts, "signer"> = {},
-  ) {
+  public static withSigner(signer: CarbonSigner, publicKeyBase64: string, opts: Omit<CarbonWalletInitOpts, "signer"> = {}) {
     return new CarbonWallet({
       ...opts,
       signer,
@@ -252,29 +228,17 @@
     });
   }
 
-  public static withAddress(
-    bech32Address: string,
-    opts: Partial<CarbonWalletInitOpts> = {}
-  ) {
+  public static withAddress(bech32Address: string, opts: Partial<CarbonWalletInitOpts> = {}) {
     return new CarbonWallet({
       ...opts,
       bech32Address,
-    })
+    });
   }
 
   public async initialize(queryClient: CarbonQueryClient): Promise<CarbonWallet> {
     this.query = queryClient;
 
-    await Promise.all([
-<<<<<<< HEAD
-      this.reloadTxGasCosts(),
-      this.reloadTxMinGasPrices(),
-=======
-      this.reconnectTmClient(),
-      this.reloadTxFees(),
->>>>>>> a997ee23
-      this.reloadAccountSequence(),
-    ]);
+    await Promise.all([this.reconnectTmClient(), this.reloadTxGasCosts(), this.reloadTxMinGasPrices(), this.reloadAccountSequence()]);
 
     this.initialized = true;
     return this;
@@ -292,12 +256,9 @@
     signerAddress: string,
     messages: readonly EncodeObject[],
     sequence: number,
-    opts: Omit<CarbonTx.SignTxOpts, "sequence">,
+    opts: Omit<CarbonTx.SignTxOpts, "sequence">
   ): Promise<CarbonWallet.TxRaw> {
-    const {
-      memo = "",
-      explicitSignerData,
-    } = opts;
+    const { memo = "", explicitSignerData } = opts;
 
     const signingClient = this.getSigningClient();
     const [account] = await this.signer.getAccounts();
@@ -323,16 +284,10 @@
 
   /**
    * broadcast TX and wait for block confirmation
-   * 
+   *
    */
-  async broadcastTx(
-    txRaw: CarbonWallet.TxRaw,
-    opts: CarbonTx.BroadcastTxOpts = {},
-  ): Promise<CarbonWallet.SendTxResponse> {
-    const {
-      pollIntervalMs = 3_000,
-      timeoutMs = 60_000,
-    } = opts;
+  async broadcastTx(txRaw: CarbonWallet.TxRaw, opts: CarbonTx.BroadcastTxOpts = {}): Promise<CarbonWallet.SendTxResponse> {
+    const { pollIntervalMs = 3_000, timeoutMs = 60_000 } = opts;
 
     const tx = CarbonWallet.TxRaw.encode(txRaw).finish();
     const carbonClient = this.getSigningClient();
@@ -347,15 +302,19 @@
 
   /**
    * broadcast TX to mempool but doesnt wait for block confirmation
-   * 
+   *
    */
   async broadcastTxWithoutConfirm(txRaw: CarbonWallet.TxRaw): Promise<CarbonWallet.SendTxWithoutConfirmResponse> {
     const tx = CarbonWallet.TxRaw.encode(txRaw).finish();
     const tmClient = this.getTmClient();
     return tmClient.broadcastTxSync({ tx });
-  };
-
-  async signAndBroadcast(messages: EncodeObject[], signOpts?: CarbonTx.SignTxOpts, broadcastOpts?: CarbonTx.BroadcastTxOpts): Promise<DeliverTxResponse | BroadcastTxSyncResponse> {
+  }
+
+  async signAndBroadcast(
+    messages: EncodeObject[],
+    signOpts?: CarbonTx.SignTxOpts,
+    broadcastOpts?: CarbonTx.BroadcastTxOpts
+  ): Promise<DeliverTxResponse | BroadcastTxSyncResponse> {
     const promise = new Promise<DeliverTxResponse | BroadcastTxSyncResponse>((resolve, reject) => {
       this.txSignManager.enqueue({
         signerAddress: this.bech32Address,
@@ -366,39 +325,22 @@
       });
     });
 
-<<<<<<< HEAD
-    let fee = opts?.fee;
-
-    if (!fee) {
-      // compute required fee
-      const defaultDenom = TxMinGasPriceTypeDefaultKey;
-      const totalFeeCost = messages.reduce((totalFee, message) => {
-        const msgGasCost = this.getMsgGasCost(message.typeUrl);
-        const minGasPrice = this.getMinGasPrice(defaultDenom);
-        const msgFee = msgGasCost.multipliedBy(minGasPrice);
-        return msgGasCost.gt(0) ? totalFee.plus(msgFee) : totalFee;
-      }, BN_ZERO);
-      fee = {
-        amount: [{
-          amount: totalFeeCost.toString(10),
-          denom: defaultDenom,
-        }],
-        gas: DEFAULT_GAS.times(messages.length).toString(10),
-      };
-    }
-    const signingClient = await this.getSigningClient();
-=======
     return promise;
   }
->>>>>>> a997ee23
 
   private async signTx(txRequest: SignTxRequest) {
-    const { reattempts, signerAddress, signOpts, messages, broadcastOpts, handler: { resolve, reject } } = txRequest;
+    const {
+      reattempts,
+      signerAddress,
+      signOpts,
+      messages,
+      broadcastOpts,
+      handler: { resolve, reject },
+    } = txRequest;
     try {
-      if (!this.accountInfo || this.sequenceInvalidated)
-        await this.reloadAccountSequence();
-
-      const heightResponse = await fetch(`${this.networkConfig.tmRpcUrl}/blockchain?cache=${new Date().getTime()}`)
+      if (!this.accountInfo || this.sequenceInvalidated) await this.reloadAccountSequence();
+
+      const heightResponse = await fetch(`${this.networkConfig.tmRpcUrl}/blockchain?cache=${new Date().getTime()}`);
       const heightRes = await heightResponse.json();
       const height = heightRes.result?.last_height;
       const timeoutHeight = height + this.defaultTimeoutBlocks;
@@ -433,8 +375,13 @@
   }
 
   private async dispatchTx(txRequest: BroadcastTxRequest) {
-    const { broadcastOpts, signedTx, handler: { resolve, reject } } = txRequest;
-    const broadcastFunc = broadcastOpts?.mode === BroadcastTxMode.BroadcastTxSync ? this.broadcastTxWithoutConfirm.bind(this) : this.broadcastTx.bind(this);
+    const {
+      broadcastOpts,
+      signedTx,
+      handler: { resolve, reject },
+    } = txRequest;
+    const broadcastFunc =
+      broadcastOpts?.mode === BroadcastTxMode.BroadcastTxSync ? this.broadcastTxWithoutConfirm.bind(this) : this.broadcastTx.bind(this);
     try {
       const result = await broadcastFunc(signedTx, broadcastOpts);
       resolve(result);
@@ -483,14 +430,12 @@
   }
 
   getTmClient(): Tendermint34Client {
-    if (!this.tmClient)
-      throw new Error("CarbonWallet is not initialized");
+    if (!this.tmClient) throw new Error("CarbonWallet is not initialized");
     return this.tmClient;
   }
 
   getChainId(): string {
-    if (!this.chainId)
-      throw new Error("CarbonWallet is not initialized");
+    if (!this.chainId) throw new Error("CarbonWallet is not initialized");
     return this.chainId;
   }
 
@@ -526,7 +471,12 @@
     this.txGasCosts = msgGasCostsMap;
   }
 
-<<<<<<< HEAD
+  public async reloadTxGasCosts() {
+    const queryClient = this.getQueryClient();
+    const response = await queryClient.fee.MsgGasCostAll({});
+    this.updateTxGasCosts(response.msgGasCosts);
+  }
+
   public getMinGasPrice(denom: string): BigNumber {
     if (!this.txMinGasPrices) {
       console.warn("tx min gas prices not initialized");
@@ -543,30 +493,20 @@
     this.txMinGasPrices = minGasPricesMap;
   }
 
-  public async reloadTxGasCosts() {
+  public async reloadTxMinGasPrices() {
     const queryClient = this.getQueryClient();
-    const response = await queryClient.fee.MsgGasCostAll({});
-    this.updateTxGasCosts(response.msgGasCosts);
-  }
-
-  public async reloadTxMinGasPrices() {
-=======
+    const response = await queryClient.fee.MinGasPriceAll({});
+    this.updateTxMinGasPrices(response.minGasPrices);
+  }
+
   public async reconnectTmClient() {
     this.tmClient = await Tendermint34Client.connect(this.networkConfig.tmRpcUrl);
     const status = await this.tmClient.status();
     this.chainId = status.nodeInfo.network;
   }
 
-  public async reloadTxFees() {
->>>>>>> a997ee23
-    const queryClient = this.getQueryClient();
-    const response = await queryClient.fee.MinGasPriceAll({});
-    this.updateTxMinGasPrices(response.minGasPrices);
-  }
-
   public async reloadAccountSequence() {
-    if (this.sequenceInvalidated)
-      this.sequenceInvalidated = false;
+    if (this.sequenceInvalidated) this.sequenceInvalidated = false;
 
     const info = await this.getQueryClient().chain.getSequence(this.bech32Address);
 
@@ -575,7 +515,7 @@
       value: this.publicKey.toString("base64"),
     };
 
-    const chainId = this.accountInfo?.chainId ?? this.chainId ?? await this.getQueryClient().chain.getChainId();
+    const chainId = this.accountInfo?.chainId ?? this.chainId ?? (await this.getQueryClient().chain.getChainId());
 
     this.accountInfo = {
       ...info,
@@ -585,39 +525,42 @@
     };
   }
 
-  private estimateTxFee(
-    messages: readonly EncodeObject[],
-  ) {
+  private estimateTxFee(messages: readonly EncodeObject[]) {
+    const defaultDenom = TxMinGasPriceTypeDefaultKey;
+    const minGasPrice = this.getMinGasPrice(defaultDenom);
     const totalFeeCost = messages.reduce((totalFee, message) => {
-      const msgFee = this.getFee(message.typeUrl);
+      const msgGasCost = this.getMsgGasCost(message.typeUrl);
+      const msgFee = msgGasCost.multipliedBy(minGasPrice);
       return msgFee.gt(0) ? totalFee.plus(msgFee) : totalFee;
     }, BN_ZERO);
     return {
-      amount: [{
-        amount: totalFeeCost.toString(10),
-        denom: "swth",
-      }],
+      amount: [
+        {
+          amount: totalFeeCost.toString(10),
+          denom: defaultDenom,
+        },
+      ],
       gas: DEFAULT_GAS.times(messages.length).toString(10),
     };
   }
 
   private isNonceMismatchError = (error?: Error) => {
-    const regex = /^Broadcasting transaction failed with code 32 \(codespace: sdk\)\. Log: account sequence mismatch, expected (\d+), got (\d+): incorrect account sequence/;
+    const regex =
+      /^Broadcasting transaction failed with code 32 \(codespace: sdk\)\. Log: account sequence mismatch, expected (\d+), got (\d+): incorrect account sequence/;
     const match = error?.message.match(regex);
     if (match) {
       return {
         expected: match[1],
         provided: match[2],
-      }
+      };
     }
 
     return false;
-  }
+  };
 
   private getQueryClient(): CarbonQueryClient {
-    if (!this.query)
-      throw new Error("wallet not initialized");
-    return this.query
+    if (!this.query) throw new Error("wallet not initialized");
+    return this.query;
   }
 }
 
@@ -628,6 +571,6 @@
   export type OnSignCompleteCallback = (signature: StdSignature | null) => void | Promise<void>;
 
   // workaround to re-export interface mixed const type
-  export interface TxRaw extends StargateTxRaw { };
+  export interface TxRaw extends StargateTxRaw {}
   export const TxRaw: typeof StargateTxRaw = { ...StargateTxRaw };
 }