import { QueryClientImpl as ADLQueryClient } from "@carbon-sdk/codec/adl/query";
import { QueryClientImpl as BookQueryClient } from "@carbon-sdk/codec/book/query";
import { QueryClientImpl as BrokerQueryClient } from "@carbon-sdk/codec/broker/query";
import { QueryClientImpl as CDPQueryClient } from "@carbon-sdk/codec/cdp/query";
import { QueryClientImpl as CoinQueryClient } from "@carbon-sdk/codec/coin/query";
import { QueryClientImpl as AuthQueryClient } from "@carbon-sdk/codec/cosmos/auth/v1beta1/query";
import { QueryClientImpl as BankQueryClient } from "@carbon-sdk/codec/cosmos/bank/v1beta1/query";
import { ServiceClientImpl as CosmosTmClient } from "@carbon-sdk/codec/cosmos/base/tendermint/v1beta1/query";
import { QueryClientImpl as DistributionQueryClient } from "@carbon-sdk/codec/cosmos/distribution/v1beta1/query";
import { QueryClientImpl as EvidenceQueryClient } from "@carbon-sdk/codec/cosmos/evidence/v1beta1/query";
import { QueryClientImpl as GovQueryClient } from "@carbon-sdk/codec/cosmos/gov/v1beta1/query";
import { QueryClientImpl as MintQueryClient } from "@carbon-sdk/codec/cosmos/mint/v1beta1/query";
import { QueryClientImpl as ParamsQueryClient } from "@carbon-sdk/codec/cosmos/params/v1beta1/query";
import { QueryClientImpl as SlashingQueryClient } from "@carbon-sdk/codec/cosmos/slashing/v1beta1/query";
import { QueryClientImpl as StakingQueryClient } from "@carbon-sdk/codec/cosmos/staking/v1beta1/query";
import { QueryClientImpl as UpgradeQueryClient } from "@carbon-sdk/codec/cosmos/upgrade/v1beta1/query";
import { QueryClientImpl as EthermintEVMQueryClient } from "@carbon-sdk/codec/ethermint/evm/v1/query";
import { QueryClientImpl as EvmMergeQueryClient } from "@carbon-sdk/codec/evmmerge/query";
import { QueryClientImpl as EvmBankQueryClient } from "@carbon-sdk/codec/evmbank/query";
import { QueryClientImpl as EthermintFeeMarketQueryClient } from "@carbon-sdk/codec/ethermint/feemarket/v1/query";
import { QueryClientImpl as FeeQueryClient } from "@carbon-sdk/codec/fee/query";
import { QueryClientImpl as HeadersyncQueryClient } from "@carbon-sdk/codec/headersync/query";
import { QueryClientImpl as IBCInterchainControlQueryClient } from "@carbon-sdk/codec/ibc/applications/interchain_accounts/controller/v1/query";
import { QueryClientImpl as IBCInterchainHostQueryClient } from "@carbon-sdk/codec/ibc/applications/interchain_accounts/host/v1/query";
import { QueryClientImpl as IBCTransferQueryClient } from "@carbon-sdk/codec/ibc/applications/transfer/v1/query";
import { QueryClientImpl as IBCClientQueryClient } from "@carbon-sdk/codec/ibc/core/client/v1/query";
import { QueryClientImpl as IBCConnectionQueryClient } from "@carbon-sdk/codec/ibc/core/connection/v1/query";
import { QueryClientImpl as IBCChannelQueryClient } from "@carbon-sdk/codec/ibc/core/channel/v1/query";
import { QueryClientImpl as InflationQueryClient } from "@carbon-sdk/codec/inflation/query";
import { QueryClientImpl as InsuranceQueryClient } from "@carbon-sdk/codec/insurance/query";
import { QueryClientImpl as LeverageQueryClient } from "@carbon-sdk/codec/leverage/query";
import { QueryClientImpl as LiquidationQueryClient } from "@carbon-sdk/codec/liquidation/query";
import { QueryClientImpl as LiquidityPoolQueryClient } from "@carbon-sdk/codec/liquiditypool/query";
import { QueryClientImpl as PerpLiquidityPoolQueryClient } from "@carbon-sdk/codec/perpsliquidity/query";
import { QueryClientImpl as MarketQueryClient } from "@carbon-sdk/codec/market/query";
import { QueryClientImpl as MarketStatsQueryClient } from "@carbon-sdk/codec/marketstats/query";
import { QueryClientImpl as MiscQueryClient } from "@carbon-sdk/codec/misc/query";
import { QueryClientImpl as OracleQueryClient } from "@carbon-sdk/codec/oracle/query";
import { QueryClientImpl as OrderQueryClient } from "@carbon-sdk/codec/order/query";
import { QueryClientImpl as PositionQueryClient } from "@carbon-sdk/codec/position/query";
import { QueryClientImpl as PricingQueryClient } from "@carbon-sdk/codec/pricing/query";
import { QueryClientImpl as ProfileQueryClient } from "@carbon-sdk/codec/profile/query";
import { QueryClientImpl as SubaccountQueryClient } from "@carbon-sdk/codec/subaccount/query";
<<<<<<< HEAD
import { QueryClientImpl as AlliancesClient } from "@carbon-sdk/codec/alliance/query";
=======
import { QueryClientImpl as AllianceClient } from "@carbon-sdk/codec/alliance/query";
>>>>>>> 51112389

import { createProtobufRpcClient, QueryClient } from "@cosmjs/stargate";
import { Tendermint34Client } from "@cosmjs/tendermint-rpc";
import BlockchainClient from "./BlockchainClient";

export interface IBCClientGroup {
  controller: IBCInterchainControlQueryClient;
  host: IBCInterchainHostQueryClient;
  transfer: IBCTransferQueryClient;

  client: IBCClientQueryClient;
  connection: IBCConnectionQueryClient;
  channel: IBCChannelQueryClient;
}

export interface EthermintClientGroup {
  evm: EthermintEVMQueryClient;
  feeMarket: EthermintFeeMarketQueryClient;
}

class CarbonQueryClient {
  adl: ADLQueryClient;
  book: BookQueryClient;
  broker: BrokerQueryClient;
  coin: CoinQueryClient;
  cdp: CDPQueryClient;
  fee: FeeQueryClient;
  inflation: InflationQueryClient;
  insurance: InsuranceQueryClient;
  leverage: LeverageQueryClient;
  liquidation: LiquidationQueryClient;
  liquiditypool: LiquidityPoolQueryClient;
  perpetualpool: PerpLiquidityPoolQueryClient;
  market: MarketQueryClient;
  marketstats: MarketStatsQueryClient;
  misc: MiscQueryClient;
  oracle: OracleQueryClient;
  order: OrderQueryClient;
  position: PositionQueryClient;
  pricing: PricingQueryClient;
  profile: ProfileQueryClient;
  subaccount: SubaccountQueryClient;
  headersync: HeadersyncQueryClient;

  auth: AuthQueryClient;
  bank: BankQueryClient;
  distribution: DistributionQueryClient;
  evidence: EvidenceQueryClient;
  gov: GovQueryClient;
  mint: MintQueryClient;
  params: ParamsQueryClient;
  slashing: SlashingQueryClient;
  staking: StakingQueryClient;
  upgrade: UpgradeQueryClient;
  cosmosTm: CosmosTmClient;

<<<<<<< HEAD
  alliances: AlliancesClient;
=======
  alliance: AllianceClient;
>>>>>>> 51112389

  chain: BlockchainClient;
  ibc: IBCClientGroup;
  ethermint: EthermintClientGroup;
  evmmerge: EvmMergeQueryClient;
  evmbank: EvmBankQueryClient;

  private baseClient: QueryClient;

  constructor(private readonly tmClient: Tendermint34Client) {
    this.baseClient = new QueryClient(this.tmClient);
    const rpcClient = createProtobufRpcClient(this.baseClient);

    this.chain = BlockchainClient.connectWithTm(this.tmClient);

    this.adl = new ADLQueryClient(rpcClient);
    this.alliance = new AllianceClient(rpcClient);
    this.book = new BookQueryClient(rpcClient);
    this.broker = new BrokerQueryClient(rpcClient);
    this.coin = new CoinQueryClient(rpcClient);
    this.cdp = new CDPQueryClient(rpcClient);
    this.fee = new FeeQueryClient(rpcClient);
    this.inflation = new InflationQueryClient(rpcClient);
    this.insurance = new InsuranceQueryClient(rpcClient);
    this.leverage = new LeverageQueryClient(rpcClient);
    this.liquidation = new LiquidationQueryClient(rpcClient);
    this.liquiditypool = new LiquidityPoolQueryClient(rpcClient);
    this.perpetualpool = new PerpLiquidityPoolQueryClient(rpcClient);
    this.market = new MarketQueryClient(rpcClient);
    this.marketstats = new MarketStatsQueryClient(rpcClient);
    this.misc = new MiscQueryClient(rpcClient);
    this.oracle = new OracleQueryClient(rpcClient);
    this.order = new OrderQueryClient(rpcClient);
    this.position = new PositionQueryClient(rpcClient);
    this.pricing = new PricingQueryClient(rpcClient);
    this.profile = new ProfileQueryClient(rpcClient);
    this.subaccount = new SubaccountQueryClient(rpcClient);
    this.headersync = new HeadersyncQueryClient(rpcClient);
    this.evmmerge = new EvmMergeQueryClient(rpcClient);
    this.evmbank = new EvmBankQueryClient(rpcClient);

    this.auth = new AuthQueryClient(rpcClient);
    this.bank = new BankQueryClient(rpcClient);
    this.distribution = new DistributionQueryClient(rpcClient);
    this.evidence = new EvidenceQueryClient(rpcClient);
    this.gov = new GovQueryClient(rpcClient);
    this.mint = new MintQueryClient(rpcClient);
    this.params = new ParamsQueryClient(rpcClient);
    this.slashing = new SlashingQueryClient(rpcClient);
    this.staking = new StakingQueryClient(rpcClient);
    this.upgrade = new UpgradeQueryClient(rpcClient);
    this.cosmosTm = new CosmosTmClient(rpcClient);

    this.alliances = new AlliancesClient(rpcClient);

    this.ibc = {
      controller: new IBCInterchainControlQueryClient(rpcClient),
      host: new IBCInterchainHostQueryClient(rpcClient),
      transfer: new IBCTransferQueryClient(rpcClient),
      client: new IBCClientQueryClient(rpcClient),
      connection: new IBCConnectionQueryClient(rpcClient),
      channel: new IBCChannelQueryClient(rpcClient),
    };

    this.ethermint = {
      evm: new EthermintEVMQueryClient(rpcClient),
      feeMarket: new EthermintFeeMarketQueryClient(rpcClient),
    }
  }

  getProtobufRpcClient() {
    return createProtobufRpcClient(this.baseClient);
  }
}

export default CarbonQueryClient;<|MERGE_RESOLUTION|>--- conflicted
+++ resolved
@@ -41,11 +41,7 @@
 import { QueryClientImpl as PricingQueryClient } from "@carbon-sdk/codec/pricing/query";
 import { QueryClientImpl as ProfileQueryClient } from "@carbon-sdk/codec/profile/query";
 import { QueryClientImpl as SubaccountQueryClient } from "@carbon-sdk/codec/subaccount/query";
-<<<<<<< HEAD
-import { QueryClientImpl as AlliancesClient } from "@carbon-sdk/codec/alliance/query";
-=======
 import { QueryClientImpl as AllianceClient } from "@carbon-sdk/codec/alliance/query";
->>>>>>> 51112389
 
 import { createProtobufRpcClient, QueryClient } from "@cosmjs/stargate";
 import { Tendermint34Client } from "@cosmjs/tendermint-rpc";
@@ -102,11 +98,7 @@
   upgrade: UpgradeQueryClient;
   cosmosTm: CosmosTmClient;
 
-<<<<<<< HEAD
-  alliances: AlliancesClient;
-=======
   alliance: AllianceClient;
->>>>>>> 51112389
 
   chain: BlockchainClient;
   ibc: IBCClientGroup;
@@ -160,7 +152,7 @@
     this.upgrade = new UpgradeQueryClient(rpcClient);
     this.cosmosTm = new CosmosTmClient(rpcClient);
 
-    this.alliances = new AlliancesClient(rpcClient);
+    this.alliance = new AllianceClient(rpcClient);
 
     this.ibc = {
       controller: new IBCInterchainControlQueryClient(rpcClient),
