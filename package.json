--- conflicted
+++ resolved
@@ -1,10 +1,6 @@
 {
   "name": "carbon-js-sdk",
-<<<<<<< HEAD
-  "version": "0.3.35-beta.1+753bb5becabd",
-=======
   "version": "0.3.37",
->>>>>>> 63a2a827
   "description": "TypeScript SDK for Carbon blockchain",
   "main": "lib/index.js",
   "types": "lib/index.d.ts",
