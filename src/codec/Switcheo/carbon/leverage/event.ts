/* eslint-disable */
import Long from "long";
import _m0 from "protobufjs/minimal";

export const protobufPackage = "Switcheo.carbon.leverage";

export interface LeverageEvent {
  leverage: string;
  type: string;
  marketId: string;
  address: string;
  isCross: boolean;
}

function createBaseLeverageEvent(): LeverageEvent {
<<<<<<< HEAD
  return { leverage: "", type: "", marketId: "", address: "", isCross: false };
=======
  return { leverage: "", type: "", marketId: "", address: "" };
>>>>>>> b49d57b8
}

export const LeverageEvent = {
  encode(message: LeverageEvent, writer: _m0.Writer = _m0.Writer.create()): _m0.Writer {
    if (message.leverage !== "") {
      writer.uint32(10).string(message.leverage);
    }
    if (message.type !== "") {
      writer.uint32(18).string(message.type);
    }
    if (message.marketId !== "") {
      writer.uint32(26).string(message.marketId);
    }
    if (message.address !== "") {
      writer.uint32(34).string(message.address);
    }
    if (message.isCross === true) {
      writer.uint32(40).bool(message.isCross);
    }
    return writer;
  },

  decode(input: _m0.Reader | Uint8Array, length?: number): LeverageEvent {
    const reader = input instanceof _m0.Reader ? input : _m0.Reader.create(input);
    let end = length === undefined ? reader.len : reader.pos + length;
    const message = createBaseLeverageEvent();
    while (reader.pos < end) {
      const tag = reader.uint32();
      switch (tag >>> 3) {
        case 1:
          if (tag !== 10) {
            break;
          }

          message.leverage = reader.string();
          continue;
        case 2:
          if (tag !== 18) {
            break;
          }

          message.type = reader.string();
          continue;
        case 3:
          if (tag !== 26) {
            break;
          }

          message.marketId = reader.string();
          continue;
        case 4:
          if (tag !== 34) {
            break;
          }

          message.address = reader.string();
          continue;
<<<<<<< HEAD
        case 5:
          if (tag !== 40) {
            break;
          }

          message.isCross = reader.bool();
          continue;
      }
      if ((tag & 7) === 4 || tag === 0) {
        break;
      }
=======
      }
      if ((tag & 7) === 4 || tag === 0) {
        break;
      }
>>>>>>> b49d57b8
      reader.skipType(tag & 7);
    }
    return message;
  },

  fromJSON(object: any): LeverageEvent {
    return {
      leverage: isSet(object.leverage) ? String(object.leverage) : "",
      type: isSet(object.type) ? String(object.type) : "",
      marketId: isSet(object.marketId) ? String(object.marketId) : "",
      address: isSet(object.address) ? String(object.address) : "",
<<<<<<< HEAD
      isCross: isSet(object.isCross) ? Boolean(object.isCross) : false,
=======
>>>>>>> b49d57b8
    };
  },

  toJSON(message: LeverageEvent): unknown {
    const obj: any = {};
    message.leverage !== undefined && (obj.leverage = message.leverage);
    message.type !== undefined && (obj.type = message.type);
    message.marketId !== undefined && (obj.marketId = message.marketId);
    message.address !== undefined && (obj.address = message.address);
    message.isCross !== undefined && (obj.isCross = message.isCross);
    return obj;
  },

  create(base?: DeepPartial<LeverageEvent>): LeverageEvent {
    return LeverageEvent.fromPartial(base ?? {});
  },

  fromPartial(object: DeepPartial<LeverageEvent>): LeverageEvent {
    const message = createBaseLeverageEvent();
    message.leverage = object.leverage ?? "";
    message.type = object.type ?? "";
    message.marketId = object.marketId ?? "";
    message.address = object.address ?? "";
    message.isCross = object.isCross ?? false;
    return message;
  },
};

type Builtin = Date | Function | Uint8Array | string | number | boolean | undefined;

export type DeepPartial<T> = T extends Builtin ? T
  : T extends Long ? string | number | Long : T extends Array<infer U> ? Array<DeepPartial<U>>
  : T extends ReadonlyArray<infer U> ? ReadonlyArray<DeepPartial<U>>
  : T extends {} ? { [K in keyof T]?: DeepPartial<T[K]> }
  : Partial<T>;

if (_m0.util.Long !== Long) {
  _m0.util.Long = Long as any;
  _m0.configure();
}

function isSet(value: any): boolean {
  return value !== null && value !== undefined;
}<|MERGE_RESOLUTION|>--- conflicted
+++ resolved
@@ -13,11 +13,7 @@
 }
 
 function createBaseLeverageEvent(): LeverageEvent {
-<<<<<<< HEAD
-  return { leverage: "", type: "", marketId: "", address: "", isCross: false };
-=======
   return { leverage: "", type: "", marketId: "", address: "" };
->>>>>>> b49d57b8
 }
 
 export const LeverageEvent = {
@@ -75,24 +71,10 @@
 
           message.address = reader.string();
           continue;
-<<<<<<< HEAD
-        case 5:
-          if (tag !== 40) {
-            break;
-          }
-
-          message.isCross = reader.bool();
-          continue;
       }
       if ((tag & 7) === 4 || tag === 0) {
         break;
       }
-=======
-      }
-      if ((tag & 7) === 4 || tag === 0) {
-        break;
-      }
->>>>>>> b49d57b8
       reader.skipType(tag & 7);
     }
     return message;
@@ -104,10 +86,6 @@
       type: isSet(object.type) ? String(object.type) : "",
       marketId: isSet(object.marketId) ? String(object.marketId) : "",
       address: isSet(object.address) ? String(object.address) : "",
-<<<<<<< HEAD
-      isCross: isSet(object.isCross) ? Boolean(object.isCross) : false,
-=======
->>>>>>> b49d57b8
     };
   },
 
