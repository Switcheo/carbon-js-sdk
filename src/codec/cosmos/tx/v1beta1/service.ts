--- conflicted
+++ resolved
@@ -114,16 +114,12 @@
 export interface GetTxsEventRequest {
   /** events is the list of transaction event type. */
   events: string[];
-<<<<<<< HEAD
   /**
    * pagination defines a pagination for the request.
    * Deprecated post v0.46.x: use page and limit instead.
    *
    * @deprecated
    */
-=======
-  /** pagination defines an pagination for the request. */
->>>>>>> eb5feca7
   pagination?: PageRequest;
   orderBy: OrderBy;
   /** page is the page number to query, starts at 1. If not provided, will default to first page. */
@@ -144,16 +140,12 @@
   txs: Tx[];
   /** tx_responses is the list of queried TxResponses. */
   txResponses: TxResponse[];
-<<<<<<< HEAD
   /**
    * pagination defines a pagination for the response.
    * Deprecated post v0.46.x: use total instead.
    *
    * @deprecated
    */
-=======
-  /** pagination defines an pagination for the response. */
->>>>>>> eb5feca7
   pagination?: PageResponse;
   /** total is total number of results available */
   total: Long;
@@ -226,7 +218,6 @@
   txResponse?: TxResponse;
 }
 
-<<<<<<< HEAD
 /**
  * GetBlockWithTxsRequest is the request type for the Service.GetBlockWithTxs
  * RPC method.
@@ -260,9 +251,6 @@
   page: Long.UZERO,
   limit: Long.UZERO,
 };
-=======
-const baseGetTxsEventRequest: object = { events: "", orderBy: 0 };
->>>>>>> eb5feca7
 
 export const GetTxsEventRequest = {
   encode(
