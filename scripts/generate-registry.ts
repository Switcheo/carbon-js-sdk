--- conflicted
+++ resolved
@@ -13,12 +13,8 @@
 console.log(`import { MsgExecuteContract } from "cosmjs-types/cosmwasm/wasm/v1/tx";`);
 
 const modules: { [name: string]: string[] } = {};
-<<<<<<< HEAD
-const currentMsgDefinitions: string[] = []
-=======
 // TODO: To remove hardcode conditional once a better way to fix MsgSend import is found
 const currentMsgDefinitions: string[] = ['MsgSend', 'MsgSendResponse'] 
->>>>>>> 84effe46
 for (const moduleFile of codecFiles) {
 
   if (
@@ -35,7 +31,6 @@
   }
 
   const codecModule = require(`${pwd}/${moduleFile}`);
-<<<<<<< HEAD
   let messages = Object.keys(codecModule).filter((key) => {
     if (moduleFile.includes("ethermint")) {
       return (!["protobufPackage", "GenesisState"].includes(key) && !key.endsWith("ClientImpl"));
@@ -43,9 +38,6 @@
       return (key.startsWith("Msg") && key !== "MsgClientImpl") || key.startsWith("Header") || key.endsWith("Proposal")
     }
   });
-=======
-  let messages = Object.keys(codecModule).filter((key) => (key.startsWith("Msg") && key !== "MsgClientImpl") || key.startsWith("Header") || key.endsWith("Proposal"));
->>>>>>> 84effe46
   if (messages.length) {
     if (modules[codecModule.protobufPackage]) {
       modules[codecModule.protobufPackage] = [...modules[codecModule.protobufPackage], ...messages];
@@ -112,7 +104,6 @@
 for (const packageName in modules) {
   console.log("");
   for (const key of modules[packageName]) {
-<<<<<<< HEAD
     const messageAlias = key.split(" ")[2] // "XXX as XXXXX"
     const typeUrl = messageAlias ? `/${packageName}.${key.split(" ")[0].trim()}` : `/${packageName}.${key}`;
     const messageType = messageAlias ? messageAlias.trim() : key
@@ -124,14 +115,6 @@
     if (ethermint?.[1]) {
       console.log(`registry.register("${typeUrl}", Ethermint.${capitalize(ethermint?.[1])}.${messageType});`);
     } else if (match?.[1] && polynetworkFolders.includes(match?.[1])) {
-=======
-    let messageAlias = key.split(" ")[2] // "XXX as XXXXX"
-    const typeUrl = messageAlias ? `/${packageName}.${key.split(" ")[0].trim()}` : `/${packageName}.${key}`;
-    const messageType = messageAlias ? messageAlias.trim() : key
-    typeMap[messageType] = typeUrl;
-    const match = typeUrl.match(/^\/Switcheo.carbon.([a-z]+).([A-Za-z]+)$/i);
-    if (match?.[1] && polynetworkFolders.includes(match?.[1])) {
->>>>>>> 84effe46
       console.log(`registry.register("${typeUrl}", PolyNetwork.${capitalize(match[1])}.${messageType});`);
     } else {
       console.log(`registry.register("${typeUrl}", ${messageType});`);
@@ -210,7 +193,6 @@
 // TODO: Remove hardcoded statement when upgrading cosmwasm codecs
 console.log("export { MsgExecuteContract } from \"cosmjs-types/cosmwasm/wasm/v1/tx\";");
 
-<<<<<<< HEAD
 console.log("");
 console.log(
   `/* 
@@ -218,8 +200,6 @@
 */`);
 console.log(`export const EIP712Types: { [index: string]: any } = ${JSON.stringify(generateEIP712types(), null, 2)};\n`);
 
-=======
->>>>>>> 84effe46
 function updateImportsAlias(messages: string[], protobufPackage: string, currentMsgDefinitions: string[]) {
   const modulePath = getModulePathFromProtobufPackage(protobufPackage)
   let customModuleName = ""
@@ -232,11 +212,6 @@
     let msgAlias = `Msg${customModuleName}${msg.substring(3)}`
     while (currentMsgDefinitions.includes(msgAlias) && index < modulePath.length) {
       customModuleName += capitalize(modulePath[index])
-<<<<<<< HEAD
-        msgAlias = `Msg${customModuleName}${msg.substring(3)}`
-      index++
-    }
-=======
       msgAlias = `Msg${customModuleName}${msg.substring(3)}`
       index++
     }
@@ -248,7 +223,6 @@
         currentMsgDefinitions.push(msg)
         return
       }
->>>>>>> 84effe46
       messages[i] = `${msg} as ${msgAlias}`
       currentMsgDefinitions.push(msgAlias)
   });
@@ -265,8 +239,4 @@
   }
 
   return protobufPackage.split(".")
-<<<<<<< HEAD
-}
-=======
-}
->>>>>>> 84effe46
+}