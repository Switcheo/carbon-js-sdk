import { QueryClientImpl as ADLQueryClient } from "@carbon-sdk/codec/adl/query";
import { QueryClientImpl as BookQueryClient } from "@carbon-sdk/codec/book/query";
import { QueryClientImpl as BrokerQueryClient } from "@carbon-sdk/codec/broker/query";
import { QueryClientImpl as CDPQueryClient } from "@carbon-sdk/codec/cdp/query";
import { QueryClientImpl as CoinQueryClient } from "@carbon-sdk/codec/coin/query";
import { QueryClientImpl as AuthQueryClient } from "@carbon-sdk/codec/cosmos/auth/v1beta1/query";
import { QueryClientImpl as BankQueryClient } from "@carbon-sdk/codec/cosmos/bank/v1beta1/query";
import { ServiceClientImpl as CosmosTmClient } from "@carbon-sdk/codec/cosmos/base/tendermint/v1beta1/query";
import { QueryClientImpl as DistributionQueryClient } from "@carbon-sdk/codec/cosmos/distribution/v1beta1/query";
import { QueryClientImpl as EvidenceQueryClient } from "@carbon-sdk/codec/cosmos/evidence/v1beta1/query";
import { QueryClientImpl as GovQueryClient } from "@carbon-sdk/codec/cosmos/gov/v1beta1/query";
import { QueryClientImpl as MintQueryClient } from "@carbon-sdk/codec/cosmos/mint/v1beta1/query";
import { QueryClientImpl as ParamsQueryClient } from "@carbon-sdk/codec/cosmos/params/v1beta1/query";
import { QueryClientImpl as SlashingQueryClient } from "@carbon-sdk/codec/cosmos/slashing/v1beta1/query";
import { QueryClientImpl as StakingQueryClient } from "@carbon-sdk/codec/cosmos/staking/v1beta1/query";
import { QueryClientImpl as UpgradeQueryClient } from "@carbon-sdk/codec/cosmos/upgrade/v1beta1/query";
import { QueryClientImpl as EthermintEVMQueryClient } from "@carbon-sdk/codec/ethermint/evm/v1/query";
import { QueryClientImpl as EvmMergeQueryClient } from "@carbon-sdk/codec/evmmerge/query";
import { QueryClientImpl as EvmBankQueryClient } from "@carbon-sdk/codec/evmbank/query";
import { QueryClientImpl as EthermintFeeMarketQueryClient } from "@carbon-sdk/codec/ethermint/feemarket/v1/query";
import { QueryClientImpl as FeeQueryClient } from "@carbon-sdk/codec/fee/query";
import { QueryClientImpl as HeadersyncQueryClient } from "@carbon-sdk/codec/headersync/query";
import { QueryClientImpl as IBCInterchainControlQueryClient } from "@carbon-sdk/codec/ibc/applications/interchain_accounts/controller/v1/query";
import { QueryClientImpl as IBCInterchainHostQueryClient } from "@carbon-sdk/codec/ibc/applications/interchain_accounts/host/v1/query";
import { QueryClientImpl as IBCTransferQueryClient } from "@carbon-sdk/codec/ibc/applications/transfer/v1/query";
import { QueryClientImpl as IBCClientQueryClient } from "@carbon-sdk/codec/ibc/core/client/v1/query";
import { QueryClientImpl as IBCConnectionQueryClient } from "@carbon-sdk/codec/ibc/core/connection/v1/query";
import { QueryClientImpl as IBCChannelQueryClient } from "@carbon-sdk/codec/ibc/core/channel/v1/query";
import { QueryClientImpl as InflationQueryClient } from "@carbon-sdk/codec/inflation/query";
import { QueryClientImpl as InsuranceQueryClient } from "@carbon-sdk/codec/insurance/query";
import { QueryClientImpl as LeverageQueryClient } from "@carbon-sdk/codec/leverage/query";
import { QueryClientImpl as LiquidationQueryClient } from "@carbon-sdk/codec/liquidation/query";
import { QueryClientImpl as LiquidityPoolQueryClient } from "@carbon-sdk/codec/liquiditypool/query";
import { QueryClientImpl as PerpLiquidityPoolQueryClient } from "@carbon-sdk/codec/perpsliquidity/query";
import { QueryClientImpl as MarketQueryClient } from "@carbon-sdk/codec/market/query";
import { QueryClientImpl as MarketStatsQueryClient } from "@carbon-sdk/codec/marketstats/query";
import { QueryClientImpl as MiscQueryClient } from "@carbon-sdk/codec/misc/query";
import { QueryClientImpl as OracleQueryClient } from "@carbon-sdk/codec/oracle/query";
import { QueryClientImpl as OrderQueryClient } from "@carbon-sdk/codec/order/query";
import { QueryClientImpl as PositionQueryClient } from "@carbon-sdk/codec/position/query";
import { QueryClientImpl as PricingQueryClient } from "@carbon-sdk/codec/pricing/query";
import { QueryClientImpl as ProfileQueryClient } from "@carbon-sdk/codec/profile/query";
import { QueryClientImpl as SubaccountQueryClient } from "@carbon-sdk/codec/subaccount/query";
import { QueryClientImpl as PerpsLiquidityQueryClient } from "@carbon-sdk/codec/perpsliquidity/query";
import { createProtobufRpcClient, QueryClient } from "@cosmjs/stargate";
import { Tendermint34Client } from "@cosmjs/tendermint-rpc";
import BlockchainClient from "./BlockchainClient";

export interface IBCClientGroup {
  controller: IBCInterchainControlQueryClient;
  host: IBCInterchainHostQueryClient;
  transfer: IBCTransferQueryClient;

  client: IBCClientQueryClient;
  connection: IBCConnectionQueryClient;
  channel: IBCChannelQueryClient;
}

export interface EthermintClientGroup {
  evm: EthermintEVMQueryClient;
  feeMarket: EthermintFeeMarketQueryClient;
}

class CarbonQueryClient {
  adl: ADLQueryClient;
  book: BookQueryClient;
  broker: BrokerQueryClient;
  coin: CoinQueryClient;
  cdp: CDPQueryClient;
  fee: FeeQueryClient;
  inflation: InflationQueryClient;
  insurance: InsuranceQueryClient;
  leverage: LeverageQueryClient;
  liquidation: LiquidationQueryClient;
  liquiditypool: LiquidityPoolQueryClient;
  perpetualpool: PerpLiquidityPoolQueryClient;
  market: MarketQueryClient;
  marketstats: MarketStatsQueryClient;
  misc: MiscQueryClient;
  oracle: OracleQueryClient;
  order: OrderQueryClient;
  position: PositionQueryClient;
  pricing: PricingQueryClient;
  profile: ProfileQueryClient;
  subaccount: SubaccountQueryClient;
  headersync: HeadersyncQueryClient;
  perpsliquidity: PerpsLiquidityQueryClient;

  auth: AuthQueryClient;
  bank: BankQueryClient;
  distribution: DistributionQueryClient;
  evidence: EvidenceQueryClient;
  gov: GovQueryClient;
  mint: MintQueryClient;
  params: ParamsQueryClient;
  slashing: SlashingQueryClient;
  staking: StakingQueryClient;
  upgrade: UpgradeQueryClient;
  cosmosTm: CosmosTmClient;

  chain: BlockchainClient;
  ibc: IBCClientGroup;
  ethermint: EthermintClientGroup;
  evmmerge: EvmMergeQueryClient;
  evmbank: EvmBankQueryClient;

  private baseClient: QueryClient;

  constructor(private readonly tmClient: Tendermint34Client) {
    this.baseClient = new QueryClient(this.tmClient);
    const rpcClient = createProtobufRpcClient(this.baseClient);

    this.chain = BlockchainClient.connectWithTm(this.tmClient);

    this.adl = new ADLQueryClient(rpcClient);
    this.book = new BookQueryClient(rpcClient);
    this.broker = new BrokerQueryClient(rpcClient);
    this.coin = new CoinQueryClient(rpcClient);
    this.cdp = new CDPQueryClient(rpcClient);
    this.fee = new FeeQueryClient(rpcClient);
    this.inflation = new InflationQueryClient(rpcClient);
    this.insurance = new InsuranceQueryClient(rpcClient);
    this.leverage = new LeverageQueryClient(rpcClient);
    this.liquidation = new LiquidationQueryClient(rpcClient);
    this.liquiditypool = new LiquidityPoolQueryClient(rpcClient);
    this.perpetualpool = new PerpLiquidityPoolQueryClient(rpcClient);
    this.market = new MarketQueryClient(rpcClient);
    this.marketstats = new MarketStatsQueryClient(rpcClient);
    this.misc = new MiscQueryClient(rpcClient);
    this.oracle = new OracleQueryClient(rpcClient);
    this.order = new OrderQueryClient(rpcClient);
    this.position = new PositionQueryClient(rpcClient);
    this.pricing = new PricingQueryClient(rpcClient);
    this.profile = new ProfileQueryClient(rpcClient);
    this.subaccount = new SubaccountQueryClient(rpcClient);
    this.headersync = new HeadersyncQueryClient(rpcClient);
<<<<<<< HEAD
    this.perpsliquidity = new PerpsLiquidityQueryClient(rpcClient);
=======
    this.evmmerge = new EvmMergeQueryClient(rpcClient);
    this.evmbank = new EvmBankQueryClient(rpcClient);
>>>>>>> 8e6eb477

    this.auth = new AuthQueryClient(rpcClient);
    this.bank = new BankQueryClient(rpcClient);
    this.distribution = new DistributionQueryClient(rpcClient);
    this.evidence = new EvidenceQueryClient(rpcClient);
    this.gov = new GovQueryClient(rpcClient);
    this.mint = new MintQueryClient(rpcClient);
    this.params = new ParamsQueryClient(rpcClient);
    this.slashing = new SlashingQueryClient(rpcClient);
    this.staking = new StakingQueryClient(rpcClient);
    this.upgrade = new UpgradeQueryClient(rpcClient);
    this.cosmosTm = new CosmosTmClient(rpcClient);

    this.ibc = {
      controller: new IBCInterchainControlQueryClient(rpcClient),
      host: new IBCInterchainHostQueryClient(rpcClient),
      transfer: new IBCTransferQueryClient(rpcClient),
      client: new IBCClientQueryClient(rpcClient),
      connection: new IBCConnectionQueryClient(rpcClient),
      channel: new IBCChannelQueryClient(rpcClient),
    };

    this.ethermint = {
      evm: new EthermintEVMQueryClient(rpcClient),
      feeMarket: new EthermintFeeMarketQueryClient(rpcClient),
    }
  }

  getProtobufRpcClient() {
    return createProtobufRpcClient(this.baseClient);
  }
}

export default CarbonQueryClient;<|MERGE_RESOLUTION|>--- conflicted
+++ resolved
@@ -134,12 +134,9 @@
     this.profile = new ProfileQueryClient(rpcClient);
     this.subaccount = new SubaccountQueryClient(rpcClient);
     this.headersync = new HeadersyncQueryClient(rpcClient);
-<<<<<<< HEAD
-    this.perpsliquidity = new PerpsLiquidityQueryClient(rpcClient);
-=======
     this.evmmerge = new EvmMergeQueryClient(rpcClient);
     this.evmbank = new EvmBankQueryClient(rpcClient);
->>>>>>> 8e6eb477
+    this.perpsliquidity = new PerpsLiquidityQueryClient(rpcClient);
 
     this.auth = new AuthQueryClient(rpcClient);
     this.bank = new BankQueryClient(rpcClient);
