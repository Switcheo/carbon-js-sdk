import { MinGasPrice } from "@carbon-sdk/codec";
<<<<<<< HEAD
import { CARBON_GAS_PRICE, Network, decTypeDecimals } from "@carbon-sdk/constant";
import { Models } from "@carbon-sdk/index";
import { AddressUtils, CarbonTx, NumberUtils } from "@carbon-sdk/util";
import { CarbonSigner, CarbonSignerTypes } from "@carbon-sdk/wallet";
import { Algo } from "@cosmjs/proto-signing";
import { Leap } from "@cosmos-kit/leap";
import { AppCurrency, ChainInfo, FeeCurrency } from "@keplr-wallet/types";
import SDKProvider from "../sdk";


const SWTH: FeeCurrency = {
=======
import { Network } from "@carbon-sdk/constant";
import { Models } from "@carbon-sdk/index";
import { AddressUtils, CarbonTx } from "@carbon-sdk/util";
import { CarbonSigner, CarbonSignerTypes } from "@carbon-sdk/wallet";
import { Algo } from "@cosmjs/proto-signing";
import { Leap } from "@cosmos-kit/leap";
import { AppCurrency, Bech32Config, BIP44, ChainInfo, Currency } from "@keplr-wallet/types";
import SDKProvider from "../sdk";


const SWTH = {
>>>>>>> 428ff2da
  coinDenom: "SWTH",
  coinMinimalDenom: "swth",
  coinDecimals: 8,
  coinGeckoId: "switcheo",
<<<<<<< HEAD
  gasPriceStep: CARBON_GAS_PRICE,
=======
>>>>>>> 428ff2da
}
class LeapAccount {
  static SWTH_CURRENCY: AppCurrency = SWTH
  static BASE_CHAIN_INFO = {
    bip44: { coinType: AddressUtils.SWTHAddress.coinType() },
    currencies: [],
    feeCurrencies: [SWTH],
<<<<<<< HEAD
    gasPriceStep: SWTH.gasPriceStep,
=======
    gasPriceStep: {
      low: 1,
      average: 1.5,
      high: 2,
    },
>>>>>>> 428ff2da
  } as const;

  static createLeapSigner(leap: Leap, chainId: string): CarbonSigner {
    
    const signDirect = async (signerAddress: string, doc: Models.Tx.SignDoc) => {
      const signOpts = { preferNoSetFee: true };
      return await leap!.signDirect(chainId, signerAddress, doc, signOpts);
    };
    
    const signAmino = async (signerAddress: string, doc: CarbonTx.StdSignDoc) => {
      const signOpts = { preferNoSetFee: true };
      return await leap!.signAmino(chainId, signerAddress, doc, signOpts)
    };

    const getAccounts = async () => {
      const account = await leap.getKey(chainId)
      return [{
        algo: 'secp256k1' as Algo,
        address: account.bech32Address,
        pubkey: account.pubKey,
      }]
    };

    return {
      type: CarbonSignerTypes.BrowserInjected,
      signDirect,
      signAmino,
      getAccounts,
    };
  }

  static async getChainId(configProvider: SDKProvider): Promise<string> {
    const chainId = await configProvider.query.chain.getChainId();
    return chainId
  }

  static async getChainInfo(configProvider: SDKProvider): Promise<ChainInfo> {
    const config = configProvider.getConfig();
    const bech32Prefix = config.Bech32Prefix;

    const chainId = await configProvider.query.chain.getChainId();
    const gasPricesResult = await configProvider.query.fee.MinGasPriceAll({});
    const tokenClient = configProvider.getTokenClient();
    const coingeckoIdMap = tokenClient.geckoTokenNames;
<<<<<<< HEAD
    const feeCurrencies: FeeCurrency[] = gasPricesResult.minGasPrices.reduce((result: FeeCurrency[], price: MinGasPrice) => {
      const token = tokenClient.tokenForDenom(price.denom);
      if (!token || token.denom === 'swth') return result;
      // Check if gas price is valid, else add default
      const gasPriceAdjusted = NumberUtils.bnOrZero(price.gasPrice).shiftedBy(-decTypeDecimals);
      const minGasPrice = gasPriceAdjusted.isNaN() || gasPriceAdjusted.isZero()
        ? (LeapAccount.BASE_CHAIN_INFO.gasPriceStep?.low ?? CARBON_GAS_PRICE.low)
        : gasPriceAdjusted.toNumber();
=======
    const feeCurrencies: AppCurrency[] = gasPricesResult.minGasPrices.reduce((result: AppCurrency[], price: MinGasPrice) => {
      const token = tokenClient.tokenForDenom(price.denom);
      if (!token || token.denom === 'swth') return result;
>>>>>>> 428ff2da
      result.push({
        coinDenom: token.symbol ?? token.denom,
        coinMinimalDenom: token.denom,
        coinDecimals: token.decimals.toNumber(),
        coinGeckoId: coingeckoIdMap[token.denom],
<<<<<<< HEAD
        gasPriceStep: {
          low: minGasPrice,
          average: minGasPrice,
          high: minGasPrice,
        },
      });
      return result;
    }, [] as FeeCurrency[]);

    return {
      feeCurrencies: [LeapAccount.SWTH_CURRENCY, ...feeCurrencies],
      bip44: LeapAccount.BASE_CHAIN_INFO.bip44,
      currencies: [LeapAccount.SWTH_CURRENCY, ...feeCurrencies] as AppCurrency[],
=======
      });
      return result;
    }, [] as AppCurrency[]);

    return {
      feeCurrencies: [LeapAccount.SWTH_CURRENCY, ...feeCurrencies],
      gasPriceStep: LeapAccount.BASE_CHAIN_INFO.gasPriceStep,
      bip44: LeapAccount.BASE_CHAIN_INFO.bip44,
      currencies: [LeapAccount.SWTH_CURRENCY, ...feeCurrencies],
>>>>>>> 428ff2da
      stakeCurrency: LeapAccount.SWTH_CURRENCY,
      rest: config.restUrl,
      rpc: config.tmRpcUrl,
      chainName: config.network === Network.MainNet ? `Carbon` : `Carbon (${config.network})`,
      chainId: chainId,
      bech32Config: {
        bech32PrefixAccAddr: `${bech32Prefix}`,
        bech32PrefixAccPub: `${bech32Prefix}pub`,
        bech32PrefixValAddr: `${bech32Prefix}valoper`,
        bech32PrefixValPub: `${bech32Prefix}valoperpub`,
        bech32PrefixConsAddr: `${bech32Prefix}valcons`,
        bech32PrefixConsPub: `${bech32Prefix}valconspub`,
      },
      features: ["stargate", "ibc-transfer", "ibc-go"],
    }
  }
}

namespace LeapAccount {

}

export interface LeapExtended extends Leap {
  experimentalSuggestChain(chainInfo: ChainInfo): Promise<void>
}

export default LeapAccount<|MERGE_RESOLUTION|>--- conflicted
+++ resolved
@@ -1,5 +1,4 @@
 import { MinGasPrice } from "@carbon-sdk/codec";
-<<<<<<< HEAD
 import { CARBON_GAS_PRICE, Network, decTypeDecimals } from "@carbon-sdk/constant";
 import { Models } from "@carbon-sdk/index";
 import { AddressUtils, CarbonTx, NumberUtils } from "@carbon-sdk/util";
@@ -11,27 +10,11 @@
 
 
 const SWTH: FeeCurrency = {
-=======
-import { Network } from "@carbon-sdk/constant";
-import { Models } from "@carbon-sdk/index";
-import { AddressUtils, CarbonTx } from "@carbon-sdk/util";
-import { CarbonSigner, CarbonSignerTypes } from "@carbon-sdk/wallet";
-import { Algo } from "@cosmjs/proto-signing";
-import { Leap } from "@cosmos-kit/leap";
-import { AppCurrency, Bech32Config, BIP44, ChainInfo, Currency } from "@keplr-wallet/types";
-import SDKProvider from "../sdk";
-
-
-const SWTH = {
->>>>>>> 428ff2da
   coinDenom: "SWTH",
   coinMinimalDenom: "swth",
   coinDecimals: 8,
   coinGeckoId: "switcheo",
-<<<<<<< HEAD
   gasPriceStep: CARBON_GAS_PRICE,
-=======
->>>>>>> 428ff2da
 }
 class LeapAccount {
   static SWTH_CURRENCY: AppCurrency = SWTH
@@ -39,15 +22,7 @@
     bip44: { coinType: AddressUtils.SWTHAddress.coinType() },
     currencies: [],
     feeCurrencies: [SWTH],
-<<<<<<< HEAD
     gasPriceStep: SWTH.gasPriceStep,
-=======
-    gasPriceStep: {
-      low: 1,
-      average: 1.5,
-      high: 2,
-    },
->>>>>>> 428ff2da
   } as const;
 
   static createLeapSigner(leap: Leap, chainId: string): CarbonSigner {
@@ -92,7 +67,6 @@
     const gasPricesResult = await configProvider.query.fee.MinGasPriceAll({});
     const tokenClient = configProvider.getTokenClient();
     const coingeckoIdMap = tokenClient.geckoTokenNames;
-<<<<<<< HEAD
     const feeCurrencies: FeeCurrency[] = gasPricesResult.minGasPrices.reduce((result: FeeCurrency[], price: MinGasPrice) => {
       const token = tokenClient.tokenForDenom(price.denom);
       if (!token || token.denom === 'swth') return result;
@@ -101,17 +75,11 @@
       const minGasPrice = gasPriceAdjusted.isNaN() || gasPriceAdjusted.isZero()
         ? (LeapAccount.BASE_CHAIN_INFO.gasPriceStep?.low ?? CARBON_GAS_PRICE.low)
         : gasPriceAdjusted.toNumber();
-=======
-    const feeCurrencies: AppCurrency[] = gasPricesResult.minGasPrices.reduce((result: AppCurrency[], price: MinGasPrice) => {
-      const token = tokenClient.tokenForDenom(price.denom);
-      if (!token || token.denom === 'swth') return result;
->>>>>>> 428ff2da
       result.push({
         coinDenom: token.symbol ?? token.denom,
         coinMinimalDenom: token.denom,
         coinDecimals: token.decimals.toNumber(),
         coinGeckoId: coingeckoIdMap[token.denom],
-<<<<<<< HEAD
         gasPriceStep: {
           low: minGasPrice,
           average: minGasPrice,
@@ -125,17 +93,6 @@
       feeCurrencies: [LeapAccount.SWTH_CURRENCY, ...feeCurrencies],
       bip44: LeapAccount.BASE_CHAIN_INFO.bip44,
       currencies: [LeapAccount.SWTH_CURRENCY, ...feeCurrencies] as AppCurrency[],
-=======
-      });
-      return result;
-    }, [] as AppCurrency[]);
-
-    return {
-      feeCurrencies: [LeapAccount.SWTH_CURRENCY, ...feeCurrencies],
-      gasPriceStep: LeapAccount.BASE_CHAIN_INFO.gasPriceStep,
-      bip44: LeapAccount.BASE_CHAIN_INFO.bip44,
-      currencies: [LeapAccount.SWTH_CURRENCY, ...feeCurrencies],
->>>>>>> 428ff2da
       stakeCurrency: LeapAccount.SWTH_CURRENCY,
       rest: config.restUrl,
       rpc: config.tmRpcUrl,
