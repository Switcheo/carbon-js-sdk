export const InsightsEndpoints = {
  // Chain api
  "chain/stake": "/chain/stake",
  "chain/transaction": "/chain/transaction",
  "chain/blocktime": "/chain/blocktime",

  // User api
  "user/active": "/user/active",
  "user/profile": "/user/profile",
  "user/total": "/user/total",
  "user/growth": "/user/growth",

  // Pool api
  "pool/list": "/pool/list",
  "pool/volume": "/pool/:poolId/volume",
  "pools/volume": "/pool/volume",
  "pools/liquidity": "/pool/liquidity",
  "pool/history": "/pool/history",

  //market
  "market/volume": "/market/volume",

  // Node api
  "node/list": "/node/list",

  // Balance api
  "balance/total": "/balance/total",
  "balance/list": "/balance/list",
  "balance/change": "/balance/:address/change",
  "balance/supply": "/balance/supply",
  "balance/history": "/balance/:address/:denom/history",
  "balance/distribution": "/balance/distribution",

  // Position api
  "position/leaderboard": "/position/:fromUnix/:toUnix/leaderboard",
  "position/view": "/position/view/:view",
  "position/liquidation": "/position/liquidation",
  "position/liquidation/engine": "/position/liquidation/engine",

  // Competition api
  "competition/list": "/competition/list",
  "competition/leaderboard": "/competition/leaderboard",
  "competition/leaderboardpnl": "/competition/leaderboardpnl",
  "competition/leaderboardlottery": "/competition/leaderboardlottery",
  "competition/leaderboardleague": "/competition/leaderboardleague",

  //Coin Gecko Tokens api
  "info/denom_gecko_map": "/info/denom_gecko_map",

  //funding
  "market/funding": "/market/funding",

<<<<<<< HEAD
  // Delegations api
  "delegations/delegator": "/delegations/:delegator",

  // Oracles api
  "info/oracles_price": "/info/oracles_price",
=======
  // Proposal api
  "proposal/votes": "/gov/proposal/:proposalId/votes",
>>>>>>> f6401d1e
};

export type Interval = "millisecond" | "second" | "minute" | "hour" | "day" | "week" | "month" | "quarter";

export interface QueryByTimeRequest {
  interval?: Interval;
  from?: string;
  until?: string;
}

export interface QueryByPageRequest {
  limit?: number;
  offset?: number;
  sort?: "ASC" | "DESC";
}

export interface InsightsQueryResponse<T> {
  result: T;
}

export interface Entries<T> {
  entries: T;
}

export interface TimeMeta {
  from: string;
  until: string;
  interval: Interval;
}

export interface PageMeta {
  count: number;
  limit: number;
  offset: number;
}<|MERGE_RESOLUTION|>--- conflicted
+++ resolved
@@ -50,16 +50,14 @@
   //funding
   "market/funding": "/market/funding",
 
-<<<<<<< HEAD
+  // Proposal api
+  "proposal/votes": "/gov/proposal/:proposalId/votes",
+
   // Delegations api
   "delegations/delegator": "/delegations/:delegator",
 
   // Oracles api
   "info/oracles_price": "/info/oracles_price",
-=======
-  // Proposal api
-  "proposal/votes": "/gov/proposal/:proposalId/votes",
->>>>>>> f6401d1e
 };
 
 export type Interval = "millisecond" | "second" | "minute" | "hour" | "day" | "week" | "month" | "quarter";
