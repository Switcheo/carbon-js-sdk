<<<<<<< HEAD
import { TokenClient } from '@carbon-sdk/clients'
import { Bridge } from '@carbon-sdk/codec'
=======
import { Block } from '@carbon-sdk/codec'
>>>>>>> adea8fd6
import { Network } from "@carbon-sdk/constant/network"
import { SimpleMap } from "./type"

export enum Blockchain {
  Neo = "neo",
  Ethereum = "eth",
  BinanceSmartChain = "bsc",
  Zilliqa = "zil",
  Arbitrum = "arbitrum",
  Polygon = "polygon",
  Okc = "okc",
  Native = "native",
  Btc = "btc",
  Carbon = "carbon",
  Switcheo = "switcheo",
  TradeHub = "tradehub",
  PolyNetwork = "polynetwork",
  Neo3 = "neo3",
  Osmosis = "osmosis",
  Ibc = "ibc",
  Terra = "terra",
  CosmosHub = "cosmoshub",
  Juno = "juno",
  Evmos = "evmos",
  Axelar = "axelar",
  Stride = "stride",
  Kujira = "kujira",
  Terra2 = "terra2",
  Quicksilver = "quicksilver",
  Comdex = "comdex",
  StafiHub = "stafi",
  Persistence = "persistence",
  Stargaze = "stargaze",
  Canto = "canto",
  OmniFlixHub = "omniflixhub",
  Agoric = "agoric",
}

export type BlockchainV2 = ReturnType<TokenClient['getAllBlockchainNames']>[number] | "Native" | "Carbon" | "Tradehub" | "Ibc" | "Polynetwork"

export const BRIDGE_IDS = {
  polynetwork: 1,
  ibc: 2,
}

export interface BridgeMap {
  polynetwork: Bridge[]
  ibc: Bridge[]
}

export type ChainIds = SimpleMap<number>

export const ChainNames = {
  1: "MainNet",
  3: "Ropsten",
  4: "Rinkeby",
  5: "Goerli",
  56: "BSC MainNet",
  97: "BSC TestNet",
  110: "ZIL DevNet",
  111: "ZIL TestNet",
  65: "Okc TestNet",
  66: "Okc MainNet",
  137: "Polygon MainNet",
  80001: "Polygon Mumbai",
  42161: "Arbitrum MainNet",
  421611: "Arbitrum TestNet",
} as const

export const CHAIN_IDS: ChainIds = {
  native: 0,
  btc: 1,
  eth: 2,
  neo: 4,
  bsc: 6,
  neo3: 14,
  zil: 18,
  arbitrum: 19,
  okc: 66,
  polygon: 137,
  osmosis: 244,
  terra: 245,
  cosmoshub: 246,
  juno: 247,
  evmos: 248,
  axelar: 249,
  stride: 313,
  kujira: 314,
  terra2: 315,
  quicksilver: 316,
  comdex: 317,
  stafihub: 318,
  persistence: 319,
  stargaze: 320,
  canto: 321,
  omniflixhub: 322,
  agoric: 323,
}

export const CHAIN_IDS_DEV: ChainIds = {
  eth: 350,
  neo: 5,
  neo3: 88,
  bsc: 79,
  zil: 111,
}

export const CHAIN_IDS_TEST: ChainIds = {
  eth: 2,
  neo: 5,
  neo3: 88,
  bsc: 79,
  zil: 111,
}

export const chainIdsByBlockchain: SimpleMap<ChainIds> = {
  [Network.MainNet]: CHAIN_IDS,
  [Network.DevNet]: CHAIN_IDS_DEV,
  [Network.TestNet]: CHAIN_IDS_TEST,
  [Network.LocalHost]: CHAIN_IDS_TEST,
}

export function parseBlockchain(value: string | null): Blockchain | null {
  if (value === null || value === undefined) return null
  return Object.values(Blockchain).find((enumMember) => enumMember.toLowerCase() === value.toLowerCase()) ?? null
}

export function getChainFromID(id: number): string | undefined {
  return Object.keys(CHAIN_IDS).find((key) => CHAIN_IDS[key] === id)
}

export const getBlockchainFromChain = (chainId?: number) => {
  switch (chainId) {
    case 1:
    case 3:
    case 4:
<<<<<<< HEAD
      return 'Ethereum'
    case 56:
    case 97:
      return 'Binance Smart Chain'
=======
    case 5:
      return Blockchain.Ethereum
    case 56:
    case 97:
      return Blockchain.BinanceSmartChain
    case 65:
    case 66:
      return Blockchain.Okc
    case 137:
    case 80001:
      return Blockchain.Polygon
>>>>>>> adea8fd6
    case 110:
    case 111:
      return 'Zilliqa'
    case 42161:
    case 421611:
      return 'Arbitrum'
  }
  return undefined
}

export const blockchainForChainId = (chainId?: number, network = Network.MainNet): Blockchain | BlockchainV2 | undefined => {
  switch (network) {
    case Network.MainNet:
      switch (chainId) {
        case 0:
          return "Native"
        case 1:
          return "Bitcoin"
        case 2:
          return "Ethereum"
        case 4:
          return "Neo"
        case 6:
          return "Binance Smart Chain"
        case 14:
          return "Neo3"
        case 9:  /* FALLTHROUGH */
        case 18:
<<<<<<< HEAD
          return "Zilliqa"
=======
          return Blockchain.Zilliqa
        case 12: /* FALLTHROUGH */
        case 66:
          return Blockchain.Okc
        case 17: /* FALLTHROUGH */
        case 137:
          return Blockchain.Polygon
>>>>>>> adea8fd6
        case 244:
          return "Osmosis"
        case 13: /* FALLTHROUGH */
        case 245:
          return "Terra Classic"
        case 246:
          return "Cosmos Hub"
        case 5: /* FALLTHROUGH */
        case 247:
          return "Juno"
        case 7: /* FALLTHROUGH */
        case 248:
          return "Evmos"
        case 8: /* FALLTHROUGH */
        case 249:
          return "Axelar"
        case 313:
          return "Stride"
        case 314:
          return "Kujira"
        case 315:
          return "Terra"
        case 316:
          return "Quicksilver"
        case 12: /* FALLTHROUGH */
        case 317:
          return "Comdex"
        case 318:
          return "Stafihub"
        case 15: /* FALLTHROUGH */
        case 319:
          return "Persistence Core"
        case 16: /* FALLTHROUGH */
        case 320:
          return "Stargaze"
        case 321:
          return "Canto"
        case 322:
          return "OmniFlix Hub"
        case 323:
          return "Agoric"
        case 19: /* FALLTHROUGH */
        case 42161:
          return "Arbitrum"
        default:
          return undefined
      }
    case Network.TestNet:
      switch (chainId) {
        case 1:
<<<<<<< HEAD
          return "Bitcoin"
=======
          return Blockchain.Btc
        case 0:
>>>>>>> adea8fd6
        case 5:
          return "Carbon"
        case 79:
          return "Binance Smart Chain"
        case 88:
          return "Neo3"
        case 111:
          return "Zilliqa"
        case 2: /* FALLTHROUGH */
        case 502:
          return "Ethereum"
        default:
          return undefined
      }
    case Network.DevNet:
      switch (chainId) {
        case 0:
          return Blockchain.Carbon
        case 1:
          return Blockchain.Btc
        case 2:
        case 350:
          return "Ethereum"
        case 5:
          return "Neo"
        case 79:
<<<<<<< HEAD
          return "Binance Smart Chain"
=======
          return Blockchain.BinanceSmartChain
        case 111:
          return Blockchain.Zilliqa
        default:
          return undefined
>>>>>>> adea8fd6
      }
    case Network.LocalHost:
      return undefined
    default:
      return undefined
  }
}<|MERGE_RESOLUTION|>--- conflicted
+++ resolved
@@ -1,9 +1,6 @@
-<<<<<<< HEAD
+import { Block } from '@carbon-sdk/codec'
 import { TokenClient } from '@carbon-sdk/clients'
 import { Bridge } from '@carbon-sdk/codec'
-=======
-import { Block } from '@carbon-sdk/codec'
->>>>>>> adea8fd6
 import { Network } from "@carbon-sdk/constant/network"
 import { SimpleMap } from "./type"
 
@@ -140,24 +137,17 @@
     case 1:
     case 3:
     case 4:
-<<<<<<< HEAD
+    case 5:
       return 'Ethereum'
     case 56:
     case 97:
       return 'Binance Smart Chain'
-=======
-    case 5:
-      return Blockchain.Ethereum
-    case 56:
-    case 97:
-      return Blockchain.BinanceSmartChain
     case 65:
     case 66:
       return Blockchain.Okc
     case 137:
     case 80001:
       return Blockchain.Polygon
->>>>>>> adea8fd6
     case 110:
     case 111:
       return 'Zilliqa'
@@ -186,17 +176,13 @@
           return "Neo3"
         case 9:  /* FALLTHROUGH */
         case 18:
-<<<<<<< HEAD
           return "Zilliqa"
-=======
-          return Blockchain.Zilliqa
         case 12: /* FALLTHROUGH */
         case 66:
           return Blockchain.Okc
         case 17: /* FALLTHROUGH */
         case 137:
           return Blockchain.Polygon
->>>>>>> adea8fd6
         case 244:
           return "Osmosis"
         case 13: /* FALLTHROUGH */
@@ -247,12 +233,8 @@
     case Network.TestNet:
       switch (chainId) {
         case 1:
-<<<<<<< HEAD
           return "Bitcoin"
-=======
-          return Blockchain.Btc
         case 0:
->>>>>>> adea8fd6
         case 5:
           return "Carbon"
         case 79:
@@ -279,15 +261,11 @@
         case 5:
           return "Neo"
         case 79:
-<<<<<<< HEAD
           return "Binance Smart Chain"
-=======
-          return Blockchain.BinanceSmartChain
         case 111:
           return Blockchain.Zilliqa
         default:
           return undefined
->>>>>>> adea8fd6
       }
     case Network.LocalHost:
       return undefined
