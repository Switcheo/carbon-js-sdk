import { registry, TxTypes } from "@carbon-sdk/codec";
import { AuthInfo } from "@carbon-sdk/codec/cosmos/tx/v1beta1/tx";
<<<<<<< HEAD
import { CarbonEvmChainIDs, EthNetworkConfig, Network, NetworkConfigs, RequestArguments, SyncResult } from "@carbon-sdk/constant";
=======
import { AVALANCHE_MAINNET, AVALANCHE_TESTNET, BASE_MAINNET, BASE_TESTNET, CarbonEvmChainIDs, EthNetworkConfig, MANTLE_MAINNET, MANTLE_TESTNET, MONAD_TESTNET, Network, NetworkConfigs, OP_MAINNET, OP_TESTNET, RequestArguments, SyncResult } from "@carbon-sdk/constant";
>>>>>>> 99954524
import { ABIs } from "@carbon-sdk/eth";
import { AminoTypesMap, AuthUtils, CarbonSDK, EvmUtils, Models, ProviderAgent, SupportedEip6963Provider } from "@carbon-sdk/index";
import { AddressUtils, CarbonTx } from "@carbon-sdk/util";
import { ETHAddress, SWTHAddress, SWTHAddressOptions } from "@carbon-sdk/util/address";
import { BlockchainV2, BLOCKCHAIN_V2_TO_V1_MAPPING, ChainNames, EVMChain, getBlockchainFromChainV2 } from "@carbon-sdk/util/blockchain";
import { constructEIP712Tx } from "@carbon-sdk/util/eip712";
import { ETH_SECP256K1_TYPE, parseChainId, populateEvmTransactionDetails, PUBLIC_KEY_SIGNING_TEXT } from "@carbon-sdk/util/ethermint";
import { DEFAULT_PUBLIC_KEY_MESSAGE } from "@carbon-sdk/util/evm";
import { appendHexPrefix } from "@carbon-sdk/util/generic";
import { legacyConstructEIP712Tx } from "@carbon-sdk/util/legacyEIP712";
import { carbonNetworkFromChainId } from "@carbon-sdk/util/network";
import { signTransactionWrapper } from "@carbon-sdk/util/provider";
import { SimpleMap } from "@carbon-sdk/util/type";
import { CarbonSigner, CarbonSignerTypes } from "@carbon-sdk/wallet";
import { AminoMsg } from "@cosmjs/amino";
import { makeSignDoc } from "@cosmjs/amino/build";
import { Algo, EncodeObject, makeSignDoc as makeProtoSignDoc, TxBodyEncodeObject } from "@cosmjs/proto-signing";
import { StdFee } from "@cosmjs/stargate";
import { TxBody } from "cosmjs-types/cosmos/tx/v1beta1/tx";
import * as ethSignUtils from "eth-sig-util";
import { ethers } from "ethers";
import { CARBON_EVM_DEVNET, CARBON_EVM_LOCALHOST, CARBON_EVM_MAINNET, CARBON_EVM_TESTNET, ChangeNetworkParam as MetaMaskChangeNetworkParam, ETH_MAINNET, ETH_TESTNET } from "../../constant";
import { Eip6963Provider } from "../eip6963Provider";
import { parseEvmError } from "./error";
import { LEGACY_ACCOUNTS_MAINNET, LEGACY_ACCOUNTS_TESTNET } from "./legacy-accounts";

type ChainContracts = {
  [key in Network]: string;
};
const CONTRACT_HASH: {
  [key in EVMChain]: ChainContracts;
} = {
  Ethereum: {
    // use same rinkeby contract for all non-mainnet uses
    [Network.TestNet]: "0x086e1b5f67c0f7ca8eb202d35553e27e964899e2",
    [Network.DevNet]: "0x086e1b5f67c0f7ca8eb202d35553e27e964899e2",
    [Network.LocalHost]: "0x086e1b5f67c0f7ca8eb202d35553e27e964899e2",

    [Network.MainNet]: "0xf4552877A40c1527D38970F170993660084D4541",
  } as const,
  ['Binance Smart Chain']: {
    // use same testnet contract for all non-mainnet uses
    [Network.TestNet]: "0x06E949ec2d6737ff57859CdcE426C5b5CA2Fc085",
    [Network.DevNet]: "0x06E949ec2d6737ff57859CdcE426C5b5CA2Fc085",
    [Network.LocalHost]: "0x06E949ec2d6737ff57859CdcE426C5b5CA2Fc085",

    [Network.MainNet]: "0x3786d94AC6B15FE2eaC72c3CA78cB82578Fc66f4",
  } as const,
  Arbitrum: {
    // use same testnet contract for all non-mainnet uses
    [Network.TestNet]: "",
    [Network.DevNet]: "",
    [Network.LocalHost]: "",

    [Network.MainNet]: "0x43138036d1283413035b8eca403559737e8f7980",
  } as const,
  Polygon: {
    // use same testnet contract for all non-mainnet uses
    [Network.TestNet]: "",
    [Network.DevNet]: "",
    [Network.LocalHost]: "",

    [Network.MainNet]: "0x61B9503Fe023E1F1Dd0ab7417923cB0A41DD9E0c",
  } as const,
  OKC: {
    // use same testnet contract for all non-mainnet uses
    [Network.TestNet]: "",
    [Network.DevNet]: "",
    [Network.LocalHost]: "",

    [Network.MainNet]: "0x7e8D8c98a016877Cb3103e837Fc71D41b155aF70",
  } as const,
  Mantle: {
    // use same testnet contract for all non-mainnet uses
    [Network.TestNet]: "",
    [Network.DevNet]: "",
    [Network.LocalHost]: "",

    [Network.MainNet]: "",
  } as const,
  Optimism: {
    // use same testnet contract for all non-mainnet uses
    [Network.TestNet]: "",
    [Network.DevNet]: "",
    [Network.LocalHost]: "",

    [Network.MainNet]: "",
  } as const,
  Avalanche: {
    // use same testnet contract for all non-mainnet uses
    [Network.TestNet]: "",
    [Network.DevNet]: "",
    [Network.LocalHost]: "",

    [Network.MainNet]: "",
  } as const,
  Base: {
    // use same testnet contract for all non-mainnet uses
    [Network.TestNet]: "",
    [Network.DevNet]: "",
    [Network.LocalHost]: "",

    [Network.MainNet]: "",
  } as const,
  Monad: {
    // use same testnet contract for all non-mainnet uses
    [Network.TestNet]: "",
    [Network.DevNet]: "",
    [Network.LocalHost]: "",

    [Network.MainNet]: "",
  } as const,
  Carbon: {
    //Carbon does not support Metamask legacy mnemonic sign in
    [Network.TestNet]: "",
    [Network.DevNet]: "",
    [Network.LocalHost]: "",

    [Network.MainNet]: "",
  } as const,
} as const;

const REGISTRY_CONTRACT_ABI = ABIs.keyStorage;

const ENCRYPTION_VERSION = "x25519-xsalsa20-poly1305";

const MNEMONIC_MATCH_REGEX = /-----BEGIN MNEMONIC PHRASE-----([a-z\s]*)-----END MNEMONIC PHRASE-----/im;
const MNEMONIC_MATCH_REGEX_LEGACY = /^[a-z\s]*$/i;

const getEncryptMessage = (input: string) => {
  return `
  !!! Attention !!! Please make sure you are connecting to https://app.dem.exchange, do not confirm decrypt if you're connecting to untrusted sites.
  -----BEGIN MNEMONIC PHRASE-----
  ${input}
  -----END MNEMONIC PHRASE-----
  `
    .trim()
    .replace(/^\s+/gm, "");
};

interface MetaMaskAPI {
  isMetaMask: boolean;
  chainId: string | null;
  _state: { isConnected: boolean };
  request: (args: RequestArguments) => Promise<unknown>;
  on: (eventName: string, listener: (...args: unknown[]) => void) => any;
}

export interface CallContractArgs {
  from?: string;
  value?: string;
  data?: string;
}

export interface StoredMnemonicInfo {
  mnemonic: string,
  chain: EVMChain,
  privateKey: string,
  bech32Address: string
  evmHexAddress: string
}

/**
 * TODO: Add docs
 */
export class MetaMask extends Eip6963Provider {
  private blockchain: EVMChain = 'Ethereum';
  private connectedAccount: string = ''

  static createMetamaskSigner(metamask: MetaMask, evmChainId: string, pubKeyBase64: string, addressOptions: SWTHAddressOptions): CarbonSigner {
    const evmHexAddress = AddressUtils.ETHAddress.publicKeyToAddress(Buffer.from(pubKeyBase64, "base64"), addressOptions)
    const signDirect = async (_: string, doc: Models.Tx.SignDoc) => {
      const txBody = TxBody.decode(doc.bodyBytes)
      const authInfo = AuthInfo.decode(doc.authInfoBytes)
      const msgs: EncodeObject[] = txBody.messages.map(message => {
        const msg = registry.decode({ ...message })
        return {
          typeUrl: message.typeUrl,
          value: msg,
        }
      })
      const fee: StdFee = {
        amount: authInfo.fee?.amount ?? [],
        gas: authInfo.fee?.gasLimit.toString() ?? "0",
      }
      const aminoMsgs = msgs.map(msg => AminoTypesMap.toAmino(msg))
      const { sig, signedDoc } = await metamask.signEip712(
        evmHexAddress,
        doc.accountNumber.toString(),
        evmChainId,
        aminoMsgs,
        fee,
        txBody.memo,
        authInfo.signerInfos[0].sequence.toString())
      const signedTxBody = {
        messages: msgs,
        memo: signedDoc.memo,
      };
      const signedTxBodyEncodeObject: TxBodyEncodeObject = {
        typeUrl: "/cosmos.tx.v1beta1.TxBody",
        value: signedTxBody,
      };
      const signedTxBodyBytes = registry.encode(signedTxBodyEncodeObject);
      const signDoc = makeProtoSignDoc(signedTxBodyBytes, doc.authInfoBytes, signedDoc.chain_id, parseInt(signedDoc.account_number));
      const sigBz = Uint8Array.from(Buffer.from(sig, 'hex'))
      return {
        signed: signDoc,
        signature: {
          pub_key: {
            type: ETH_SECP256K1_TYPE,
            value: pubKeyBase64,
          },
          // Remove recovery `v` from signature
          signature: Buffer.from(sigBz.slice(0, -1)).toString('base64'),
        },
      }
    };
    const signAmino = async (_: string, doc: CarbonTx.StdSignDoc) => {
      const { account_number, msgs, fee, memo, sequence } = doc
      const { sig, signedDoc } = await metamask.signEip712(
        evmHexAddress,
        account_number,
        evmChainId,
        msgs,
        fee,
        memo,
        sequence)
      const sigBz = Uint8Array.from(Buffer.from(sig, 'hex'))
      return {
        signed: signedDoc,
        signature: {
          pub_key: {
            type: ETH_SECP256K1_TYPE,
            value: pubKeyBase64,
          },
          // Remove recovery `v` from signature
          signature: Buffer.from(sigBz.slice(0, -1)).toString('base64'),
        },
      }
    }
    const getAccounts = async () => {
      const address = await metamask.defaultAccount()
      return [
        {
          algo: "secp256k1" as Algo,
          address,
          pubkey: Uint8Array.from(Buffer.from(pubKeyBase64, 'base64')),
        },
      ]
    }


    const signLegacyEip712 = async (signerAddress: string, doc: CarbonTx.StdSignDoc) => {
      const { account_number, chain_id, msgs, fee, memo, sequence } = doc

      // Only MsgMergeAccount will have an Eth address signer, other generic transaction will be cosmos address signer
      // FeePayer here is only used for legacy EIP-712
      const feePayer = AminoTypesMap.fromAmino(msgs[0]).typeUrl === TxTypes.MsgMergeAccount ? AddressUtils.ETHAddress.publicKeyToBech32Address(Buffer.from(pubKeyBase64, "base64"), addressOptions) : signerAddress

      const { sig, signedDoc } = await metamask.signEip712(
        evmHexAddress,
        account_number,
        chain_id,
        msgs,
        fee,
        memo,
        sequence,
        feePayer)
      return {
        signed: signedDoc,
        signature: {
          pub_key: {
            type: ETH_SECP256K1_TYPE,
            value: pubKeyBase64,
          },
          signature: Buffer.from(sig, 'hex').toString('base64'),
        },
        feePayer,
      }
    };

    const sendEvmTransaction = async (api: CarbonSDK, req: ethers.providers.TransactionRequest): Promise<string> => {
      try {
        const request = await populateEvmTransactionDetails(api, req)
        const response = await metamask!.sendEvmTransaction(request)
        return response
      }
      catch (error) {
        console.error(error)
        throw (parseEvmError(error as Error, ProviderAgent.MetamaskExtension))
      }
    }

    const signMessage = async (address: string, message: string) => {
      return metamask.personalSign(address, message)
    }

    return {
      type: CarbonSignerTypes.BrowserInjected,
      legacyEip712SignMode: metamask.legacyEip712SignMode,
      signDirect,
      signAmino,
      getAccounts,
      signLegacyEip712,
      sendEvmTransaction,
      signMessage,
    };
  }

  static async signAndRecoverPubKey(provider: MetaMask, enableJwtAuth?: boolean) {
    const address = await provider.defaultAccount()
    const message = enableJwtAuth ? AuthUtils.getAuthMessage() : DEFAULT_PUBLIC_KEY_MESSAGE
    const signature = await provider.personalSign(address, message)
    const publicKeyHex = EvmUtils.recoverPublicKey(message, signature)
    return {
      publicKey: Buffer.from(publicKeyHex, 'hex').toString('base64'),
      signature,
      message,
    }
  }

  static getNetworkParams(network: Network, blockchain: EVMChain = 'Ethereum'): MetaMaskChangeNetworkParam {
    if (blockchain === 'Carbon') {
      return MetaMask.getCarbonEvmNetworkParams(network)
    }

    const isMainnet = network === Network.MainNet
<<<<<<< HEAD
    // metamask should come with Ethereum configs
    return isMainnet ? ETH_MAINNET : ETH_TESTNET
=======

    if (blockchain === 'Monad' && !isMainnet) {
      return MONAD_TESTNET
    }

    switch (blockchain) {
      case 'Binance Smart Chain':
        return isMainnet ? BSC_MAINNET : BSC_TESTNET
      case 'Arbitrum':
        return isMainnet ? ARBITRUM_MAINNET : ARBITRUM_TESTNET
      case 'Polygon':
        return isMainnet ? POLYGON_MAINNET : POLYGON_TESTNET
      case 'OKC':
        return isMainnet ? OKC_MAINNET : OKC_TESTNET
      case 'Mantle':
        return isMainnet ? MANTLE_MAINNET : MANTLE_TESTNET
      case 'Optimism':
        return isMainnet ? OP_MAINNET : OP_TESTNET
      case 'Avalanche':
        return isMainnet ? AVALANCHE_MAINNET : AVALANCHE_TESTNET
      case 'Base':
        return isMainnet ? BASE_MAINNET : BASE_TESTNET
      default:
        // metamask should come with Ethereum configs
        return isMainnet ? ETH_MAINNET : ETH_TESTNET
    }
>>>>>>> 99954524
  }

  static getCarbonEvmNetworkParams(network: Network): MetaMaskChangeNetworkParam {
    switch (network) {
      case Network.LocalHost:
        return CARBON_EVM_LOCALHOST;
      case Network.DevNet:
        return CARBON_EVM_DEVNET;
      case Network.TestNet:
        return CARBON_EVM_TESTNET;
      default:
        return CARBON_EVM_MAINNET;
    }
  }

  static getRequiredChainId(network: Network, blockchain: BlockchainV2 = 'Ethereum') {
    if (blockchain === "Carbon") {
      return Number(parseChainId(CarbonEvmChainIDs[network]))
    }
    const isMainnet = network === Network.MainNet
<<<<<<< HEAD
    // Fallback to Ethereum chain ID
    const chainId = isMainnet ? ETH_MAINNET.chainId : ETH_TESTNET.chainId
    return Number(chainId);
=======
    if (blockchain === 'Monad' && !isMainnet) {
      return 10143
    }
    switch (blockchain) {
      case 'Binance Smart Chain':
        return isMainnet ? 56 : 97;
      case 'Mantle':
        return isMainnet ? 5000 : 5003;
      case 'Arbitrum':
        return isMainnet ? 42161 : 421611;
      case 'Polygon':
        return isMainnet ? 137 : 80001;
      case 'OKC':
        return isMainnet ? 66 : 65;
      case 'Optimism':
        return isMainnet ? 10 : 11155420;
      case 'Avalanche':
        return isMainnet ? 43114 : 43113;
      case 'Base':
        return isMainnet ? 8453 : 84532;
      default:
        // Fallback to Ethereum chain ID
        return isMainnet ? 1 : 5;
    }
>>>>>>> 99954524
  }

  constructor(public readonly network: Network, public readonly legacyEip712SignMode: boolean = false) {
    super()
  }

  private checkProvider(blockchain: BlockchainV2 = this.blockchain): ethers.providers.Provider {
    const config: any = NetworkConfigs[this.network];

    if (!config[BLOCKCHAIN_V2_TO_V1_MAPPING[blockchain!]]) {
      throw new Error(`MetaMask login not supported for this network ${this.network}`);
    }

    const ethNetworkConfig: EthNetworkConfig = config[BLOCKCHAIN_V2_TO_V1_MAPPING[blockchain!]];

    const provider = new ethers.providers.JsonRpcProvider(ethNetworkConfig.rpcURL);

    return provider;
  }

  public getBlockchain(): BlockchainV2 {
    return this.blockchain;
  }

  async syncConnectedAccount() {
    this.connectedAccount = await this.defaultAccount()
    return this.connectedAccount
  }

  async syncBlockchain(): Promise<SyncResult> {
    const metamaskAPI = await this.getConnectedAPI()
    const chainIdHex = (await metamaskAPI?.request({ method: "eth_chainId" })) as string;
    const chainId = chainIdHex ? parseInt(chainIdHex, 16) : undefined;
    const blockchain = getBlockchainFromChainV2(chainId) as EVMChain;
    this.blockchain = blockchain!;

    return { chainId, blockchain };
  }

  async getSigner(): Promise<ethers.Signer> {
    const ethereum = await this.getConnectedAPI();
    return new ethers.providers.Web3Provider(ethereum).getSigner();
  }

  getDefaultMetamaskProvider(): MetaMaskAPI | undefined {
    const metamaskProvider = super.getProvider(SupportedEip6963Provider.MetaMask)
    return metamaskProvider?.provider as MetaMaskAPI
  }

  async getConnectedAPI(): Promise<MetaMaskAPI> {

    const metamaskProvider = this.getDefaultMetamaskProvider()

    if (!metamaskProvider) {
      throw new Error("MetaMask not connected, please check that your extension is enabled");
    }

    return metamaskProvider;
  }

  async connect() {
    return this.getConnectedAPI();
  }

  async defaultAccount() {
    const metamaskAPI = await this.getConnectedAPI();
    const accounts = (await metamaskAPI.request({ method: "eth_requestAccounts" })) as string[];
    const [defaultAccount] = accounts;

    if (!defaultAccount) {
      throw new Error("No default account on MetaMask, please create one first");
    }

    return defaultAccount;
  }

  async getEncryptedLegacyAccounts(network: Network = Network.MainNet): Promise<StoredMnemonicInfo[] | undefined> {
    const defaultAccount = await this.defaultAccount();
    const legacyAccounts: SimpleMap<string[]> = network === Network.MainNet ? LEGACY_ACCOUNTS_MAINNET : LEGACY_ACCOUNTS_TESTNET
    const legacyAccBlockchains = []
    for (const [blockchain] of Object.entries(legacyAccounts)) {
      for (const address of legacyAccounts[blockchain]) {
        if (address.toLowerCase() === defaultAccount.toLowerCase()) {
          legacyAccBlockchains.push(blockchain)
          break
        }
      }
    }
    if (legacyAccBlockchains.length > 0) {
      const legacyMnemonicCiphers = legacyAccBlockchains.map(async (blockchain) => (this.getMnemonicInfo(blockchain as EVMChain)))
      const results = await Promise.all(legacyMnemonicCiphers)
      return results.filter((result): result is StoredMnemonicInfo => result !== undefined)
    }
    return undefined
  }

  async changeNetworkIfRequired(blockchain: EVMChain, network: CarbonSDK.Network) {
    const required = await this.isChangeNetworkRequired(blockchain, network);
    if (!required) return;

    const metamaskApi = await this.getConnectedAPI();
    const requiredChainId = `0x${MetaMask.getRequiredChainId(network, blockchain).toString(16)}`
    try {
      await metamaskApi.request({ method: 'wallet_switchEthereumChain', params: [{ chainId: requiredChainId }] });
      await this.syncBlockchain();
    } catch (err) {
      // This error code indicates that the chain has not been added to MetaMask.
      try {
        await metamaskApi.request({
          method: 'wallet_addEthereumChain',
          params: [MetaMask.getNetworkParams(network, blockchain)],
        });
        await this.syncBlockchain();
      } catch (err) {
        throw new Error(`Please switch to ${blockchain} network on Metamask.`);
      }
    }
  }
  async isChangeNetworkRequired(blockchain: EVMChain, network: CarbonSDK.Network): Promise<boolean> {
    const metamaskNetwork = await this.syncBlockchain()
    const requiredChainId = MetaMask.getRequiredChainId(network, blockchain)
    return metamaskNetwork.chainId !== requiredChainId
  }

  async verifyNetworkAndConnectedAccount(evmHexAddress: string, evmChainId: string) {
    await this.verifyNetwork(evmChainId);
    await this.verifyConnectedAccount(evmHexAddress);
  }

  async verifyNetwork(evmChainId: string) {
    const network = carbonNetworkFromChainId(evmChainId);
    await this.changeNetworkIfRequired("Carbon", network);
  }

  async verifyConnectedAccount(address: string) {
    const metamaskAPI = await this.getConnectedAPI();
    const accounts = (await metamaskAPI.request({ method: "eth_requestAccounts" })) as string[];
    if (!accounts.find(acc => acc.toLowerCase() === address?.toLowerCase()))
      throw new Error(`${address} not connected on Metamask`);
  }

  async getMnemonicInfo(connectedBlockchain: EVMChain): Promise<StoredMnemonicInfo | undefined> {
    const defaultAccount = await this.defaultAccount();
    let result: StoredMnemonicInfo | undefined
    if (connectedBlockchain && connectedBlockchain !== 'Carbon' && CONTRACT_HASH[connectedBlockchain][this.network]) {
      const mnemonicCipher = await this.getStoredMnemonicCipher(defaultAccount, connectedBlockchain).catch(err => {
        console.error(err)
        throw new Error(`Unable to retrieve stored mnemonic cipher from ${connectedBlockchain}`)
      })
      if (mnemonicCipher) {
        const mnemonic = await this.decryptCipher(mnemonicCipher) ?? ''
        const privateKey = `0x${SWTHAddress.mnemonicToPrivateKey(mnemonic).toString('hex').toLowerCase()}`
        const bech32Address = SWTHAddress.privateKeyToAddress(SWTHAddress.mnemonicToPrivateKey(mnemonic), { network: this.network })
        const evmHexAddress = ETHAddress.privateKeyToAddress(SWTHAddress.mnemonicToPrivateKey(mnemonic))
        result = {
          mnemonic,
          chain: connectedBlockchain,
          privateKey,
          bech32Address,
          evmHexAddress,
        }
      }
    }
    return result
  }


  async getStoredMnemonicCipher(account: string, blockchain?: EVMChain): Promise<string | undefined> {
    const contractHash = this.getContractHash(blockchain);
    const provider = this.checkProvider(blockchain);
    const contract = new ethers.Contract(contractHash, REGISTRY_CONTRACT_ABI, provider);
    const cipherTextHex: string | undefined = await contract.map(account);
    if (!cipherTextHex?.length || cipherTextHex === "0x") {
      // value would be '0x' if not initialized
      return undefined;
    }
    return cipherTextHex;
  }

  async encryptMnemonic(mnemonic: string): Promise<string> {

    const defaultAccount = await this.defaultAccount();
    const publicKey = await this.getEncryptionPublicKey(defaultAccount) as string;

    const messageToEncrypt = getEncryptMessage(mnemonic);

    const cipher = ethSignUtils.encrypt(
      publicKey,
      {
        data: messageToEncrypt,
      },
      ENCRYPTION_VERSION
    );

    const { version, nonce, ephemPublicKey, ciphertext } = cipher;
    const encryptedMnemonic = ethers.utils.toUtf8Bytes([version, nonce, ephemPublicKey, ciphertext].join("."));

    return Buffer.from(encryptedMnemonic).toString("hex");
  }

  // create signed public key for merging of cosmos and ethereum accounts (Metamask V2)
  async signPublicKeyMergeAccount(publicKey: string, address: string): Promise<string> {
    const message = `${PUBLIC_KEY_SIGNING_TEXT}${publicKey}`;
    return (await this.personalSign(address, message)).split("0x")[1]
  }

  async personalSign(address: string, message: string): Promise<string> {
    const api = await this.getConnectedAPI();
    const ethAddress = ethers.utils.getAddress(address);
    return (await api.request({
      method: "personal_sign",
      params: [appendHexPrefix(Buffer.from(message, "utf-8").toString("hex")), ethAddress],
    })) as string;
  }

  async getEncryptionPublicKey(address: string): Promise<string> {
    const api = await this.getConnectedAPI();
    const publicKey = (await api.request({
      method: "eth_getEncryptionPublicKey",
      params: [address],
    })) as string;
    return publicKey;
  }

  async signEip712(evmHexAddress: string, accountNumber: string, evmChainId: string, msgs: readonly AminoMsg[], fee: StdFee, memo: string, sequence: string, feePayer: string = ''): Promise<{ sig: string, signedDoc: CarbonTx.StdSignDoc }> {
    const metamaskNetwork = await this.syncBlockchain()
    const metamaskChainId = metamaskNetwork.chainId ? `carbon_${metamaskNetwork.chainId.toString()}-1` : ''
    const metamaskAPI = await this.getConnectedAPI();
    if (metamaskChainId !== evmChainId) {
      memo += "|CROSSCHAIN-SIGNING|signed-chain-id:" + metamaskChainId + ";" + "carbon-chain-id:" + evmChainId
    }
    const stdSignDoc = makeSignDoc(msgs, fee, evmChainId, memo, accountNumber, sequence)
    const eip712Tx = this.legacyEip712SignMode ? legacyConstructEIP712Tx({ ...stdSignDoc, fee: { ...fee, feePayer } }) : constructEIP712Tx(stdSignDoc, metamaskChainId)
    const sig = await signTransactionWrapper(async () => {
      const signature = (await metamaskAPI.request({
        method: 'eth_signTypedData_v4',
        params: [
          evmHexAddress,
          JSON.stringify(eip712Tx),
        ],
      })) as string
      return signature.split('0x')[1]
    })
    return { sig, signedDoc: stdSignDoc }
  }

  async sendEvmTransaction(req: ethers.providers.TransactionRequest) {
    await this.verifyNetworkAndConnectedAccount(req.from!, req.chainId!.toString())
    const api = await this.getConnectedAPI();
    const tx = {
      from: req.from,
      to: req.to,
      value: req.value,
      gasPrice: req.gasPrice,
      gas: req.gasLimit,
      data: req.data,
      // type can only be 0 or 1 or 2
      type: `0x${req.type}`,
      chainId: req.chainId,
    }
    const txHash = (await api.request({
      method: "eth_sendTransaction",
      params: [tx],
    })) as string
    return txHash
  }

  async storeMnemonic(encryptedMnemonic: string, blockchain?: EVMChain) {
    const metamaskAPI = await this.getConnectedAPI();
    const defaultAccount = await this.defaultAccount();
    const storedMnemonicCipher = await this.getStoredMnemonicCipher(defaultAccount, blockchain);

    if (storedMnemonicCipher) {
      throw new Error("Cannot store key on registry - key already exists for ETH account");
    }

    const contractHash = this.getContractHash(blockchain);
    const provider = this.checkProvider(blockchain);
    const contract = new ethers.Contract(contractHash, REGISTRY_CONTRACT_ABI, provider);

    const dataBytes = Buffer.from(encryptedMnemonic, "hex");
    const unsignedTx = await contract.populateTransaction.Store(dataBytes);

    const txHash = (await metamaskAPI.request({
      method: "eth_sendTransaction",
      params: [
        {
          ...unsignedTx,
          from: defaultAccount,
        },
      ],
    })) as string;

    return txHash;
  }

  async login(blockchain?: EVMChain): Promise<string | null> {
    if (blockchain === 'Carbon') {
      throw new Error('Carbon EVM does not support Metamask Legacy')
    }
    const metamaskAPI = await this.getConnectedAPI();
    const defaultAccount = await this.defaultAccount();
    const cipherTextHex: string | undefined = await this.getStoredMnemonicCipher(defaultAccount, blockchain);

    const chainIdHex = (await metamaskAPI.request({ method: "eth_chainId" })) as string;
    const chainId = parseInt(chainIdHex, 16);

    const requiredChainId = this.getRequiredChain(this.network, chainId);
    if (chainId !== requiredChainId) {
      const requiredNetworkName: string = ChainNames[requiredChainId] ?? ChainNames[3];
      throw new Error(`MetaMask not connected to correct network, please use ${requiredNetworkName} (Chain ID: ${requiredChainId})`);
    }

    const mnemonic = this.decryptCipher(cipherTextHex)

    return mnemonic;
  }

  async decryptCipher(cipherTextHex?: string) {
    const metamaskAPI = await this.getConnectedAPI();
    const defaultAccount = await this.defaultAccount();

    if (!cipherTextHex || !cipherTextHex.length) {
      return null;
    }

    const cipherText = ethers.utils.toUtf8String(cipherTextHex);
    const [version, nonce, ephemPublicKey, ciphertext] = cipherText.split(".");

    const cipher = {
      version,
      nonce,
      ephemPublicKey,
      ciphertext,
    };

    const decryptedCipherText = (
      (await metamaskAPI.request({
        method: "eth_decrypt",
        params: [Buffer.from(JSON.stringify(cipher)).toString('hex'), defaultAccount],
      })) as string
    )?.trim();

    // legacy encrypted mnemonic doesnt include warning message.
    if (decryptedCipherText.match(MNEMONIC_MATCH_REGEX_LEGACY)) {
      return decryptedCipherText;
    }

    // match line with prefix 'mnemonic: '
    const match = decryptedCipherText.match(MNEMONIC_MATCH_REGEX);

    // invalid cipher
    if (!match) {
      console.error("invalid account info retrieved from contract");
      console.error(decryptedCipherText);
      throw new Error("Retrieved invalid account on blockchain, please check console for more information.");
    }

    return match[1]?.trim();
  }

  private getRequiredChain(network: Network, currentChainId: number): number {
    const isMainnet = network === Network.MainNet;

    if (!isMainnet && currentChainId === 10143) {
      this.blockchain = 'Monad'
      return 10143
    }

    switch (currentChainId) {
      case 1:  // Ethereum Mainnet
      case 5:  // Ethereum Goerli Testnet
        this.blockchain = 'Ethereum';
        return isMainnet ? 1 : 5;

      case 56:  // Binance Smart Chain Mainnet
      case 97:  // Binance Smart Chain Testnet
        this.blockchain = 'Binance Smart Chain';
        return isMainnet ? 56 : 97;

      case 42161:  // Arbitrum Mainnet
      case 421611: // Arbitrum Testnet
        this.blockchain = 'Arbitrum';
        return isMainnet ? 42161 : 421611;

      case 137:   // Polygon Mainnet
      case 80001: // Polygon Testnet
        this.blockchain = 'Polygon';
        return isMainnet ? 137 : 80001;

      case 66:  // OKC Mainnet
      case 65:  // OKC Testnet
        this.blockchain = 'OKC';
        return isMainnet ? 66 : 65;

      case 5000:  // Mantle Mainnet
      case 5003:  // Mantle Testnet
        this.blockchain = 'Mantle';
        return isMainnet ? 5000 : 5003;

      case 10:    // OP Mainnet
      case 11155420:  // OP Sepolia Testnet
        this.blockchain = 'Optimism';
        return isMainnet ? 10 : 11155420;

      case 43114:    // Avalanche Mainnet
      case 43113:  // Avalanche Fuji Testnet
        this.blockchain = 'Avalanche';
        return isMainnet ? 43114 : 43113;

      case 8453:
      case 84532:
        this.blockchain = 'Base';
        return isMainnet ? 8453 : 84532;
      default:
        // Default fallback for Ethereum if no specific match found
        return isMainnet ? 1 : 5;
    }
  }


  private getContractHash(blockchain: EVMChain = this.blockchain) {
    const contractHash = CONTRACT_HASH[blockchain][this.network];
    if (!contractHash) {
      throw new Error(`MetaMask login is not supported on ${this.network} on ${blockchain}`);
    }

    return contractHash;
  }
}<|MERGE_RESOLUTION|>--- conflicted
+++ resolved
@@ -1,10 +1,6 @@
 import { registry, TxTypes } from "@carbon-sdk/codec";
 import { AuthInfo } from "@carbon-sdk/codec/cosmos/tx/v1beta1/tx";
-<<<<<<< HEAD
 import { CarbonEvmChainIDs, EthNetworkConfig, Network, NetworkConfigs, RequestArguments, SyncResult } from "@carbon-sdk/constant";
-=======
-import { AVALANCHE_MAINNET, AVALANCHE_TESTNET, BASE_MAINNET, BASE_TESTNET, CarbonEvmChainIDs, EthNetworkConfig, MANTLE_MAINNET, MANTLE_TESTNET, MONAD_TESTNET, Network, NetworkConfigs, OP_MAINNET, OP_TESTNET, RequestArguments, SyncResult } from "@carbon-sdk/constant";
->>>>>>> 99954524
 import { ABIs } from "@carbon-sdk/eth";
 import { AminoTypesMap, AuthUtils, CarbonSDK, EvmUtils, Models, ProviderAgent, SupportedEip6963Provider } from "@carbon-sdk/index";
 import { AddressUtils, CarbonTx } from "@carbon-sdk/util";
@@ -332,37 +328,8 @@
     }
 
     const isMainnet = network === Network.MainNet
-<<<<<<< HEAD
     // metamask should come with Ethereum configs
     return isMainnet ? ETH_MAINNET : ETH_TESTNET
-=======
-
-    if (blockchain === 'Monad' && !isMainnet) {
-      return MONAD_TESTNET
-    }
-
-    switch (blockchain) {
-      case 'Binance Smart Chain':
-        return isMainnet ? BSC_MAINNET : BSC_TESTNET
-      case 'Arbitrum':
-        return isMainnet ? ARBITRUM_MAINNET : ARBITRUM_TESTNET
-      case 'Polygon':
-        return isMainnet ? POLYGON_MAINNET : POLYGON_TESTNET
-      case 'OKC':
-        return isMainnet ? OKC_MAINNET : OKC_TESTNET
-      case 'Mantle':
-        return isMainnet ? MANTLE_MAINNET : MANTLE_TESTNET
-      case 'Optimism':
-        return isMainnet ? OP_MAINNET : OP_TESTNET
-      case 'Avalanche':
-        return isMainnet ? AVALANCHE_MAINNET : AVALANCHE_TESTNET
-      case 'Base':
-        return isMainnet ? BASE_MAINNET : BASE_TESTNET
-      default:
-        // metamask should come with Ethereum configs
-        return isMainnet ? ETH_MAINNET : ETH_TESTNET
-    }
->>>>>>> 99954524
   }
 
   static getCarbonEvmNetworkParams(network: Network): MetaMaskChangeNetworkParam {
@@ -383,36 +350,9 @@
       return Number(parseChainId(CarbonEvmChainIDs[network]))
     }
     const isMainnet = network === Network.MainNet
-<<<<<<< HEAD
     // Fallback to Ethereum chain ID
     const chainId = isMainnet ? ETH_MAINNET.chainId : ETH_TESTNET.chainId
     return Number(chainId);
-=======
-    if (blockchain === 'Monad' && !isMainnet) {
-      return 10143
-    }
-    switch (blockchain) {
-      case 'Binance Smart Chain':
-        return isMainnet ? 56 : 97;
-      case 'Mantle':
-        return isMainnet ? 5000 : 5003;
-      case 'Arbitrum':
-        return isMainnet ? 42161 : 421611;
-      case 'Polygon':
-        return isMainnet ? 137 : 80001;
-      case 'OKC':
-        return isMainnet ? 66 : 65;
-      case 'Optimism':
-        return isMainnet ? 10 : 11155420;
-      case 'Avalanche':
-        return isMainnet ? 43114 : 43113;
-      case 'Base':
-        return isMainnet ? 8453 : 84532;
-      default:
-        // Fallback to Ethereum chain ID
-        return isMainnet ? 1 : 5;
-    }
->>>>>>> 99954524
   }
 
   constructor(public readonly network: Network, public readonly legacyEip712SignMode: boolean = false) {
