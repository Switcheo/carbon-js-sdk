--- conflicted
+++ resolved
@@ -446,11 +446,6 @@
       network: this.networkConfig.network,
       bech32Prefix: this.networkConfig.Bech32Prefix,
     };
-<<<<<<< HEAD
-    const address = await metamask.defaultAccount();
-    const publicKeyHex = await metamask.getPublicKey(address, metamaskWalletOpts?.publicKeyMessage);
-    const publicKeyBase64 = Buffer.from(publicKeyHex, "hex").toString("base64");
-=======
     let publicKeyBase64: string
     const address = await metamask.defaultAccount()
     if (metamaskWalletOpts?.publicKeyBase64) {
@@ -459,7 +454,6 @@
       const publicKeyHex = await metamask.getPublicKey(address, metamaskWalletOpts?.publicKeyMessage)
       publicKeyBase64 = Buffer.from(publicKeyHex, 'hex').toString('base64')
     }
->>>>>>> f688fef1
     const wallet = CarbonWallet.withMetamask(metamask, evmChainId, publicKeyBase64, addressOptions, {
       ...opts,
       network: this.network,
