--- conflicted
+++ resolved
@@ -37,7 +37,6 @@
   pagination?: PageResponse;
 }
 
-<<<<<<< HEAD
 /**
  * QueryAllowancesByGranterRequest is the request type for the Query/AllowancesByGranter RPC method.
  *
@@ -61,8 +60,6 @@
   pagination?: PageResponse;
 }
 
-=======
->>>>>>> eb5feca7
 const baseQueryAllowanceRequest: object = { granter: "", grantee: "" };
 
 export const QueryAllowanceRequest = {
@@ -372,7 +369,6 @@
   Allowance(request: QueryAllowanceRequest): Promise<QueryAllowanceResponse>;
   /** Allowances returns all the grants for address. */
   Allowances(request: QueryAllowancesRequest): Promise<QueryAllowancesResponse>;
-<<<<<<< HEAD
   /**
    * AllowancesByGranter returns all the grants given by an address
    *
@@ -381,8 +377,6 @@
   AllowancesByGranter(
     request: QueryAllowancesByGranterRequest
   ): Promise<QueryAllowancesByGranterResponse>;
-=======
->>>>>>> eb5feca7
 }
 
 export class QueryClientImpl implements Query {
