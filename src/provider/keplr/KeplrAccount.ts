import { Carbon } from "@carbon-sdk/CarbonSDK";
import { CARBON_GAS_PRICE, Network, NetworkConfigs, decTypeDecimals } from "@carbon-sdk/constant";
import { CarbonSDK, Models } from "@carbon-sdk/index";
import { AddressUtils, CarbonTx, FetchUtils, NumberUtils } from "@carbon-sdk/util";
import { CarbonSigner, CarbonSignerTypes } from "@carbon-sdk/wallet";
import { Algo } from "@cosmjs/proto-signing";
import { AppCurrency, ChainInfo, EthSignType, FeeCurrency, Keplr, Key } from "@keplr-wallet/types";
import SDKProvider from "../sdk";
import { ethers } from "ethers";
import { PUBLIC_KEY_SIGNING_TEXT, populateEvmTransactionDetails } from "@carbon-sdk/util/ethermint";
<<<<<<< HEAD
import { signTransactionWrapper } from "@carbon-sdk/util/provider";
=======
import { parseEvmError } from "../metamask/error";
>>>>>>> 8f8cc776

const SWTH: FeeCurrency = {
  coinDenom: "SWTH",
  coinMinimalDenom: "swth",
  coinDecimals: 8,
  coinGeckoId: "switcheo",
  gasPriceStep: CARBON_GAS_PRICE,
};

class KeplrAccount {
  static SWTH_CURRENCY: AppCurrency = SWTH;
  static BASE_CHAIN_INFO = {
    bip44: { coinType: AddressUtils.SWTHAddress.coinType() },
    currencies: [],
    feeCurrencies: [SWTH],
    gasPriceStep: SWTH.gasPriceStep,
  } as const;

  static createKeplrSigner(keplr: Keplr, chainInfo: ChainInfo, account: Key): CarbonSigner {
    const signDirect = async (signerAddress: string, doc: Models.Tx.SignDoc) => {
      return await signTransactionWrapper(
        async () => {
          const signOpts = { preferNoSetFee: true };
          return await keplr!.signDirect(chainInfo.chainId, signerAddress, doc, signOpts);
        })
    };
    const signAmino = async (signerAddress: string, doc: CarbonTx.StdSignDoc) => {
      return await signTransactionWrapper(async () => {
        const signOpts = { preferNoSetFee: true };
        return await keplr!.signAmino(chainInfo.chainId, signerAddress, doc, signOpts);
      })
    };

    const getAccounts = async () => [
      {
        algo: "secp256k1" as Algo,
        address: account.bech32Address,
        pubkey: account.pubKey,
      },
    ];

    const sendEvmTransaction = async (api: CarbonSDK, req: ethers.providers.TransactionRequest): Promise<string> => {
      try {
        const request = await populateEvmTransactionDetails(api, req)
        const signedTx = await keplr!.signEthereum(
          // carbon chain id
          api.wallet?.getChainId()!,
          // cosmos address
          api.wallet?.bech32Address!,
          JSON.stringify(request),
          EthSignType.TRANSACTION,
        )
        const rlpEncodedHex = `0x${Buffer.from(signedTx).toString('hex')}`;
        const provider = new ethers.providers.JsonRpcProvider(NetworkConfigs[api.network].evmJsonRpcUrl)
        return (await provider.sendTransaction(rlpEncodedHex)).hash
      }
      catch (error) {
        console.error(error)
        throw (parseEvmError(error as Error))
      }
    }

    return {
      type: CarbonSignerTypes.BrowserInjected,
      signDirect,
      signAmino,
      getAccounts,
      sendEvmTransaction,
    };
  }

  static createKeplrSignerAmino(keplr: Keplr, chainInfo: ChainInfo, account: Key): CarbonSigner {
    const signAmino = async (signerAddress: string, doc: CarbonTx.StdSignDoc) => {
      const signOpts = { preferNoSetFee: true };
      return await keplr!.signAmino(chainInfo.chainId, signerAddress, doc, signOpts);
    };

    const getAccounts = async () => [
      {
        algo: "secp256k1" as Algo,
        address: account.bech32Address,
        pubkey: account.pubKey,
      },
    ];

    const sendEvmTransaction = async (api: CarbonSDK, req: ethers.providers.TransactionRequest): Promise<string> => {
      try {
        const request = await populateEvmTransactionDetails(api, req)
        const signedTx = await keplr!.signEthereum(
          // carbon chain id
          api.wallet?.getChainId()!,
          // cosmos address
          api.wallet?.bech32Address!,
          JSON.stringify(request),
          EthSignType.TRANSACTION,
        )
        const rlpEncodedHex = `0x${Buffer.from(signedTx).toString('hex')}`;
        const provider = new ethers.providers.JsonRpcProvider(NetworkConfigs[api.network].evmJsonRpcUrl)
        return (await provider.sendTransaction(rlpEncodedHex)).hash
      }
      catch (error) {
        console.error(error)
        throw (parseEvmError(error as Error))
      }
    }

    return {
      type: CarbonSignerTypes.BrowserInjected,
      signAmino,
      getAccounts,
      sendEvmTransaction,
    };
  }

  static async queryFeeCurrencies(configProvider: SDKProvider): Promise<FeeCurrency[]> {
    const tokenClient = configProvider.getTokenClient();
    const coingeckoIdMap = tokenClient.geckoTokenNames;

    // Query minGasPrices from on-chain (for testnet/devnet/localhost)
    const gasPricesResult = await configProvider.query.fee.MinGasPriceAll({});
    const feeCurrencies: FeeCurrency[] = gasPricesResult.minGasPrices.reduce((result: FeeCurrency[], price: Carbon.Fee.MinGasPrice) => {
      const token = tokenClient.tokenForDenom(price.denom);
      if (!token || token.denom === "swth") return result;
      // Check if gas price is valid, else add default
      const gasPriceAdjusted = NumberUtils.bnOrZero(price.gasPrice).shiftedBy(-decTypeDecimals);
      const minGasPrice =
        gasPriceAdjusted.isNaN() || gasPriceAdjusted.isZero()
          ? KeplrAccount.BASE_CHAIN_INFO.gasPriceStep?.low ?? CARBON_GAS_PRICE.low
          : gasPriceAdjusted.toNumber();
      result.push({
        coinDenom: token.symbol ?? token.denom,
        coinMinimalDenom: token.denom,
        coinDecimals: token.decimals.toNumber(),
        coinGeckoId: coingeckoIdMap[token.denom],
        gasPriceStep: {
          low: minGasPrice,
          average: minGasPrice,
          high: minGasPrice,
        },
      });
      return result;
    }, [] as FeeCurrency[]);

    return feeCurrencies;
  }

  static processCurrencies(feeCurrencies: FeeCurrency[]): AppCurrency[] {
    return feeCurrencies.reduce((prevCurrencies: AppCurrency[], feeCurrency: FeeCurrency) => {
      const currentFeeCurrency: AppCurrency = {
        coinDenom: feeCurrency.coinDenom,
        coinMinimalDenom: feeCurrency.coinMinimalDenom,
        coinDecimals: feeCurrency.coinDecimals,
        coinGeckoId: feeCurrency.coinGeckoId,
      };
      prevCurrencies.push(currentFeeCurrency);
      return prevCurrencies;
    }, []);
  }

  static async getChainInfo(configProvider: SDKProvider): Promise<ChainInfo> {
    const config = configProvider.getConfig();
    const bech32Prefix = config.Bech32Prefix;

    const chainId = await configProvider.query.chain.getChainId();
    const url = "https://raw.githubusercontent.com/chainapsis/keplr-chain-registry/master/cosmos/carbon.json"
    let keplrChainInfo
    try {
      keplrChainInfo = await (await FetchUtils.fetch(url)).json();
    } catch (error) {
      console.warn(error)
    }

    if (config.network === Network.MainNet && keplrChainInfo) {
      if (keplrChainInfo.nodeProvider) {
        delete keplrChainInfo.nodeProvider;
      }
      return keplrChainInfo as ChainInfo
    }

    const feeCurrencies = await this.queryFeeCurrencies(configProvider);

    const networkFees = [KeplrAccount.SWTH_CURRENCY, ...feeCurrencies];
    const currencies = this.processCurrencies(networkFees);

    return {
      feeCurrencies: networkFees,
      bip44: KeplrAccount.BASE_CHAIN_INFO.bip44,
      currencies: currencies,
      stakeCurrency: KeplrAccount.SWTH_CURRENCY,
      rest: config.restUrl,
      rpc: config.tmRpcUrl,
      chainName: `Carbon (${config.network})`,
      chainId: chainId,
      bech32Config: {
        bech32PrefixAccAddr: `${bech32Prefix}`,
        bech32PrefixAccPub: `${bech32Prefix}pub`,
        bech32PrefixValAddr: `${bech32Prefix}valoper`,
        bech32PrefixValPub: `${bech32Prefix}valoperpub`,
        bech32PrefixConsAddr: `${bech32Prefix}valcons`,
        bech32PrefixConsPub: `${bech32Prefix}valconspub`,
      },
      features: ["ibc-transfer", "ibc-go"],
    };
  }

  static async signPublicKeyMergeAccount(publicKey: string, address: string, chainId: string, keplr: Keplr) {
    const message = `${PUBLIC_KEY_SIGNING_TEXT}${publicKey}`;
    return KeplrAccount.signArbitrary(address, chainId, message, keplr)
  }

  static async signArbitrary(signerAddress: string, chainId: string, message: string, keplr: Keplr) {
    const signature = await keplr.signArbitrary(
      chainId,
      signerAddress,
      message,
    )
    return Buffer.from(signature.signature, 'base64').toString('hex')
  }
}

namespace KeplrAccount { }

export default KeplrAccount;<|MERGE_RESOLUTION|>--- conflicted
+++ resolved
@@ -8,11 +8,8 @@
 import SDKProvider from "../sdk";
 import { ethers } from "ethers";
 import { PUBLIC_KEY_SIGNING_TEXT, populateEvmTransactionDetails } from "@carbon-sdk/util/ethermint";
-<<<<<<< HEAD
 import { signTransactionWrapper } from "@carbon-sdk/util/provider";
-=======
 import { parseEvmError } from "../metamask/error";
->>>>>>> 8f8cc776
 
 const SWTH: FeeCurrency = {
   coinDenom: "SWTH",
