import {
  CarbonChainIDs,
  CarbonEvmChainIDs,
  DEFAULT_NETWORK,
  DenomPrefix,
  Network,
  NetworkConfig,
  NetworkConfigs,
  Network as _Network,
} from "@carbon-sdk/constant";
import { GenericUtils, NetworkUtils } from "@carbon-sdk/util";
import { Tendermint34Client, HttpClient } from "@cosmjs/tendermint-rpc";
import { NodeHttpTransport } from "@improbable-eng/grpc-web-node-http-transport";
import * as clients from "./clients";
import { CarbonQueryClient, ETHClient, HydrogenClient, InsightsQueryClient, NEOClient, TokenClient, ZILClient } from "./clients";
import GrpcQueryClient from "./clients/GrpcQueryClient";
import N3Client from "./clients/N3Client";
import {
  AdminModule,
  AllianceModule,
  BankModule,
  BrokerModule,
  CDPModule,
  CoinModule,
  ERC20Module,
  EvmMergeModule,
  EvmModule,
  FeeModule,
  FeemarketModule,
  GovModule,
  IBCModule,
  LeverageModule,
  LiquidityPoolModule,
  MarketModule,
  OracleModule,
  OrderModule,
  PerpspoolModule,
  PositionModule,
  ProfileModule,
  SubAccountModule,
  XChainModule,
} from "./modules";
import { StakingModule } from "./modules/staking";
import { CosmosLedger, Keplr, KeplrAccount, LeapAccount, LeapExtended } from "./provider";
import { MetaMask } from "./provider/metamask/MetaMask";
import { SWTHAddressOptions } from "./util/address";
import { Blockchain } from "./util/blockchain";
<<<<<<< HEAD
import { CarbonLedgerSigner, CarbonSigner, CarbonWallet, CarbonWalletGenericOpts, MetaMaskWalletOpts } from "./wallet";
import { BroadcastTxMode } from "./util/tx";
export { CarbonTx } from "@carbon-sdk/util";
=======
import { CarbonWallet, CarbonWalletGenericOpts, CarbonSigner, MetaMaskWalletOpts, CarbonLedgerSigner } from "./wallet";
>>>>>>> 8f8cc776
export { CarbonSigner, CarbonSignerTypes, CarbonWallet, CarbonWalletGenericOpts, CarbonWalletInitOpts } from "@carbon-sdk/wallet";
export { CarbonTx } from "@carbon-sdk/util";
export { DenomPrefix } from "./constant";
export * as Carbon from "./codec/carbon-models";

export interface CarbonSDKOpts {
  network: Network;
  tmClient: Tendermint34Client;
  chainId?: string;
  evmChainId?: string;
  token?: TokenClient;
  config?: Partial<NetworkConfig>;
  grpcQueryClient?: GrpcQueryClient;
  useTmAbciQuery?: boolean;
  defaultTimeoutBlocks?: number; // tx mempool ttl (timeoutHeight)
  txDefaultBroadcastMode?: BroadcastTxMode;
}
export interface CarbonSDKInitOpts {
  network: Network;
  txDefaultBroadcastMode?: BroadcastTxMode;
  tmClient?: Tendermint34Client;
  config?: Partial<NetworkConfig>;
  wallet?: CarbonWallet;

  skipInit?: boolean;
  defaultTimeoutBlocks?: number;

  /**
   * temporary flag to disable GRPC Query client service when required
   * TODO: Deprecate when grpc query client is implemented across all networks
   */
  useTmAbciQuery?: boolean;
}

const DEFAULT_SDK_INIT_OPTS: CarbonSDKInitOpts = {
  network: DEFAULT_NETWORK
};

/**
 * Carbon SDK
 *
 *
 */
class CarbonSDK {
  public static DEFAULT_NETWORK = DEFAULT_NETWORK;
  public static DenomPrefix = DenomPrefix;

  public readonly query: CarbonQueryClient;
  public readonly useTmAbciQuery: boolean;
  insights: InsightsQueryClient;
  hydrogen: HydrogenClient;

  wallet?: CarbonWallet;

  network: Network;
  configOverride: Partial<NetworkConfig>;
  networkConfig: NetworkConfig;
  tmClient: Tendermint34Client;
  token: TokenClient;

  admin: AdminModule;
  alliance: AllianceModule;
  order: OrderModule;
  lp: LiquidityPoolModule;
  erc20: ERC20Module;
  perpspool: PerpspoolModule;
  subaccount: SubAccountModule;
  profile: ProfileModule;
  cdp: CDPModule;
  leverage: LeverageModule;
  market: MarketModule;
  broker: BrokerModule;
  position: PositionModule;
  coin: CoinModule;
  oracle: OracleModule;
  gov: GovModule;
  staking: StakingModule;
  bank: BankModule;
  fee: FeeModule;
  ibc: IBCModule;
  xchain: XChainModule;
  evm: EvmModule;
  evmmerge: EvmMergeModule;
  feemarket: FeemarketModule;

  neo: NEOClient;
  eth: ETHClient;
  bsc: ETHClient;
  arbitrum: ETHClient;
  polygon: ETHClient;
  okc: ETHClient;
  zil: ZILClient;
  n3: N3Client;
  chainId: string;
  evmChainId: string;
  constructor(opts: CarbonSDKOpts) {
    this.network = opts.network ?? DEFAULT_NETWORK;
    this.configOverride = opts.config ?? {};
    this.networkConfig = GenericUtils.overrideConfig(NetworkConfigs[this.network], this.configOverride);
    this.useTmAbciQuery = opts.useTmAbciQuery ?? false;

    this.tmClient = opts.tmClient;
    this.chainId = opts.chainId ?? CarbonChainIDs[this.network] ?? CarbonChainIDs[Network.MainNet];
    this.evmChainId = opts.evmChainId ?? CarbonEvmChainIDs[this.network] ?? CarbonEvmChainIDs[Network.MainNet];

    let grpcClient: GrpcQueryClient | undefined;
    if (opts.useTmAbciQuery !== true && this.networkConfig.grpcUrl) {
      const transport = typeof window === "undefined" ? NodeHttpTransport() : undefined;

      grpcClient = opts.grpcQueryClient ?? new GrpcQueryClient(this.networkConfig.grpcWebUrl, {
        transport,
      });
    }

    this.query = new CarbonQueryClient({
      tmClient: this.tmClient,
      grpcClient,
    });
    this.insights = new InsightsQueryClient(this.networkConfig);
    this.token = opts.token ?? TokenClient.instance(this.query, this);
    this.hydrogen = new HydrogenClient(this.networkConfig, this.token);
    this.hydrogen = HydrogenClient.instance(this.networkConfig, this.token);

    this.admin = new AdminModule(this);
    this.alliance = new AllianceModule(this);
    this.order = new OrderModule(this);
    this.lp = new LiquidityPoolModule(this);
    this.erc20 = new ERC20Module(this);
    this.perpspool = new PerpspoolModule(this);
    this.subaccount = new SubAccountModule(this);
    this.profile = new ProfileModule(this);
    this.cdp = new CDPModule(this);
    this.leverage = new LeverageModule(this);
    this.market = new MarketModule(this);
    this.broker = new BrokerModule(this);
    this.position = new PositionModule(this);
    this.coin = new CoinModule(this);
    this.oracle = new OracleModule(this);
    this.gov = new GovModule(this);
    this.staking = new StakingModule(this);
    this.bank = new BankModule(this);
    this.fee = new FeeModule(this);
    this.ibc = new IBCModule(this);
    this.xchain = new XChainModule(this);
    this.evm = new EvmModule(this);
    this.evmmerge = new EvmMergeModule(this);
    this.feemarket = new FeemarketModule(this);

    this.neo = NEOClient.instance({
      configProvider: this,
      blockchain: Blockchain.Neo,
    });

    this.n3 = N3Client.instance({
      configProvider: this,
      blockchain: Blockchain.Neo3,
    });

    this.eth = ETHClient.instance({
      configProvider: this,
      blockchain: Blockchain.Ethereum,
      tokenClient: this.token,
    });

    this.bsc = ETHClient.instance({
      configProvider: this,
      blockchain: Blockchain.BinanceSmartChain,
      tokenClient: this.token,
    });

    this.zil = ZILClient.instance({
      configProvider: this,
      blockchain: Blockchain.Zilliqa,
    });

    this.arbitrum = ETHClient.instance({
      configProvider: this,
      blockchain: Blockchain.Arbitrum,
      tokenClient: this.token,
    });

    this.polygon = ETHClient.instance({
      configProvider: this,
      blockchain: Blockchain.Polygon,
      tokenClient: this.token,
    });

    this.okc = ETHClient.instance({
      configProvider: this,
      blockchain: Blockchain.Okc,
      tokenClient: this.token,
    });
  }

  public static async instance(opts: CarbonSDKInitOpts = DEFAULT_SDK_INIT_OPTS) {
    const network = opts.network ?? DEFAULT_NETWORK;
    const configOverride = opts.config ?? {};
    const defaultTimeoutBlocks = opts.defaultTimeoutBlocks;
<<<<<<< HEAD
    const chainId = (await tmClient.status())?.nodeInfo.network;
    const txDefaultBroadcastMode = opts?.txDefaultBroadcastMode;

    const sdk = new CarbonSDK({ network, config: configOverride, tmClient, defaultTimeoutBlocks, chainId, useTmAbciQuery: opts.useTmAbciQuery, txDefaultBroadcastMode: txDefaultBroadcastMode });
=======
    const networkConfig = GenericUtils.overrideConfig(NetworkConfigs[network], configOverride);
    const tmClient: Tendermint34Client = opts.tmClient ?? new (Tendermint34Client as any)(new clients.BatchQueryClient(networkConfig.tmRpcUrl)); // fallback tmClient

    let chainId = networkConfig.chainId; // fallback chain ID
    let normalInit = true;

    try {
      chainId = (await tmClient.status())?.nodeInfo.network;
    } catch (error) {
      console.warn("tm client init failed");
      console.error(error);
      normalInit = false;
    }

    console.log("normal init", normalInit)
    const sdk = new CarbonSDK({ network, config: configOverride, tmClient, defaultTimeoutBlocks, chainId, useTmAbciQuery: opts.useTmAbciQuery });
>>>>>>> 8f8cc776

    if (!normalInit) return sdk;

    if (opts.wallet) {
      await sdk.connect(opts.wallet);
    }

    if (opts.skipInit !== true) {
      await sdk.initialize();
    }

    return sdk;
  }

  public static async instanceWithWallet(wallet: CarbonWallet, sdkOpts: CarbonSDKInitOpts = DEFAULT_SDK_INIT_OPTS) {
    const sdk = await CarbonSDK.instance(sdkOpts);
    return sdk.connect(wallet);
  }

  public static async instanceWithPrivateKey(
    privateKey: string | Buffer,
    sdkOpts: CarbonSDKInitOpts = DEFAULT_SDK_INIT_OPTS,
    walletOpts?: CarbonWalletGenericOpts
  ) {
    const sdk = await CarbonSDK.instance(sdkOpts);
    return sdk.connectWithPrivateKey(privateKey, walletOpts);
  }

  public static async instanceWithMnemonic(
    mnemonic: string,
    sdkOpts: CarbonSDKInitOpts = DEFAULT_SDK_INIT_OPTS,
    walletOpts?: CarbonWalletGenericOpts
  ) {
    const sdk = await CarbonSDK.instance(sdkOpts);
    return sdk.connectWithMnemonic(mnemonic, walletOpts);
  }

  public static async instanceWithSigner(
    signer: CarbonSigner,
    publicKeyBase64: string,
    sdkOpts: CarbonSDKInitOpts = DEFAULT_SDK_INIT_OPTS,
    walletOpts?: CarbonWalletGenericOpts
  ) {
    const sdk = await CarbonSDK.instance(sdkOpts);
    return sdk.connectWithSigner(signer, publicKeyBase64, walletOpts);
  }

  public static async instanceWithLedger(
    ledger: CosmosLedger,
    sdkOpts: CarbonSDKInitOpts = DEFAULT_SDK_INIT_OPTS,
    walletOpts?: CarbonWalletGenericOpts
  ) {
    const sdk = await CarbonSDK.instance(sdkOpts);
    return sdk.connectWithLedger(ledger, walletOpts);
  }

  public static async instanceWithKeplr(
    keplr: Keplr,
    sdkOpts: CarbonSDKInitOpts = DEFAULT_SDK_INIT_OPTS,
    walletOpts?: CarbonWalletGenericOpts
  ) {
    const sdk = await CarbonSDK.instance(sdkOpts);
    return sdk.connectWithKeplr(keplr, walletOpts);
  }

  public static async instanceWithLeap(
    leap: LeapExtended,
    sdkOpts: CarbonSDKInitOpts = DEFAULT_SDK_INIT_OPTS,
    walletOpts?: CarbonWalletGenericOpts
  ) {
    const sdk = await CarbonSDK.instance(sdkOpts);
    return sdk.connectWithLeap(leap, walletOpts);
  }

  public static async instanceWithMetamask(
    metamask: MetaMask,
    sdkOpts: CarbonSDKInitOpts = DEFAULT_SDK_INIT_OPTS,
    walletOpts?: CarbonWalletGenericOpts,
    metamaskWalletOpts?: MetaMaskWalletOpts
  ) {
    const sdk = await CarbonSDK.instance(sdkOpts);
    return sdk.connectWithMetamask(metamask, walletOpts, metamaskWalletOpts);
  }

  public static async instanceViewOnly(
    bech32Address: string,
    sdkOpts: CarbonSDKInitOpts = DEFAULT_SDK_INIT_OPTS,
    walletOpts?: CarbonWalletGenericOpts
  ) {
    const sdk = await CarbonSDK.instance(sdkOpts);
    return sdk.connectViewOnly(bech32Address, walletOpts);
  }

  public async initialize(): Promise<CarbonSDK> {
    const chainId = await this.query.chain.getChainId();
    this.chainId = chainId;
    await this.token.initialize();
    if (this.wallet) {
      await this.wallet.initialize(this.query);
    }

    return this;
  }

  public clone(): CarbonSDK {
    return new CarbonSDK(this.generateOpts());
  }

  public generateOpts(): CarbonSDKOpts {
    return {
      network: this.network,
      config: this.configOverride,
      tmClient: this.tmClient,
      chainId: this.chainId,
      useTmAbciQuery: this.useTmAbciQuery,
    };
  }

  public async connect(wallet: CarbonWallet): Promise<ConnectedCarbonSDK> {
    if (!wallet.initialized) {
      try {
        // Perform initialize function as per normal, but add try-catch statement to check err message
        await wallet.initialize(this.query);
      } catch (err) {
        const errorTyped = err as Error;
        // In the case where account does not exist on chain, still allow wallet connection.
        // Else, throw an error as per normal
        if (!errorTyped.message.includes("Account does not exist on chain. Send some tokens there before trying to query sequence.")) {
          throw new Error(errorTyped.message);
        }
      }
    }
    this.wallet = wallet;
    return this as ConnectedCarbonSDK;
  }

  public disconnect(): CarbonSDK {
    if (this.wallet?.isLedgerSigner()) {
      (this.wallet.signer as CarbonLedgerSigner).ledger.disconnect();
    }
    return new CarbonSDK({
      ...this,
      wallet: null,
      skipInit: true,
    });
  }

  public async connectWithPrivateKey(privateKey: string | Buffer, opts?: CarbonWalletGenericOpts) {
    const wallet = CarbonWallet.withPrivateKey(privateKey, {
      ...opts,
      network: this.network,
      config: this.configOverride,
    });
    return this.connect(wallet);
  }

  public async connectWithMnemonic(mnemonic: string, opts?: CarbonWalletGenericOpts) {
    const wallet = CarbonWallet.withMnemonic(mnemonic, {
      ...opts,
      network: this.network,
      config: this.configOverride,
    });
    return this.connect(wallet);
  }

  public async connectWithSigner(signer: CarbonSigner, publicKeyBase64: string, opts?: CarbonWalletGenericOpts) {
    const wallet = CarbonWallet.withSigner(signer, publicKeyBase64, {
      ...opts,
      network: this.network,
      config: this.configOverride,
    });
    return this.connect(wallet);
  }

  public async connectWithLedger(ledger: CosmosLedger, opts?: CarbonWalletGenericOpts) {
    const publicKeyBuffer = await ledger.getPubKey();
    const publicKeyBase64 = publicKeyBuffer.toString("base64");

    const wallet = CarbonWallet.withLedger(ledger, publicKeyBase64, {
      ...opts,
      network: this.network,
      config: this.configOverride,
    });
    return this.connect(wallet);
  }

  public async connectWithKeplr(keplr: Keplr, opts?: CarbonWalletGenericOpts) {
    const chainInfo = await KeplrAccount.getChainInfo(this);
    const chainId = chainInfo.chainId;
    await keplr.experimentalSuggestChain(chainInfo);

    const keplrKey = await keplr.getKey(chainId);
    await keplr.enable(chainId);

    const wallet = CarbonWallet.withKeplr(keplr, chainInfo, keplrKey, {
      ...opts,
      network: this.network,
      config: this.configOverride,
    });
    return this.connect(wallet);
  }

  public async connectWithLeap(leap: LeapExtended, opts?: CarbonWalletGenericOpts) {
    const chainId = this.chainId;
    const chainInfo = await LeapAccount.getChainInfo(this);
    await leap.experimentalSuggestChain(chainInfo);

    const leapKey = await leap.getKey(chainId);
    await leap.enable(chainId);

    const wallet = CarbonWallet.withLeap(leap, chainId, leapKey, {
      ...opts,
      network: this.network,
      config: this.configOverride,
    });
    return this.connect(wallet);
  }

  public async connectWithMetamask(metamask: MetaMask, opts?: CarbonWalletGenericOpts, metamaskWalletOpts?: MetaMaskWalletOpts) {
    const evmChainId = this.evmChainId;
    const addressOptions: SWTHAddressOptions = {
      network: this.networkConfig.network,
      bech32Prefix: this.networkConfig.Bech32Prefix,
    };
    let publicKeyBase64: string
    const address = await metamask.defaultAccount()
    if (metamaskWalletOpts?.publicKeyBase64) {
      publicKeyBase64 = metamaskWalletOpts?.publicKeyBase64
    } else {
      const publicKeyHex = await metamask.getPublicKey(address, metamaskWalletOpts?.publicKeyMessage)
      publicKeyBase64 = Buffer.from(publicKeyHex, 'hex').toString('base64')
    }
    const wallet = CarbonWallet.withMetamask(metamask, evmChainId, publicKeyBase64, addressOptions, {
      ...opts,
      network: this.network,
      config: this.configOverride,
    });
    return this.connect(wallet);
  }

  public async connectViewOnly(bech32Address: string, opts?: CarbonWalletGenericOpts) {
    const wallet = CarbonWallet.withAddress(bech32Address, {
      ...opts,
      network: this.network,
      config: this.configOverride,
    });
    return this.connect(wallet);
  }

  public getConfig(): NetworkConfig {
    return this.networkConfig;
  }

  public getTokenClient(): TokenClient {
    return this.token;
  }

  public getConnectedWallet(): CarbonWallet {
    return this.checkWallet();
  }

  public log(...args: any[]) {
    console.log.apply(console.log, [this.constructor.name, ...args]);
  }

  private checkWallet(): CarbonWallet {
    if (!this.wallet) {
      throw new Error("wallet not connected");
    }

    return this.wallet;
  }

  public static parseNetwork = NetworkUtils.parseNetwork;
}

export class ConnectedCarbonSDK extends CarbonSDK {
  wallet: CarbonWallet;

  constructor(wallet: CarbonWallet, opts: CarbonSDKOpts) {
    super(opts);
    this.wallet = wallet;
  }

  public clone(): ConnectedCarbonSDK {
    return new ConnectedCarbonSDK(this.wallet, this.generateOpts());
  }
}

namespace CarbonSDK {
  export import Network = _Network;
  export import CarbonQueryClient = clients.CarbonQueryClient;
  export import ETHClient = clients.ETHClient;
  export import HydrogenClient = clients.HydrogenClient;
  export import InsightsQueryClient = clients.InsightsQueryClient;
  export import NEOClient = clients.NEOClient;
  export import TokenClient = clients.TokenClient;
  export import ZILClient = clients.ZILClient;
}

export default CarbonSDK;<|MERGE_RESOLUTION|>--- conflicted
+++ resolved
@@ -45,13 +45,8 @@
 import { MetaMask } from "./provider/metamask/MetaMask";
 import { SWTHAddressOptions } from "./util/address";
 import { Blockchain } from "./util/blockchain";
-<<<<<<< HEAD
-import { CarbonLedgerSigner, CarbonSigner, CarbonWallet, CarbonWalletGenericOpts, MetaMaskWalletOpts } from "./wallet";
 import { BroadcastTxMode } from "./util/tx";
-export { CarbonTx } from "@carbon-sdk/util";
-=======
 import { CarbonWallet, CarbonWalletGenericOpts, CarbonSigner, MetaMaskWalletOpts, CarbonLedgerSigner } from "./wallet";
->>>>>>> 8f8cc776
 export { CarbonSigner, CarbonSignerTypes, CarbonWallet, CarbonWalletGenericOpts, CarbonWalletInitOpts } from "@carbon-sdk/wallet";
 export { CarbonTx } from "@carbon-sdk/util";
 export { DenomPrefix } from "./constant";
@@ -250,12 +245,6 @@
     const network = opts.network ?? DEFAULT_NETWORK;
     const configOverride = opts.config ?? {};
     const defaultTimeoutBlocks = opts.defaultTimeoutBlocks;
-<<<<<<< HEAD
-    const chainId = (await tmClient.status())?.nodeInfo.network;
-    const txDefaultBroadcastMode = opts?.txDefaultBroadcastMode;
-
-    const sdk = new CarbonSDK({ network, config: configOverride, tmClient, defaultTimeoutBlocks, chainId, useTmAbciQuery: opts.useTmAbciQuery, txDefaultBroadcastMode: txDefaultBroadcastMode });
-=======
     const networkConfig = GenericUtils.overrideConfig(NetworkConfigs[network], configOverride);
     const tmClient: Tendermint34Client = opts.tmClient ?? new (Tendermint34Client as any)(new clients.BatchQueryClient(networkConfig.tmRpcUrl)); // fallback tmClient
 
@@ -272,7 +261,6 @@
 
     console.log("normal init", normalInit)
     const sdk = new CarbonSDK({ network, config: configOverride, tmClient, defaultTimeoutBlocks, chainId, useTmAbciQuery: opts.useTmAbciQuery });
->>>>>>> 8f8cc776
 
     if (!normalInit) return sdk;
 
