import { CreateTokenProposal } from "@carbon-sdk/codec/coin/proposal";
<<<<<<< HEAD
import { SetMsgGasCostProposal, SetMinGasPriceProposal, RemoveMsgGasCostProposal, RemoveMinGasPriceProposal } from "@carbon-sdk/codec/fee/proposal";
=======
import { CommunityPoolSpendProposal } from "@carbon-sdk/codec/cosmos/distribution/v1beta1/distribution";
import { TextProposal, VoteOption } from "@carbon-sdk/codec/cosmos/gov/v1beta1/gov";
import { MsgDeposit, MsgVote } from "@carbon-sdk/codec/cosmos/gov/v1beta1/tx";
import { ParameterChangeProposal } from "@carbon-sdk/codec/cosmos/params/v1beta1/params";
import { CancelSoftwareUpgradeProposal, SoftwareUpgradeProposal } from "@carbon-sdk/codec/cosmos/upgrade/v1beta1/upgrade";
import { SetMsgGasCostProposal } from "@carbon-sdk/codec/fee/proposal";
>>>>>>> 3c867134
import { LinkPoolProposal, SetCommitmentCurveProposal, SetRewardCurveProposal, SetRewardsWeightsProposal, UnlinkPoolProposal, UpdatePoolProposal } from "@carbon-sdk/codec/liquiditypool/proposal";
import { UpdateMarketProposal } from "@carbon-sdk/codec/market/proposal";
import { CreateOracleProposal } from "@carbon-sdk/codec/oracle/proposal";
import { SettlementPriceParams, SettlementPriceProposal } from "@carbon-sdk/codec/pricing/proposal";
import { CarbonTx } from "@carbon-sdk/util";
<<<<<<< HEAD
import { MsgDeposit, MsgVote } from "@carbon-sdk/codec/cosmos/gov/v1beta1/tx";
import { TextProposal, VoteOption } from "@carbon-sdk/codec/cosmos/gov/v1beta1/gov";
import _m0 from "protobufjs/minimal";
import { 
  transfromCreateTokenParams,
  transfromSetMsgGasCostParams, 
  transfromSetMinGasPriceParams, 
  transfromLinkPoolParams,
  transfromUnlinkPoolParams,
  transfromSetRewardCurveParams,
  transfromSetCommitmentCurveParams,
  transfromSetRewardsWeightsParams,
  transfromCreateOracleParams,
  transfromUpdatePoolParams,
  AdminModule,
  transformSetSettlementPriceParams,
  transformCommunityPoolSpendAmount,
=======
import { Coin, coins } from "@cosmjs/amino";
import Long from "long";
import {
  AdminModule, transformCommunityPoolSpendAmount, transformSetSettlementPriceParams, transfromCreateOracleParams, transfromCreateTokenParams, transfromLinkPoolParams, transfromSetCommitmentCurveParams, transfromSetMsgGasCostParams, transfromSetRewardCurveParams, transfromSetRewardsWeightsParams, transfromUnlinkPoolParams, transfromUpdatePoolParams
>>>>>>> 3c867134
} from "./admin";
import BaseModule from "./base";
import { MarketModule, transfromUpdateMarketParams } from "./market";

export class GovModule extends BaseModule {

  public async submit(params: GovModule.SubmitProposalParams) {
    const wallet = this.getWallet();

    const {typeUrl, value} = params.content;
    params.content.value = this.encode(typeUrl, value)

    return await wallet.sendTx({
      typeUrl: CarbonTx.Types.MsgSubmitProposal,
      value: params,
    });
  }

  public async deposit(params: GovModule.DepositParams) {
    const wallet = this.getWallet();

    const value = MsgDeposit.fromPartial({
      proposalId: new Long(params.proposalId),
      depositor: wallet.bech32Address,
      amount: coins(params.amount, params.denom)
    })

    return await wallet.sendTx({
      typeUrl: CarbonTx.Types.MsgDeposit,
      value,
    });
  }

  public async vote(params: GovModule.VoteParams) {
    const wallet = this.getWallet();

    const value = MsgVote.fromPartial({
      proposalId: new Long(params.proposalId),
      voter: wallet.bech32Address,
      option: params.option,
    })

    return await wallet.sendTx({
      typeUrl: CarbonTx.Types.MsgVote,
      value,
    });
  }

  public encode(proposalUrl: string, proposalMsg: any): Uint8Array {
    const wallet = this.getWallet();
    const {title, description, msg} = proposalMsg;

    switch(proposalUrl.split(".").pop()) {
      case "CreateTokenProposal": 
        const createTokenMsg = {
          title : title,
          description: description,
          msg: transfromCreateTokenParams(msg, wallet.bech32Address)
        }
        return CreateTokenProposal.encode(createTokenMsg).finish()
      case "SetMsgGasCostProposal":
<<<<<<< HEAD
        const setMsgGasCostMsg = {
=======
        const setMsgGasCost = {
>>>>>>> 3c867134
          title : title,
          description: description,
          msg: transfromSetMsgGasCostParams(msg)
        }
<<<<<<< HEAD
        return SetMsgGasCostProposal.encode(setMsgGasCostMsg).finish()
      case "SetMinGasPriceProposal":
        const setMinGasPriceMsg = {
          title : title,
          description: description,
          msg: transfromSetMinGasPriceParams(msg)
        }
        return SetMinGasPriceProposal.encode(setMinGasPriceMsg).finish()
      case "RemoveMsgGasCostProposal":
        const removeMsgGasCostMsg = {
          title : title,
          description: description,
          msgType: proposalMsg.msgType,
        }
        return RemoveMsgGasCostProposal.encode(removeMsgGasCostMsg).finish()
      case "RemoveMinGasPriceProposal":
        const removeMinGasPriceMsg = {
          title : title,
          description: description,
          denom: proposalMsg.denom,
        }
        return RemoveMinGasPriceProposal.encode(removeMinGasPriceMsg).finish()
=======
        return SetMsgGasCostProposal.encode(setMsgGasCost).finish()
>>>>>>> 3c867134
      case "LinkPoolProposal":
        const linkPoolMsg = {
          title : title,
          description: description,
          msg: transfromLinkPoolParams(msg)
        }
        return LinkPoolProposal.encode(linkPoolMsg).finish()
      case "UnlinkPoolProposal":
        const unlinkPoolMsg = {
          title : title,
          description: description,
          msg: transfromUnlinkPoolParams(msg)
        }
        return UnlinkPoolProposal.encode(unlinkPoolMsg).finish()
      case "SetRewardCurveProposal":
        const setRewardCurveMsg = {
          title : title,
          description: description,
          msg: transfromSetRewardCurveParams(msg)
        } 
        return SetRewardCurveProposal.encode(setRewardCurveMsg).finish()
      case "SetCommitmentCurveProposal": 
        const setCommitmentCurveMsg = {
          title : title,
          description: description,
          msg: transfromSetCommitmentCurveParams(msg)
        }
        return SetCommitmentCurveProposal.encode(setCommitmentCurveMsg).finish()
      case "SetRewardsWeightsProposal": 
        const setRewardsWeightsMsg = {
          title : title,
          description: description,
          msg: transfromSetRewardsWeightsParams(msg)
        }
        return SetRewardsWeightsProposal.encode(setRewardsWeightsMsg).finish()
      case "UpdatePoolProposal": 
        const updatePoolProposalMsg = {
          title : title,
          description: description,
          msg: transfromUpdatePoolParams(msg)
        }
        return UpdatePoolProposal.encode(updatePoolProposalMsg).finish()
      case "UpdateMarketProposal": 
        const updateMarketProposalMsg = {
          title : title,
          description: description,
          msg: transfromUpdateMarketParams(msg)
        }
        return UpdateMarketProposal.encode(updateMarketProposalMsg).finish()
      case "CreateOracleProposal": 
        const createOracleProposalMsg = {
          title : title,
          description: description,
          msg: transfromCreateOracleParams(msg, wallet.bech32Address)
        }
        return CreateOracleProposal.encode(createOracleProposalMsg).finish()
      case "SettlementPriceProposal":
        const settlementPriceProposalMsg = {
          title : title,
          description: description,
          msg: transformSetSettlementPriceParams(msg),
        }
        return SettlementPriceProposal.encode(settlementPriceProposalMsg).finish()
      case "ParameterChangeProposal":
        const parameterChangeProposalMsg = {
          title : title,
          description: description,
          changes: proposalMsg.changes,
        }
        return ParameterChangeProposal.encode(parameterChangeProposalMsg).finish()
      case "SoftwareUpgradeProposal":
        const softwareUpgradeProposalMsg = {
          title: title,
          description: description,
          plan: proposalMsg.plan,
        }
        return SoftwareUpgradeProposal.encode(softwareUpgradeProposalMsg).finish()
      case "CommunityPoolSpendProposal":
        const communityPoolSpendProposalMsg = {
          title: title,
          description: description,
          recipient: proposalMsg.recipient,
          amount: transformCommunityPoolSpendAmount(proposalMsg.amount),
        }
        return CommunityPoolSpendProposal.encode(communityPoolSpendProposalMsg).finish()
      case "CancelSoftwareUpgradeProposal":
        const cancelSoftwareUpgradeProposaMsg = {
          title: title,
          description: description,
        }
        return CancelSoftwareUpgradeProposal.encode(cancelSoftwareUpgradeProposaMsg).finish()
      case "TextProposal":
        const textProposalMsg = {
          title: title,
          description: description,
        }
        return TextProposal.encode(textProposalMsg).finish()
      default:
        return new Uint8Array()
    }
  }
}

export namespace GovModule {
  export interface SubmitProposalParams {
    content: {
      typeUrl: string
      value: ProposalMsg | CosmosProposalMsg | Uint8Array
    }
    initialDeposit: Coin[]
    proposer: string
  }

  export interface ProposalMsg {
    title: string,
    description: string,
    msg: ProposalTypeParams 
  }

  export interface DepositParams {
    proposalId: number
    amount: number
    denom: string
  }

  export interface VoteParams {
    proposalId: number,
    option: VoteOption,
  }

  export type CosmosProposalMsg =
    ParameterChangeProposal |
    SoftwareUpgradeProposal |
    CancelSoftwareUpgradeProposal |
    TextProposal |
    CommunityPoolSpendProposal 

  export type ProposalTypeParams =
    AdminModule.CreateTokenParams |
    AdminModule.SetMsgGasCostParams |
    AdminModule.SetMinGasPriceParams |
    AdminModule.LinkPoolParams |
    AdminModule.UnlinkPoolParams |
    AdminModule.SetRewardCurveParams |
    AdminModule.SetCommitmentCurveParams |
    AdminModule.SetRewardsWeightsParams |
    AdminModule.UpdatePoolParams |
    AdminModule.ChangeNumQuotesParams |
    AdminModule.CreateMarketParams |
    MarketModule.UpdateMarketParams |
    AdminModule.CreateOracleParams |
    SettlementPriceParams
  ;

};<|MERGE_RESOLUTION|>--- conflicted
+++ resolved
@@ -1,43 +1,19 @@
 import { CreateTokenProposal } from "@carbon-sdk/codec/coin/proposal";
-<<<<<<< HEAD
-import { SetMsgGasCostProposal, SetMinGasPriceProposal, RemoveMsgGasCostProposal, RemoveMinGasPriceProposal } from "@carbon-sdk/codec/fee/proposal";
-=======
 import { CommunityPoolSpendProposal } from "@carbon-sdk/codec/cosmos/distribution/v1beta1/distribution";
 import { TextProposal, VoteOption } from "@carbon-sdk/codec/cosmos/gov/v1beta1/gov";
 import { MsgDeposit, MsgVote } from "@carbon-sdk/codec/cosmos/gov/v1beta1/tx";
 import { ParameterChangeProposal } from "@carbon-sdk/codec/cosmos/params/v1beta1/params";
 import { CancelSoftwareUpgradeProposal, SoftwareUpgradeProposal } from "@carbon-sdk/codec/cosmos/upgrade/v1beta1/upgrade";
-import { SetMsgGasCostProposal } from "@carbon-sdk/codec/fee/proposal";
->>>>>>> 3c867134
+import { SetMsgGasCostProposal, SetMinGasPriceProposal, RemoveMsgGasCostProposal, RemoveMinGasPriceProposal } from "@carbon-sdk/codec/fee/proposal";
 import { LinkPoolProposal, SetCommitmentCurveProposal, SetRewardCurveProposal, SetRewardsWeightsProposal, UnlinkPoolProposal, UpdatePoolProposal } from "@carbon-sdk/codec/liquiditypool/proposal";
 import { UpdateMarketProposal } from "@carbon-sdk/codec/market/proposal";
 import { CreateOracleProposal } from "@carbon-sdk/codec/oracle/proposal";
 import { SettlementPriceParams, SettlementPriceProposal } from "@carbon-sdk/codec/pricing/proposal";
 import { CarbonTx } from "@carbon-sdk/util";
-<<<<<<< HEAD
-import { MsgDeposit, MsgVote } from "@carbon-sdk/codec/cosmos/gov/v1beta1/tx";
-import { TextProposal, VoteOption } from "@carbon-sdk/codec/cosmos/gov/v1beta1/gov";
-import _m0 from "protobufjs/minimal";
-import { 
-  transfromCreateTokenParams,
-  transfromSetMsgGasCostParams, 
-  transfromSetMinGasPriceParams, 
-  transfromLinkPoolParams,
-  transfromUnlinkPoolParams,
-  transfromSetRewardCurveParams,
-  transfromSetCommitmentCurveParams,
-  transfromSetRewardsWeightsParams,
-  transfromCreateOracleParams,
-  transfromUpdatePoolParams,
-  AdminModule,
-  transformSetSettlementPriceParams,
-  transformCommunityPoolSpendAmount,
-=======
 import { Coin, coins } from "@cosmjs/amino";
 import Long from "long";
 import {
   AdminModule, transformCommunityPoolSpendAmount, transformSetSettlementPriceParams, transfromCreateOracleParams, transfromCreateTokenParams, transfromLinkPoolParams, transfromSetCommitmentCurveParams, transfromSetMsgGasCostParams, transfromSetRewardCurveParams, transfromSetRewardsWeightsParams, transfromUnlinkPoolParams, transfromUpdatePoolParams
->>>>>>> 3c867134
 } from "./admin";
 import BaseModule from "./base";
 import { MarketModule, transfromUpdateMarketParams } from "./market";
@@ -99,16 +75,11 @@
         }
         return CreateTokenProposal.encode(createTokenMsg).finish()
       case "SetMsgGasCostProposal":
-<<<<<<< HEAD
         const setMsgGasCostMsg = {
-=======
-        const setMsgGasCost = {
->>>>>>> 3c867134
           title : title,
           description: description,
           msg: transfromSetMsgGasCostParams(msg)
         }
-<<<<<<< HEAD
         return SetMsgGasCostProposal.encode(setMsgGasCostMsg).finish()
       case "SetMinGasPriceProposal":
         const setMinGasPriceMsg = {
@@ -131,9 +102,6 @@
           denom: proposalMsg.denom,
         }
         return RemoveMinGasPriceProposal.encode(removeMinGasPriceMsg).finish()
-=======
-        return SetMsgGasCostProposal.encode(setMsgGasCost).finish()
->>>>>>> 3c867134
       case "LinkPoolProposal":
         const linkPoolMsg = {
           title : title,
